--- conflicted
+++ resolved
@@ -767,10 +767,7 @@
 	struct ieee80211_chanctx *reserved_chanctx;
 	struct cfg80211_chan_def reserved_chandef;
 	bool reserved_radar_required;
-<<<<<<< HEAD
-=======
 	u8 csa_current_counter;
->>>>>>> 03c44446
 
 	/* used to reconfigure hardware SM PS */
 	struct work_struct recalc_smps;
@@ -1840,8 +1837,6 @@
 				 enum ieee80211_chanctx_mode chanmode,
 				 u8 radar_detect);
 int ieee80211_max_num_channels(struct ieee80211_local *local);
-<<<<<<< HEAD
-=======
 
 /* TDLS */
 int ieee80211_tdls_mgmt(struct wiphy *wiphy, struct net_device *dev,
@@ -1851,7 +1846,6 @@
 int ieee80211_tdls_oper(struct wiphy *wiphy, struct net_device *dev,
 			const u8 *peer, enum nl80211_tdls_operation oper);
 
->>>>>>> 03c44446
 
 #ifdef CONFIG_MAC80211_NOINLINE
 #define debug_noinline noinline
