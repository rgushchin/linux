/*
 * net-sysfs.c - network device class and attributes
 *
 * Copyright (c) 2003 Stephen Hemminger <shemminger@osdl.org>
 *
 *	This program is free software; you can redistribute it and/or
 *	modify it under the terms of the GNU General Public License
 *	as published by the Free Software Foundation; either version
 *	2 of the License, or (at your option) any later version.
 */

#include <linux/capability.h>
#include <linux/kernel.h>
#include <linux/netdevice.h>
#include <linux/if_arp.h>
#include <linux/slab.h>
#include <linux/nsproxy.h>
#include <net/sock.h>
#include <net/net_namespace.h>
#include <linux/rtnetlink.h>
#include <linux/vmalloc.h>
#include <linux/export.h>
#include <linux/jiffies.h>
#include <linux/pm_runtime.h>

#include "net-sysfs.h"

#ifdef CONFIG_SYSFS
static const char fmt_hex[] = "%#x\n";
static const char fmt_long_hex[] = "%#lx\n";
static const char fmt_dec[] = "%d\n";
static const char fmt_udec[] = "%u\n";
static const char fmt_ulong[] = "%lu\n";
static const char fmt_u64[] = "%llu\n";

static inline int dev_isalive(const struct net_device *dev)
{
	return dev->reg_state <= NETREG_REGISTERED;
}

/* use same locking rules as GIF* ioctl's */
static ssize_t netdev_show(const struct device *dev,
			   struct device_attribute *attr, char *buf,
			   ssize_t (*format)(const struct net_device *, char *))
{
	struct net_device *net = to_net_dev(dev);
	ssize_t ret = -EINVAL;

	read_lock(&dev_base_lock);
	if (dev_isalive(net))
		ret = (*format)(net, buf);
	read_unlock(&dev_base_lock);

	return ret;
}

/* generate a show function for simple field */
#define NETDEVICE_SHOW(field, format_string)				\
static ssize_t format_##field(const struct net_device *net, char *buf)	\
{									\
	return sprintf(buf, format_string, net->field);			\
}									\
static ssize_t field##_show(struct device *dev,				\
			    struct device_attribute *attr, char *buf)	\
{									\
	return netdev_show(dev, attr, buf, format_##field);		\
}									\

#define NETDEVICE_SHOW_RO(field, format_string)				\
NETDEVICE_SHOW(field, format_string);					\
static DEVICE_ATTR_RO(field)

#define NETDEVICE_SHOW_RW(field, format_string)				\
NETDEVICE_SHOW(field, format_string);					\
static DEVICE_ATTR_RW(field)

/* use same locking and permission rules as SIF* ioctl's */
static ssize_t netdev_store(struct device *dev, struct device_attribute *attr,
			    const char *buf, size_t len,
			    int (*set)(struct net_device *, unsigned long))
{
	struct net_device *netdev = to_net_dev(dev);
	struct net *net = dev_net(netdev);
	unsigned long new;
	int ret = -EINVAL;

	if (!ns_capable(net->user_ns, CAP_NET_ADMIN))
		return -EPERM;

	ret = kstrtoul(buf, 0, &new);
	if (ret)
		goto err;

	if (!rtnl_trylock())
		return restart_syscall();

	if (dev_isalive(netdev)) {
		if ((ret = (*set)(netdev, new)) == 0)
			ret = len;
	}
	rtnl_unlock();
 err:
	return ret;
}

NETDEVICE_SHOW_RO(dev_id, fmt_hex);
NETDEVICE_SHOW_RO(addr_assign_type, fmt_dec);
NETDEVICE_SHOW_RO(addr_len, fmt_dec);
NETDEVICE_SHOW_RO(iflink, fmt_dec);
NETDEVICE_SHOW_RO(ifindex, fmt_dec);
NETDEVICE_SHOW_RO(type, fmt_dec);
NETDEVICE_SHOW_RO(link_mode, fmt_dec);

/* use same locking rules as GIFHWADDR ioctl's */
static ssize_t address_show(struct device *dev, struct device_attribute *attr,
			    char *buf)
{
	struct net_device *net = to_net_dev(dev);
	ssize_t ret = -EINVAL;

	read_lock(&dev_base_lock);
	if (dev_isalive(net))
		ret = sysfs_format_mac(buf, net->dev_addr, net->addr_len);
	read_unlock(&dev_base_lock);
	return ret;
}
static DEVICE_ATTR_RO(address);

static ssize_t broadcast_show(struct device *dev,
			      struct device_attribute *attr, char *buf)
{
	struct net_device *net = to_net_dev(dev);
	if (dev_isalive(net))
		return sysfs_format_mac(buf, net->broadcast, net->addr_len);
	return -EINVAL;
}
static DEVICE_ATTR_RO(broadcast);

static int change_carrier(struct net_device *net, unsigned long new_carrier)
{
	if (!netif_running(net))
		return -EINVAL;
	return dev_change_carrier(net, (bool) new_carrier);
}

static ssize_t carrier_store(struct device *dev, struct device_attribute *attr,
			     const char *buf, size_t len)
{
	return netdev_store(dev, attr, buf, len, change_carrier);
}

static ssize_t carrier_show(struct device *dev,
			    struct device_attribute *attr, char *buf)
{
	struct net_device *netdev = to_net_dev(dev);
	if (netif_running(netdev)) {
		return sprintf(buf, fmt_dec, !!netif_carrier_ok(netdev));
	}
	return -EINVAL;
}
static DEVICE_ATTR_RW(carrier);

static ssize_t speed_show(struct device *dev,
			  struct device_attribute *attr, char *buf)
{
	struct net_device *netdev = to_net_dev(dev);
	int ret = -EINVAL;

	if (!rtnl_trylock())
		return restart_syscall();

	if (netif_running(netdev)) {
		struct ethtool_cmd cmd;
		if (!__ethtool_get_settings(netdev, &cmd))
			ret = sprintf(buf, fmt_udec, ethtool_cmd_speed(&cmd));
	}
	rtnl_unlock();
	return ret;
}
static DEVICE_ATTR_RO(speed);

static ssize_t duplex_show(struct device *dev,
			   struct device_attribute *attr, char *buf)
{
	struct net_device *netdev = to_net_dev(dev);
	int ret = -EINVAL;

	if (!rtnl_trylock())
		return restart_syscall();

	if (netif_running(netdev)) {
		struct ethtool_cmd cmd;
		if (!__ethtool_get_settings(netdev, &cmd)) {
			const char *duplex;
			switch (cmd.duplex) {
			case DUPLEX_HALF:
				duplex = "half";
				break;
			case DUPLEX_FULL:
				duplex = "full";
				break;
			default:
				duplex = "unknown";
				break;
			}
			ret = sprintf(buf, "%s\n", duplex);
		}
	}
	rtnl_unlock();
	return ret;
}
static DEVICE_ATTR_RO(duplex);

static ssize_t dormant_show(struct device *dev,
			    struct device_attribute *attr, char *buf)
{
	struct net_device *netdev = to_net_dev(dev);

	if (netif_running(netdev))
		return sprintf(buf, fmt_dec, !!netif_dormant(netdev));

	return -EINVAL;
}
static DEVICE_ATTR_RO(dormant);

static const char *const operstates[] = {
	"unknown",
	"notpresent", /* currently unused */
	"down",
	"lowerlayerdown",
	"testing", /* currently unused */
	"dormant",
	"up"
};

static ssize_t operstate_show(struct device *dev,
			      struct device_attribute *attr, char *buf)
{
	const struct net_device *netdev = to_net_dev(dev);
	unsigned char operstate;

	read_lock(&dev_base_lock);
	operstate = netdev->operstate;
	if (!netif_running(netdev))
		operstate = IF_OPER_DOWN;
	read_unlock(&dev_base_lock);

	if (operstate >= ARRAY_SIZE(operstates))
		return -EINVAL; /* should not happen */

	return sprintf(buf, "%s\n", operstates[operstate]);
}
static DEVICE_ATTR_RO(operstate);

/* read-write attributes */

static int change_mtu(struct net_device *net, unsigned long new_mtu)
{
	return dev_set_mtu(net, (int) new_mtu);
}

static ssize_t mtu_store(struct device *dev, struct device_attribute *attr,
			 const char *buf, size_t len)
{
	return netdev_store(dev, attr, buf, len, change_mtu);
}
NETDEVICE_SHOW_RW(mtu, fmt_dec);

static int change_flags(struct net_device *net, unsigned long new_flags)
{
	return dev_change_flags(net, (unsigned int) new_flags);
}

static ssize_t flags_store(struct device *dev, struct device_attribute *attr,
			   const char *buf, size_t len)
{
	return netdev_store(dev, attr, buf, len, change_flags);
}
NETDEVICE_SHOW_RW(flags, fmt_hex);

static int change_tx_queue_len(struct net_device *net, unsigned long new_len)
{
	net->tx_queue_len = new_len;
	return 0;
}

static ssize_t tx_queue_len_store(struct device *dev,
				  struct device_attribute *attr,
				  const char *buf, size_t len)
{
	if (!capable(CAP_NET_ADMIN))
		return -EPERM;

	return netdev_store(dev, attr, buf, len, change_tx_queue_len);
}
NETDEVICE_SHOW_RW(tx_queue_len, fmt_ulong);

static ssize_t ifalias_store(struct device *dev, struct device_attribute *attr,
			     const char *buf, size_t len)
{
	struct net_device *netdev = to_net_dev(dev);
	struct net *net = dev_net(netdev);
	size_t count = len;
	ssize_t ret;

	if (!ns_capable(net->user_ns, CAP_NET_ADMIN))
		return -EPERM;

	/* ignore trailing newline */
	if (len >  0 && buf[len - 1] == '\n')
		--count;

	if (!rtnl_trylock())
		return restart_syscall();
	ret = dev_set_alias(netdev, buf, count);
	rtnl_unlock();

	return ret < 0 ? ret : len;
}

static ssize_t ifalias_show(struct device *dev,
			    struct device_attribute *attr, char *buf)
{
	const struct net_device *netdev = to_net_dev(dev);
	ssize_t ret = 0;

	if (!rtnl_trylock())
		return restart_syscall();
	if (netdev->ifalias)
		ret = sprintf(buf, "%s\n", netdev->ifalias);
	rtnl_unlock();
	return ret;
}
static DEVICE_ATTR_RW(ifalias);

static int change_group(struct net_device *net, unsigned long new_group)
{
	dev_set_group(net, (int) new_group);
	return 0;
}

static ssize_t group_store(struct device *dev, struct device_attribute *attr,
			   const char *buf, size_t len)
{
	return netdev_store(dev, attr, buf, len, change_group);
}
<<<<<<< HEAD
NETDEVICE_SHOW(group, fmt_dec);
static DEVICE_ATTR(netdev_group, S_IRUGO | S_IWUSR, group_show, group_store);

static struct attribute *net_class_attrs[] = {
	&dev_attr_netdev_group.attr,
	&dev_attr_type.attr,
	&dev_attr_dev_id.attr,
	&dev_attr_iflink.attr,
	&dev_attr_ifindex.attr,
	&dev_attr_addr_assign_type.attr,
	&dev_attr_addr_len.attr,
	&dev_attr_link_mode.attr,
	&dev_attr_address.attr,
	&dev_attr_broadcast.attr,
	&dev_attr_speed.attr,
	&dev_attr_duplex.attr,
	&dev_attr_dormant.attr,
	&dev_attr_operstate.attr,
	&dev_attr_ifalias.attr,
	&dev_attr_carrier.attr,
	&dev_attr_mtu.attr,
	&dev_attr_flags.attr,
	&dev_attr_tx_queue_len.attr,
	NULL,
=======

static ssize_t show_phys_port_id(struct device *dev,
				 struct device_attribute *attr, char *buf)
{
	struct net_device *netdev = to_net_dev(dev);
	ssize_t ret = -EINVAL;

	if (!rtnl_trylock())
		return restart_syscall();

	if (dev_isalive(netdev)) {
		struct netdev_phys_port_id ppid;

		ret = dev_get_phys_port_id(netdev, &ppid);
		if (!ret)
			ret = sprintf(buf, "%*phN\n", ppid.id_len, ppid.id);
	}
	rtnl_unlock();

	return ret;
}

static struct device_attribute net_class_attributes[] = {
	__ATTR(addr_assign_type, S_IRUGO, show_addr_assign_type, NULL),
	__ATTR(addr_len, S_IRUGO, show_addr_len, NULL),
	__ATTR(dev_id, S_IRUGO, show_dev_id, NULL),
	__ATTR(ifalias, S_IRUGO | S_IWUSR, show_ifalias, store_ifalias),
	__ATTR(iflink, S_IRUGO, show_iflink, NULL),
	__ATTR(ifindex, S_IRUGO, show_ifindex, NULL),
	__ATTR(type, S_IRUGO, show_type, NULL),
	__ATTR(link_mode, S_IRUGO, show_link_mode, NULL),
	__ATTR(address, S_IRUGO, show_address, NULL),
	__ATTR(broadcast, S_IRUGO, show_broadcast, NULL),
	__ATTR(carrier, S_IRUGO | S_IWUSR, show_carrier, store_carrier),
	__ATTR(speed, S_IRUGO, show_speed, NULL),
	__ATTR(duplex, S_IRUGO, show_duplex, NULL),
	__ATTR(dormant, S_IRUGO, show_dormant, NULL),
	__ATTR(operstate, S_IRUGO, show_operstate, NULL),
	__ATTR(mtu, S_IRUGO | S_IWUSR, show_mtu, store_mtu),
	__ATTR(flags, S_IRUGO | S_IWUSR, show_flags, store_flags),
	__ATTR(tx_queue_len, S_IRUGO | S_IWUSR, show_tx_queue_len,
	       store_tx_queue_len),
	__ATTR(netdev_group, S_IRUGO | S_IWUSR, show_group, store_group),
	__ATTR(phys_port_id, S_IRUGO, show_phys_port_id, NULL),
	{}
>>>>>>> 0d40f75b
};
ATTRIBUTE_GROUPS(net_class);

/* Show a given an attribute in the statistics group */
static ssize_t netstat_show(const struct device *d,
			    struct device_attribute *attr, char *buf,
			    unsigned long offset)
{
	struct net_device *dev = to_net_dev(d);
	ssize_t ret = -EINVAL;

	WARN_ON(offset > sizeof(struct rtnl_link_stats64) ||
			offset % sizeof(u64) != 0);

	read_lock(&dev_base_lock);
	if (dev_isalive(dev)) {
		struct rtnl_link_stats64 temp;
		const struct rtnl_link_stats64 *stats = dev_get_stats(dev, &temp);

		ret = sprintf(buf, fmt_u64, *(u64 *)(((u8 *) stats) + offset));
	}
	read_unlock(&dev_base_lock);
	return ret;
}

/* generate a read-only statistics attribute */
#define NETSTAT_ENTRY(name)						\
static ssize_t name##_show(struct device *d,				\
			   struct device_attribute *attr, char *buf) 	\
{									\
	return netstat_show(d, attr, buf,				\
			    offsetof(struct rtnl_link_stats64, name));	\
}									\
static DEVICE_ATTR_RO(name)

NETSTAT_ENTRY(rx_packets);
NETSTAT_ENTRY(tx_packets);
NETSTAT_ENTRY(rx_bytes);
NETSTAT_ENTRY(tx_bytes);
NETSTAT_ENTRY(rx_errors);
NETSTAT_ENTRY(tx_errors);
NETSTAT_ENTRY(rx_dropped);
NETSTAT_ENTRY(tx_dropped);
NETSTAT_ENTRY(multicast);
NETSTAT_ENTRY(collisions);
NETSTAT_ENTRY(rx_length_errors);
NETSTAT_ENTRY(rx_over_errors);
NETSTAT_ENTRY(rx_crc_errors);
NETSTAT_ENTRY(rx_frame_errors);
NETSTAT_ENTRY(rx_fifo_errors);
NETSTAT_ENTRY(rx_missed_errors);
NETSTAT_ENTRY(tx_aborted_errors);
NETSTAT_ENTRY(tx_carrier_errors);
NETSTAT_ENTRY(tx_fifo_errors);
NETSTAT_ENTRY(tx_heartbeat_errors);
NETSTAT_ENTRY(tx_window_errors);
NETSTAT_ENTRY(rx_compressed);
NETSTAT_ENTRY(tx_compressed);

static struct attribute *netstat_attrs[] = {
	&dev_attr_rx_packets.attr,
	&dev_attr_tx_packets.attr,
	&dev_attr_rx_bytes.attr,
	&dev_attr_tx_bytes.attr,
	&dev_attr_rx_errors.attr,
	&dev_attr_tx_errors.attr,
	&dev_attr_rx_dropped.attr,
	&dev_attr_tx_dropped.attr,
	&dev_attr_multicast.attr,
	&dev_attr_collisions.attr,
	&dev_attr_rx_length_errors.attr,
	&dev_attr_rx_over_errors.attr,
	&dev_attr_rx_crc_errors.attr,
	&dev_attr_rx_frame_errors.attr,
	&dev_attr_rx_fifo_errors.attr,
	&dev_attr_rx_missed_errors.attr,
	&dev_attr_tx_aborted_errors.attr,
	&dev_attr_tx_carrier_errors.attr,
	&dev_attr_tx_fifo_errors.attr,
	&dev_attr_tx_heartbeat_errors.attr,
	&dev_attr_tx_window_errors.attr,
	&dev_attr_rx_compressed.attr,
	&dev_attr_tx_compressed.attr,
	NULL
};


static struct attribute_group netstat_group = {
	.name  = "statistics",
	.attrs  = netstat_attrs,
};

#if IS_ENABLED(CONFIG_WIRELESS_EXT) || IS_ENABLED(CONFIG_CFG80211)
static struct attribute *wireless_attrs[] = {
	NULL
};

static struct attribute_group wireless_group = {
	.name = "wireless",
	.attrs = wireless_attrs,
};
#endif

#else /* CONFIG_SYSFS */
#define net_class_groups	NULL
#endif /* CONFIG_SYSFS */

#ifdef CONFIG_RPS
/*
 * RX queue sysfs structures and functions.
 */
struct rx_queue_attribute {
	struct attribute attr;
	ssize_t (*show)(struct netdev_rx_queue *queue,
	    struct rx_queue_attribute *attr, char *buf);
	ssize_t (*store)(struct netdev_rx_queue *queue,
	    struct rx_queue_attribute *attr, const char *buf, size_t len);
};
#define to_rx_queue_attr(_attr) container_of(_attr,		\
    struct rx_queue_attribute, attr)

#define to_rx_queue(obj) container_of(obj, struct netdev_rx_queue, kobj)

static ssize_t rx_queue_attr_show(struct kobject *kobj, struct attribute *attr,
				  char *buf)
{
	struct rx_queue_attribute *attribute = to_rx_queue_attr(attr);
	struct netdev_rx_queue *queue = to_rx_queue(kobj);

	if (!attribute->show)
		return -EIO;

	return attribute->show(queue, attribute, buf);
}

static ssize_t rx_queue_attr_store(struct kobject *kobj, struct attribute *attr,
				   const char *buf, size_t count)
{
	struct rx_queue_attribute *attribute = to_rx_queue_attr(attr);
	struct netdev_rx_queue *queue = to_rx_queue(kobj);

	if (!attribute->store)
		return -EIO;

	return attribute->store(queue, attribute, buf, count);
}

static const struct sysfs_ops rx_queue_sysfs_ops = {
	.show = rx_queue_attr_show,
	.store = rx_queue_attr_store,
};

static ssize_t show_rps_map(struct netdev_rx_queue *queue,
			    struct rx_queue_attribute *attribute, char *buf)
{
	struct rps_map *map;
	cpumask_var_t mask;
	size_t len = 0;
	int i;

	if (!zalloc_cpumask_var(&mask, GFP_KERNEL))
		return -ENOMEM;

	rcu_read_lock();
	map = rcu_dereference(queue->rps_map);
	if (map)
		for (i = 0; i < map->len; i++)
			cpumask_set_cpu(map->cpus[i], mask);

	len += cpumask_scnprintf(buf + len, PAGE_SIZE, mask);
	if (PAGE_SIZE - len < 3) {
		rcu_read_unlock();
		free_cpumask_var(mask);
		return -EINVAL;
	}
	rcu_read_unlock();

	free_cpumask_var(mask);
	len += sprintf(buf + len, "\n");
	return len;
}

static ssize_t store_rps_map(struct netdev_rx_queue *queue,
		      struct rx_queue_attribute *attribute,
		      const char *buf, size_t len)
{
	struct rps_map *old_map, *map;
	cpumask_var_t mask;
	int err, cpu, i;
	static DEFINE_SPINLOCK(rps_map_lock);

	if (!capable(CAP_NET_ADMIN))
		return -EPERM;

	if (!alloc_cpumask_var(&mask, GFP_KERNEL))
		return -ENOMEM;

	err = bitmap_parse(buf, len, cpumask_bits(mask), nr_cpumask_bits);
	if (err) {
		free_cpumask_var(mask);
		return err;
	}

	map = kzalloc(max_t(unsigned int,
	    RPS_MAP_SIZE(cpumask_weight(mask)), L1_CACHE_BYTES),
	    GFP_KERNEL);
	if (!map) {
		free_cpumask_var(mask);
		return -ENOMEM;
	}

	i = 0;
	for_each_cpu_and(cpu, mask, cpu_online_mask)
		map->cpus[i++] = cpu;

	if (i)
		map->len = i;
	else {
		kfree(map);
		map = NULL;
	}

	spin_lock(&rps_map_lock);
	old_map = rcu_dereference_protected(queue->rps_map,
					    lockdep_is_held(&rps_map_lock));
	rcu_assign_pointer(queue->rps_map, map);
	spin_unlock(&rps_map_lock);

	if (map)
		static_key_slow_inc(&rps_needed);
	if (old_map) {
		kfree_rcu(old_map, rcu);
		static_key_slow_dec(&rps_needed);
	}
	free_cpumask_var(mask);
	return len;
}

static ssize_t show_rps_dev_flow_table_cnt(struct netdev_rx_queue *queue,
					   struct rx_queue_attribute *attr,
					   char *buf)
{
	struct rps_dev_flow_table *flow_table;
	unsigned long val = 0;

	rcu_read_lock();
	flow_table = rcu_dereference(queue->rps_flow_table);
	if (flow_table)
		val = (unsigned long)flow_table->mask + 1;
	rcu_read_unlock();

	return sprintf(buf, "%lu\n", val);
}

static void rps_dev_flow_table_release(struct rcu_head *rcu)
{
	struct rps_dev_flow_table *table = container_of(rcu,
	    struct rps_dev_flow_table, rcu);
	vfree(table);
}

static ssize_t store_rps_dev_flow_table_cnt(struct netdev_rx_queue *queue,
				     struct rx_queue_attribute *attr,
				     const char *buf, size_t len)
{
	unsigned long mask, count;
	struct rps_dev_flow_table *table, *old_table;
	static DEFINE_SPINLOCK(rps_dev_flow_lock);
	int rc;

	if (!capable(CAP_NET_ADMIN))
		return -EPERM;

	rc = kstrtoul(buf, 0, &count);
	if (rc < 0)
		return rc;

	if (count) {
		mask = count - 1;
		/* mask = roundup_pow_of_two(count) - 1;
		 * without overflows...
		 */
		while ((mask | (mask >> 1)) != mask)
			mask |= (mask >> 1);
		/* On 64 bit arches, must check mask fits in table->mask (u32),
		 * and on 32bit arches, must check RPS_DEV_FLOW_TABLE_SIZE(mask + 1)
		 * doesnt overflow.
		 */
#if BITS_PER_LONG > 32
		if (mask > (unsigned long)(u32)mask)
			return -EINVAL;
#else
		if (mask > (ULONG_MAX - RPS_DEV_FLOW_TABLE_SIZE(1))
				/ sizeof(struct rps_dev_flow)) {
			/* Enforce a limit to prevent overflow */
			return -EINVAL;
		}
#endif
		table = vmalloc(RPS_DEV_FLOW_TABLE_SIZE(mask + 1));
		if (!table)
			return -ENOMEM;

		table->mask = mask;
		for (count = 0; count <= mask; count++)
			table->flows[count].cpu = RPS_NO_CPU;
	} else
		table = NULL;

	spin_lock(&rps_dev_flow_lock);
	old_table = rcu_dereference_protected(queue->rps_flow_table,
					      lockdep_is_held(&rps_dev_flow_lock));
	rcu_assign_pointer(queue->rps_flow_table, table);
	spin_unlock(&rps_dev_flow_lock);

	if (old_table)
		call_rcu(&old_table->rcu, rps_dev_flow_table_release);

	return len;
}

static struct rx_queue_attribute rps_cpus_attribute =
	__ATTR(rps_cpus, S_IRUGO | S_IWUSR, show_rps_map, store_rps_map);


static struct rx_queue_attribute rps_dev_flow_table_cnt_attribute =
	__ATTR(rps_flow_cnt, S_IRUGO | S_IWUSR,
	    show_rps_dev_flow_table_cnt, store_rps_dev_flow_table_cnt);

static struct attribute *rx_queue_default_attrs[] = {
	&rps_cpus_attribute.attr,
	&rps_dev_flow_table_cnt_attribute.attr,
	NULL
};

static void rx_queue_release(struct kobject *kobj)
{
	struct netdev_rx_queue *queue = to_rx_queue(kobj);
	struct rps_map *map;
	struct rps_dev_flow_table *flow_table;


	map = rcu_dereference_protected(queue->rps_map, 1);
	if (map) {
		RCU_INIT_POINTER(queue->rps_map, NULL);
		kfree_rcu(map, rcu);
	}

	flow_table = rcu_dereference_protected(queue->rps_flow_table, 1);
	if (flow_table) {
		RCU_INIT_POINTER(queue->rps_flow_table, NULL);
		call_rcu(&flow_table->rcu, rps_dev_flow_table_release);
	}

	memset(kobj, 0, sizeof(*kobj));
	dev_put(queue->dev);
}

static struct kobj_type rx_queue_ktype = {
	.sysfs_ops = &rx_queue_sysfs_ops,
	.release = rx_queue_release,
	.default_attrs = rx_queue_default_attrs,
};

static int rx_queue_add_kobject(struct net_device *net, int index)
{
	struct netdev_rx_queue *queue = net->_rx + index;
	struct kobject *kobj = &queue->kobj;
	int error = 0;

	kobj->kset = net->queues_kset;
	error = kobject_init_and_add(kobj, &rx_queue_ktype, NULL,
	    "rx-%u", index);
	if (error) {
		kobject_put(kobj);
		return error;
	}

	kobject_uevent(kobj, KOBJ_ADD);
	dev_hold(queue->dev);

	return error;
}
#endif /* CONFIG_RPS */

int
net_rx_queue_update_kobjects(struct net_device *net, int old_num, int new_num)
{
#ifdef CONFIG_RPS
	int i;
	int error = 0;

	for (i = old_num; i < new_num; i++) {
		error = rx_queue_add_kobject(net, i);
		if (error) {
			new_num = old_num;
			break;
		}
	}

	while (--i >= new_num)
		kobject_put(&net->_rx[i].kobj);

	return error;
#else
	return 0;
#endif
}

#ifdef CONFIG_SYSFS
/*
 * netdev_queue sysfs structures and functions.
 */
struct netdev_queue_attribute {
	struct attribute attr;
	ssize_t (*show)(struct netdev_queue *queue,
	    struct netdev_queue_attribute *attr, char *buf);
	ssize_t (*store)(struct netdev_queue *queue,
	    struct netdev_queue_attribute *attr, const char *buf, size_t len);
};
#define to_netdev_queue_attr(_attr) container_of(_attr,		\
    struct netdev_queue_attribute, attr)

#define to_netdev_queue(obj) container_of(obj, struct netdev_queue, kobj)

static ssize_t netdev_queue_attr_show(struct kobject *kobj,
				      struct attribute *attr, char *buf)
{
	struct netdev_queue_attribute *attribute = to_netdev_queue_attr(attr);
	struct netdev_queue *queue = to_netdev_queue(kobj);

	if (!attribute->show)
		return -EIO;

	return attribute->show(queue, attribute, buf);
}

static ssize_t netdev_queue_attr_store(struct kobject *kobj,
				       struct attribute *attr,
				       const char *buf, size_t count)
{
	struct netdev_queue_attribute *attribute = to_netdev_queue_attr(attr);
	struct netdev_queue *queue = to_netdev_queue(kobj);

	if (!attribute->store)
		return -EIO;

	return attribute->store(queue, attribute, buf, count);
}

static const struct sysfs_ops netdev_queue_sysfs_ops = {
	.show = netdev_queue_attr_show,
	.store = netdev_queue_attr_store,
};

static ssize_t show_trans_timeout(struct netdev_queue *queue,
				  struct netdev_queue_attribute *attribute,
				  char *buf)
{
	unsigned long trans_timeout;

	spin_lock_irq(&queue->_xmit_lock);
	trans_timeout = queue->trans_timeout;
	spin_unlock_irq(&queue->_xmit_lock);

	return sprintf(buf, "%lu", trans_timeout);
}

static struct netdev_queue_attribute queue_trans_timeout =
	__ATTR(tx_timeout, S_IRUGO, show_trans_timeout, NULL);

#ifdef CONFIG_BQL
/*
 * Byte queue limits sysfs structures and functions.
 */
static ssize_t bql_show(char *buf, unsigned int value)
{
	return sprintf(buf, "%u\n", value);
}

static ssize_t bql_set(const char *buf, const size_t count,
		       unsigned int *pvalue)
{
	unsigned int value;
	int err;

	if (!strcmp(buf, "max") || !strcmp(buf, "max\n"))
		value = DQL_MAX_LIMIT;
	else {
		err = kstrtouint(buf, 10, &value);
		if (err < 0)
			return err;
		if (value > DQL_MAX_LIMIT)
			return -EINVAL;
	}

	*pvalue = value;

	return count;
}

static ssize_t bql_show_hold_time(struct netdev_queue *queue,
				  struct netdev_queue_attribute *attr,
				  char *buf)
{
	struct dql *dql = &queue->dql;

	return sprintf(buf, "%u\n", jiffies_to_msecs(dql->slack_hold_time));
}

static ssize_t bql_set_hold_time(struct netdev_queue *queue,
				 struct netdev_queue_attribute *attribute,
				 const char *buf, size_t len)
{
	struct dql *dql = &queue->dql;
	unsigned int value;
	int err;

	err = kstrtouint(buf, 10, &value);
	if (err < 0)
		return err;

	dql->slack_hold_time = msecs_to_jiffies(value);

	return len;
}

static struct netdev_queue_attribute bql_hold_time_attribute =
	__ATTR(hold_time, S_IRUGO | S_IWUSR, bql_show_hold_time,
	    bql_set_hold_time);

static ssize_t bql_show_inflight(struct netdev_queue *queue,
				 struct netdev_queue_attribute *attr,
				 char *buf)
{
	struct dql *dql = &queue->dql;

	return sprintf(buf, "%u\n", dql->num_queued - dql->num_completed);
}

static struct netdev_queue_attribute bql_inflight_attribute =
	__ATTR(inflight, S_IRUGO, bql_show_inflight, NULL);

#define BQL_ATTR(NAME, FIELD)						\
static ssize_t bql_show_ ## NAME(struct netdev_queue *queue,		\
				 struct netdev_queue_attribute *attr,	\
				 char *buf)				\
{									\
	return bql_show(buf, queue->dql.FIELD);				\
}									\
									\
static ssize_t bql_set_ ## NAME(struct netdev_queue *queue,		\
				struct netdev_queue_attribute *attr,	\
				const char *buf, size_t len)		\
{									\
	return bql_set(buf, len, &queue->dql.FIELD);			\
}									\
									\
static struct netdev_queue_attribute bql_ ## NAME ## _attribute =	\
	__ATTR(NAME, S_IRUGO | S_IWUSR, bql_show_ ## NAME,		\
	    bql_set_ ## NAME);

BQL_ATTR(limit, limit)
BQL_ATTR(limit_max, max_limit)
BQL_ATTR(limit_min, min_limit)

static struct attribute *dql_attrs[] = {
	&bql_limit_attribute.attr,
	&bql_limit_max_attribute.attr,
	&bql_limit_min_attribute.attr,
	&bql_hold_time_attribute.attr,
	&bql_inflight_attribute.attr,
	NULL
};

static struct attribute_group dql_group = {
	.name  = "byte_queue_limits",
	.attrs  = dql_attrs,
};
#endif /* CONFIG_BQL */

#ifdef CONFIG_XPS
static inline unsigned int get_netdev_queue_index(struct netdev_queue *queue)
{
	struct net_device *dev = queue->dev;
	int i;

	for (i = 0; i < dev->num_tx_queues; i++)
		if (queue == &dev->_tx[i])
			break;

	BUG_ON(i >= dev->num_tx_queues);

	return i;
}


static ssize_t show_xps_map(struct netdev_queue *queue,
			    struct netdev_queue_attribute *attribute, char *buf)
{
	struct net_device *dev = queue->dev;
	struct xps_dev_maps *dev_maps;
	cpumask_var_t mask;
	unsigned long index;
	size_t len = 0;
	int i;

	if (!zalloc_cpumask_var(&mask, GFP_KERNEL))
		return -ENOMEM;

	index = get_netdev_queue_index(queue);

	rcu_read_lock();
	dev_maps = rcu_dereference(dev->xps_maps);
	if (dev_maps) {
		for_each_possible_cpu(i) {
			struct xps_map *map =
			    rcu_dereference(dev_maps->cpu_map[i]);
			if (map) {
				int j;
				for (j = 0; j < map->len; j++) {
					if (map->queues[j] == index) {
						cpumask_set_cpu(i, mask);
						break;
					}
				}
			}
		}
	}
	rcu_read_unlock();

	len += cpumask_scnprintf(buf + len, PAGE_SIZE, mask);
	if (PAGE_SIZE - len < 3) {
		free_cpumask_var(mask);
		return -EINVAL;
	}

	free_cpumask_var(mask);
	len += sprintf(buf + len, "\n");
	return len;
}

static ssize_t store_xps_map(struct netdev_queue *queue,
		      struct netdev_queue_attribute *attribute,
		      const char *buf, size_t len)
{
	struct net_device *dev = queue->dev;
	unsigned long index;
	cpumask_var_t mask;
	int err;

	if (!capable(CAP_NET_ADMIN))
		return -EPERM;

	if (!alloc_cpumask_var(&mask, GFP_KERNEL))
		return -ENOMEM;

	index = get_netdev_queue_index(queue);

	err = bitmap_parse(buf, len, cpumask_bits(mask), nr_cpumask_bits);
	if (err) {
		free_cpumask_var(mask);
		return err;
	}

	err = netif_set_xps_queue(dev, mask, index);

	free_cpumask_var(mask);

	return err ? : len;
}

static struct netdev_queue_attribute xps_cpus_attribute =
    __ATTR(xps_cpus, S_IRUGO | S_IWUSR, show_xps_map, store_xps_map);
#endif /* CONFIG_XPS */

static struct attribute *netdev_queue_default_attrs[] = {
	&queue_trans_timeout.attr,
#ifdef CONFIG_XPS
	&xps_cpus_attribute.attr,
#endif
	NULL
};

static void netdev_queue_release(struct kobject *kobj)
{
	struct netdev_queue *queue = to_netdev_queue(kobj);

	memset(kobj, 0, sizeof(*kobj));
	dev_put(queue->dev);
}

static struct kobj_type netdev_queue_ktype = {
	.sysfs_ops = &netdev_queue_sysfs_ops,
	.release = netdev_queue_release,
	.default_attrs = netdev_queue_default_attrs,
};

static int netdev_queue_add_kobject(struct net_device *net, int index)
{
	struct netdev_queue *queue = net->_tx + index;
	struct kobject *kobj = &queue->kobj;
	int error = 0;

	kobj->kset = net->queues_kset;
	error = kobject_init_and_add(kobj, &netdev_queue_ktype, NULL,
	    "tx-%u", index);
	if (error)
		goto exit;

#ifdef CONFIG_BQL
	error = sysfs_create_group(kobj, &dql_group);
	if (error)
		goto exit;
#endif

	kobject_uevent(kobj, KOBJ_ADD);
	dev_hold(queue->dev);

	return 0;
exit:
	kobject_put(kobj);
	return error;
}
#endif /* CONFIG_SYSFS */

int
netdev_queue_update_kobjects(struct net_device *net, int old_num, int new_num)
{
#ifdef CONFIG_SYSFS
	int i;
	int error = 0;

	for (i = old_num; i < new_num; i++) {
		error = netdev_queue_add_kobject(net, i);
		if (error) {
			new_num = old_num;
			break;
		}
	}

	while (--i >= new_num) {
		struct netdev_queue *queue = net->_tx + i;

#ifdef CONFIG_BQL
		sysfs_remove_group(&queue->kobj, &dql_group);
#endif
		kobject_put(&queue->kobj);
	}

	return error;
#else
	return 0;
#endif /* CONFIG_SYSFS */
}

static int register_queue_kobjects(struct net_device *net)
{
	int error = 0, txq = 0, rxq = 0, real_rx = 0, real_tx = 0;

#ifdef CONFIG_SYSFS
	net->queues_kset = kset_create_and_add("queues",
	    NULL, &net->dev.kobj);
	if (!net->queues_kset)
		return -ENOMEM;
#endif

#ifdef CONFIG_RPS
	real_rx = net->real_num_rx_queues;
#endif
	real_tx = net->real_num_tx_queues;

	error = net_rx_queue_update_kobjects(net, 0, real_rx);
	if (error)
		goto error;
	rxq = real_rx;

	error = netdev_queue_update_kobjects(net, 0, real_tx);
	if (error)
		goto error;
	txq = real_tx;

	return 0;

error:
	netdev_queue_update_kobjects(net, txq, 0);
	net_rx_queue_update_kobjects(net, rxq, 0);
	return error;
}

static void remove_queue_kobjects(struct net_device *net)
{
	int real_rx = 0, real_tx = 0;

#ifdef CONFIG_RPS
	real_rx = net->real_num_rx_queues;
#endif
	real_tx = net->real_num_tx_queues;

	net_rx_queue_update_kobjects(net, real_rx, 0);
	netdev_queue_update_kobjects(net, real_tx, 0);
#ifdef CONFIG_SYSFS
	kset_unregister(net->queues_kset);
#endif
}

static void *net_grab_current_ns(void)
{
	struct net *ns = current->nsproxy->net_ns;
#ifdef CONFIG_NET_NS
	if (ns)
		atomic_inc(&ns->passive);
#endif
	return ns;
}

static const void *net_initial_ns(void)
{
	return &init_net;
}

static const void *net_netlink_ns(struct sock *sk)
{
	return sock_net(sk);
}

struct kobj_ns_type_operations net_ns_type_operations = {
	.type = KOBJ_NS_TYPE_NET,
	.grab_current_ns = net_grab_current_ns,
	.netlink_ns = net_netlink_ns,
	.initial_ns = net_initial_ns,
	.drop_ns = net_drop_ns,
};
EXPORT_SYMBOL_GPL(net_ns_type_operations);

static int netdev_uevent(struct device *d, struct kobj_uevent_env *env)
{
	struct net_device *dev = to_net_dev(d);
	int retval;

	/* pass interface to uevent. */
	retval = add_uevent_var(env, "INTERFACE=%s", dev->name);
	if (retval)
		goto exit;

	/* pass ifindex to uevent.
	 * ifindex is useful as it won't change (interface name may change)
	 * and is what RtNetlink uses natively. */
	retval = add_uevent_var(env, "IFINDEX=%d", dev->ifindex);

exit:
	return retval;
}

/*
 *	netdev_release -- destroy and free a dead device.
 *	Called when last reference to device kobject is gone.
 */
static void netdev_release(struct device *d)
{
	struct net_device *dev = to_net_dev(d);

	BUG_ON(dev->reg_state != NETREG_RELEASED);

	kfree(dev->ifalias);
	kfree((char *)dev - dev->padded);
}

static const void *net_namespace(struct device *d)
{
	struct net_device *dev;
	dev = container_of(d, struct net_device, dev);
	return dev_net(dev);
}

static struct class net_class = {
	.name = "net",
	.dev_release = netdev_release,
	.dev_groups = net_class_groups,
	.dev_uevent = netdev_uevent,
	.ns_type = &net_ns_type_operations,
	.namespace = net_namespace,
};

/* Delete sysfs entries but hold kobject reference until after all
 * netdev references are gone.
 */
void netdev_unregister_kobject(struct net_device * net)
{
	struct device *dev = &(net->dev);

	kobject_get(&dev->kobj);

	remove_queue_kobjects(net);

	pm_runtime_set_memalloc_noio(dev, false);

	device_del(dev);
}

/* Create sysfs entries for network device. */
int netdev_register_kobject(struct net_device *net)
{
	struct device *dev = &(net->dev);
	const struct attribute_group **groups = net->sysfs_groups;
	int error = 0;

	device_initialize(dev);
	dev->class = &net_class;
	dev->platform_data = net;
	dev->groups = groups;

	dev_set_name(dev, "%s", net->name);

#ifdef CONFIG_SYSFS
	/* Allow for a device specific group */
	if (*groups)
		groups++;

	*groups++ = &netstat_group;

#if IS_ENABLED(CONFIG_WIRELESS_EXT) || IS_ENABLED(CONFIG_CFG80211)
	if (net->ieee80211_ptr)
		*groups++ = &wireless_group;
#if IS_ENABLED(CONFIG_WIRELESS_EXT)
	else if (net->wireless_handlers)
		*groups++ = &wireless_group;
#endif
#endif
#endif /* CONFIG_SYSFS */

	error = device_add(dev);
	if (error)
		return error;

	error = register_queue_kobjects(net);
	if (error) {
		device_del(dev);
		return error;
	}

	pm_runtime_set_memalloc_noio(dev, true);

	return error;
}

int netdev_class_create_file(struct class_attribute *class_attr)
{
	return class_create_file(&net_class, class_attr);
}
EXPORT_SYMBOL(netdev_class_create_file);

void netdev_class_remove_file(struct class_attribute *class_attr)
{
	class_remove_file(&net_class, class_attr);
}
EXPORT_SYMBOL(netdev_class_remove_file);

int netdev_kobject_init(void)
{
	kobj_ns_type_register(&net_ns_type_operations);
	return class_register(&net_class);
}<|MERGE_RESOLUTION|>--- conflicted
+++ resolved
@@ -344,9 +344,30 @@
 {
 	return netdev_store(dev, attr, buf, len, change_group);
 }
-<<<<<<< HEAD
 NETDEVICE_SHOW(group, fmt_dec);
 static DEVICE_ATTR(netdev_group, S_IRUGO | S_IWUSR, group_show, group_store);
+
+static ssize_t phys_port_id_show(struct device *dev,
+				 struct device_attribute *attr, char *buf)
+{
+	struct net_device *netdev = to_net_dev(dev);
+	ssize_t ret = -EINVAL;
+
+	if (!rtnl_trylock())
+		return restart_syscall();
+
+	if (dev_isalive(netdev)) {
+		struct netdev_phys_port_id ppid;
+
+		ret = dev_get_phys_port_id(netdev, &ppid);
+		if (!ret)
+			ret = sprintf(buf, "%*phN\n", ppid.id_len, ppid.id);
+	}
+	rtnl_unlock();
+
+	return ret;
+}
+static DEVICE_ATTR_RO(phys_port_id);
 
 static struct attribute *net_class_attrs[] = {
 	&dev_attr_netdev_group.attr,
@@ -368,54 +389,8 @@
 	&dev_attr_mtu.attr,
 	&dev_attr_flags.attr,
 	&dev_attr_tx_queue_len.attr,
+	&dev_attr_phys_port_id.attr,
 	NULL,
-=======
-
-static ssize_t show_phys_port_id(struct device *dev,
-				 struct device_attribute *attr, char *buf)
-{
-	struct net_device *netdev = to_net_dev(dev);
-	ssize_t ret = -EINVAL;
-
-	if (!rtnl_trylock())
-		return restart_syscall();
-
-	if (dev_isalive(netdev)) {
-		struct netdev_phys_port_id ppid;
-
-		ret = dev_get_phys_port_id(netdev, &ppid);
-		if (!ret)
-			ret = sprintf(buf, "%*phN\n", ppid.id_len, ppid.id);
-	}
-	rtnl_unlock();
-
-	return ret;
-}
-
-static struct device_attribute net_class_attributes[] = {
-	__ATTR(addr_assign_type, S_IRUGO, show_addr_assign_type, NULL),
-	__ATTR(addr_len, S_IRUGO, show_addr_len, NULL),
-	__ATTR(dev_id, S_IRUGO, show_dev_id, NULL),
-	__ATTR(ifalias, S_IRUGO | S_IWUSR, show_ifalias, store_ifalias),
-	__ATTR(iflink, S_IRUGO, show_iflink, NULL),
-	__ATTR(ifindex, S_IRUGO, show_ifindex, NULL),
-	__ATTR(type, S_IRUGO, show_type, NULL),
-	__ATTR(link_mode, S_IRUGO, show_link_mode, NULL),
-	__ATTR(address, S_IRUGO, show_address, NULL),
-	__ATTR(broadcast, S_IRUGO, show_broadcast, NULL),
-	__ATTR(carrier, S_IRUGO | S_IWUSR, show_carrier, store_carrier),
-	__ATTR(speed, S_IRUGO, show_speed, NULL),
-	__ATTR(duplex, S_IRUGO, show_duplex, NULL),
-	__ATTR(dormant, S_IRUGO, show_dormant, NULL),
-	__ATTR(operstate, S_IRUGO, show_operstate, NULL),
-	__ATTR(mtu, S_IRUGO | S_IWUSR, show_mtu, store_mtu),
-	__ATTR(flags, S_IRUGO | S_IWUSR, show_flags, store_flags),
-	__ATTR(tx_queue_len, S_IRUGO | S_IWUSR, show_tx_queue_len,
-	       store_tx_queue_len),
-	__ATTR(netdev_group, S_IRUGO | S_IWUSR, show_group, store_group),
-	__ATTR(phys_port_id, S_IRUGO, show_phys_port_id, NULL),
-	{}
->>>>>>> 0d40f75b
 };
 ATTRIBUTE_GROUPS(net_class);
 
