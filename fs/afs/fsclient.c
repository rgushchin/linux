/* AFS File Server client stubs
 *
 * Copyright (C) 2002, 2007 Red Hat, Inc. All Rights Reserved.
 * Written by David Howells (dhowells@redhat.com)
 *
 * This program is free software; you can redistribute it and/or
 * modify it under the terms of the GNU General Public License
 * as published by the Free Software Foundation; either version
 * 2 of the License, or (at your option) any later version.
 */

#include <linux/init.h>
#include <linux/slab.h>
#include <linux/sched.h>
#include <linux/circ_buf.h>
#include <linux/iversion.h>
#include "internal.h"
#include "afs_fs.h"
#include "xdr_fs.h"

static const struct afs_fid afs_zero_fid;

/*
 * We need somewhere to discard into in case the server helpfully returns more
 * than we asked for in FS.FetchData{,64}.
 */
static u8 afs_discard_buffer[64];

static inline void afs_use_fs_server(struct afs_call *call, struct afs_cb_interest *cbi)
{
	call->cbi = afs_get_cb_interest(cbi);
}

/*
 * decode an AFSFid block
 */
static void xdr_decode_AFSFid(const __be32 **_bp, struct afs_fid *fid)
{
	const __be32 *bp = *_bp;

	fid->vid		= ntohl(*bp++);
	fid->vnode		= ntohl(*bp++);
	fid->unique		= ntohl(*bp++);
	*_bp = bp;
}

/*
 * Dump a bad file status record.
 */
static void xdr_dump_bad(const __be32 *bp)
{
	__be32 x[4];
	int i;

	pr_notice("AFS XDR: Bad status record\n");
	for (i = 0; i < 5 * 4 * 4; i += 16) {
		memcpy(x, bp, 16);
		bp += 4;
		pr_notice("%03x: %08x %08x %08x %08x\n",
			  i, ntohl(x[0]), ntohl(x[1]), ntohl(x[2]), ntohl(x[3]));
	}

	memcpy(x, bp, 4);
	pr_notice("0x50: %08x\n", ntohl(x[0]));
}

/*
 * Update the core inode struct from a returned status record.
 */
void afs_update_inode_from_status(struct afs_vnode *vnode,
				  struct afs_file_status *status,
				  const afs_dataversion_t *expected_version,
				  u8 flags)
{
	struct timespec t;
	umode_t mode;

	t.tv_sec = status->mtime_client;
	t.tv_nsec = 0;
	vnode->vfs_inode.i_ctime = t;
	vnode->vfs_inode.i_mtime = t;
	vnode->vfs_inode.i_atime = t;

	if (flags & (AFS_VNODE_META_CHANGED | AFS_VNODE_NOT_YET_SET)) {
		vnode->vfs_inode.i_uid = make_kuid(&init_user_ns, status->owner);
		vnode->vfs_inode.i_gid = make_kgid(&init_user_ns, status->group);
		set_nlink(&vnode->vfs_inode, status->nlink);

		mode = vnode->vfs_inode.i_mode;
		mode &= ~S_IALLUGO;
		mode |= status->mode;
		barrier();
		vnode->vfs_inode.i_mode = mode;
	}

	if (!(flags & AFS_VNODE_NOT_YET_SET)) {
		if (expected_version &&
		    *expected_version != status->data_version) {
			_debug("vnode modified %llx on {%x:%u} [exp %llx]",
			       (unsigned long long) status->data_version,
			       vnode->fid.vid, vnode->fid.vnode,
			       (unsigned long long) *expected_version);
			vnode->invalid_before = status->data_version;
			if (vnode->status.type == AFS_FTYPE_DIR) {
				if (test_and_clear_bit(AFS_VNODE_DIR_VALID, &vnode->flags))
					afs_stat_v(vnode, n_inval);
			} else {
				set_bit(AFS_VNODE_ZAP_DATA, &vnode->flags);
			}
		} else if (vnode->status.type == AFS_FTYPE_DIR) {
			/* Expected directory change is handled elsewhere so
			 * that we can locally edit the directory and save on a
			 * download.
			 */
			if (test_bit(AFS_VNODE_DIR_VALID, &vnode->flags))
				flags &= ~AFS_VNODE_DATA_CHANGED;
		}
	}

	if (flags & (AFS_VNODE_DATA_CHANGED | AFS_VNODE_NOT_YET_SET)) {
		inode_set_iversion_raw(&vnode->vfs_inode, status->data_version);
		i_size_write(&vnode->vfs_inode, status->size);
	}
}

/*
 * decode an AFSFetchStatus block
 */
static int xdr_decode_AFSFetchStatus(struct afs_call *call,
				     const __be32 **_bp,
				     struct afs_file_status *status,
				     struct afs_vnode *vnode,
				     const afs_dataversion_t *expected_version,
				     struct afs_read *read_req)
{
	const struct afs_xdr_AFSFetchStatus *xdr = (const void *)*_bp;
	bool inline_error = (call->operation_ID == afs_FS_InlineBulkStatus);
	u64 data_version, size;
	u32 type, abort_code;
	u8 flags = 0;

	abort_code = ntohl(xdr->abort_code);

	if (xdr->if_version != htonl(AFS_FSTATUS_VERSION)) {
		if (xdr->if_version == htonl(0) &&
		    abort_code != 0 &&
		    inline_error) {
			/* The OpenAFS fileserver has a bug in FS.InlineBulkStatus
			 * whereby it doesn't set the interface version in the error
			 * case.
			 */
			status->abort_code = abort_code;
			ret = 0;
			goto out;
		}

		pr_warn("Unknown AFSFetchStatus version %u\n", ntohl(xdr->if_version));
		goto bad;
	}

	if (abort_code != 0 && inline_error) {
		status->abort_code = abort_code;
		ret = 0;
		goto out;
	}

	type = ntohl(xdr->type);
	switch (type) {
	case AFS_FTYPE_FILE:
	case AFS_FTYPE_DIR:
	case AFS_FTYPE_SYMLINK:
		if (type != status->type &&
		    vnode &&
		    !test_bit(AFS_VNODE_UNSET, &vnode->flags)) {
			pr_warning("Vnode %x:%x:%x changed type %u to %u\n",
				   vnode->fid.vid,
				   vnode->fid.vnode,
				   vnode->fid.unique,
				   status->type, type);
			goto bad;
		}
		status->type = type;
		break;
<<<<<<< HEAD
	case AFS_FTYPE_INVALID:
		if (abort_code != 0) {
			status->abort_code = abort_code;
			return 0;
		}
		/* Fall through */
=======
>>>>>>> 4776cab4
	default:
		goto bad;
	}

#define EXTRACT_M(FIELD)					\
	do {							\
		u32 x = ntohl(xdr->FIELD);			\
		if (status->FIELD != x) {			\
			flags |= AFS_VNODE_META_CHANGED;	\
			status->FIELD = x;			\
		}						\
	} while (0)

	EXTRACT_M(nlink);
	EXTRACT_M(author);
	EXTRACT_M(owner);
	EXTRACT_M(caller_access); /* call ticket dependent */
	EXTRACT_M(anon_access);
	EXTRACT_M(mode);
	EXTRACT_M(group);

	status->mtime_client = ntohl(xdr->mtime_client);
	status->mtime_server = ntohl(xdr->mtime_server);
	status->lock_count   = ntohl(xdr->lock_count);

	size  = (u64)ntohl(xdr->size_lo);
	size |= (u64)ntohl(xdr->size_hi) << 32;
	status->size = size;

	data_version  = (u64)ntohl(xdr->data_version_lo);
	data_version |= (u64)ntohl(xdr->data_version_hi) << 32;
	if (data_version != status->data_version) {
		status->data_version = data_version;
		flags |= AFS_VNODE_DATA_CHANGED;
	}

	if (read_req) {
		read_req->data_version = data_version;
		read_req->file_size = size;
	}

	*_bp = (const void *)*_bp + sizeof(*xdr);

	if (vnode) {
		if (test_bit(AFS_VNODE_UNSET, &vnode->flags))
			flags |= AFS_VNODE_NOT_YET_SET;
		afs_update_inode_from_status(vnode, status, expected_version,
					     flags);
	}

	return 0;

bad:
	xdr_dump_bad(*_bp);
	return afs_protocol_error(call, -EBADMSG);
}

/*
 * Decode the file status.  We need to lock the target vnode if we're going to
 * update its status so that stat() sees the attributes update atomically.
 */
static int afs_decode_status(struct afs_call *call,
			     const __be32 **_bp,
			     struct afs_file_status *status,
			     struct afs_vnode *vnode,
			     const afs_dataversion_t *expected_version,
			     struct afs_read *read_req)
{
	int ret;

	if (!vnode)
		return xdr_decode_AFSFetchStatus(call, _bp, status, vnode,
						 expected_version, read_req);

	write_seqlock(&vnode->cb_lock);
	ret = xdr_decode_AFSFetchStatus(call, _bp, status, vnode,
					expected_version, read_req);
	write_sequnlock(&vnode->cb_lock);
	return ret;
}

/*
 * decode an AFSCallBack block
 */
static void xdr_decode_AFSCallBack(struct afs_call *call,
				   struct afs_vnode *vnode,
				   const __be32 **_bp)
{
	struct afs_cb_interest *old, *cbi = call->cbi;
	const __be32 *bp = *_bp;
	u32 cb_expiry;

	write_seqlock(&vnode->cb_lock);

	if (call->cb_break == afs_cb_break_sum(vnode, cbi)) {
		vnode->cb_version	= ntohl(*bp++);
		cb_expiry		= ntohl(*bp++);
		vnode->cb_type		= ntohl(*bp++);
		vnode->cb_expires_at	= cb_expiry + ktime_get_real_seconds();
		old = vnode->cb_interest;
		if (old != call->cbi) {
			vnode->cb_interest = cbi;
			cbi = old;
		}
		set_bit(AFS_VNODE_CB_PROMISED, &vnode->flags);
	} else {
		bp += 3;
	}

	write_sequnlock(&vnode->cb_lock);
	call->cbi = cbi;
	*_bp = bp;
}

static void xdr_decode_AFSCallBack_raw(const __be32 **_bp,
				       struct afs_callback *cb)
{
	const __be32 *bp = *_bp;

	cb->version	= ntohl(*bp++);
	cb->expiry	= ntohl(*bp++);
	cb->type	= ntohl(*bp++);
	*_bp = bp;
}

/*
 * decode an AFSVolSync block
 */
static void xdr_decode_AFSVolSync(const __be32 **_bp,
				  struct afs_volsync *volsync)
{
	const __be32 *bp = *_bp;

	volsync->creation = ntohl(*bp++);
	bp++; /* spare2 */
	bp++; /* spare3 */
	bp++; /* spare4 */
	bp++; /* spare5 */
	bp++; /* spare6 */
	*_bp = bp;
}

/*
 * encode the requested attributes into an AFSStoreStatus block
 */
static void xdr_encode_AFS_StoreStatus(__be32 **_bp, struct iattr *attr)
{
	__be32 *bp = *_bp;
	u32 mask = 0, mtime = 0, owner = 0, group = 0, mode = 0;

	mask = 0;
	if (attr->ia_valid & ATTR_MTIME) {
		mask |= AFS_SET_MTIME;
		mtime = attr->ia_mtime.tv_sec;
	}

	if (attr->ia_valid & ATTR_UID) {
		mask |= AFS_SET_OWNER;
		owner = from_kuid(&init_user_ns, attr->ia_uid);
	}

	if (attr->ia_valid & ATTR_GID) {
		mask |= AFS_SET_GROUP;
		group = from_kgid(&init_user_ns, attr->ia_gid);
	}

	if (attr->ia_valid & ATTR_MODE) {
		mask |= AFS_SET_MODE;
		mode = attr->ia_mode & S_IALLUGO;
	}

	*bp++ = htonl(mask);
	*bp++ = htonl(mtime);
	*bp++ = htonl(owner);
	*bp++ = htonl(group);
	*bp++ = htonl(mode);
	*bp++ = 0;		/* segment size */
	*_bp = bp;
}

/*
 * decode an AFSFetchVolumeStatus block
 */
static void xdr_decode_AFSFetchVolumeStatus(const __be32 **_bp,
					    struct afs_volume_status *vs)
{
	const __be32 *bp = *_bp;

	vs->vid			= ntohl(*bp++);
	vs->parent_id		= ntohl(*bp++);
	vs->online		= ntohl(*bp++);
	vs->in_service		= ntohl(*bp++);
	vs->blessed		= ntohl(*bp++);
	vs->needs_salvage	= ntohl(*bp++);
	vs->type		= ntohl(*bp++);
	vs->min_quota		= ntohl(*bp++);
	vs->max_quota		= ntohl(*bp++);
	vs->blocks_in_use	= ntohl(*bp++);
	vs->part_blocks_avail	= ntohl(*bp++);
	vs->part_max_blocks	= ntohl(*bp++);
	*_bp = bp;
}

/*
 * deliver reply data to an FS.FetchStatus
 */
static int afs_deliver_fs_fetch_status_vnode(struct afs_call *call)
{
	struct afs_vnode *vnode = call->reply[0];
	const __be32 *bp;
	int ret;

	ret = afs_transfer_reply(call);
	if (ret < 0)
		return ret;

	_enter("{%x:%u}", vnode->fid.vid, vnode->fid.vnode);

	/* unmarshall the reply once we've received all of it */
	bp = call->buffer;
	if (afs_decode_status(call, &bp, &vnode->status, vnode,
			      &call->expected_version, NULL) < 0)
		return afs_protocol_error(call, -EBADMSG);
	xdr_decode_AFSCallBack(call, vnode, &bp);
	if (call->reply[1])
		xdr_decode_AFSVolSync(&bp, call->reply[1]);

	_leave(" = 0 [done]");
	return 0;
}

/*
 * FS.FetchStatus operation type
 */
static const struct afs_call_type afs_RXFSFetchStatus_vnode = {
	.name		= "FS.FetchStatus(vnode)",
	.op		= afs_FS_FetchStatus,
	.deliver	= afs_deliver_fs_fetch_status_vnode,
	.destructor	= afs_flat_call_destructor,
};

/*
 * fetch the status information for a file
 */
int afs_fs_fetch_file_status(struct afs_fs_cursor *fc, struct afs_volsync *volsync,
			     bool new_inode)
{
	struct afs_vnode *vnode = fc->vnode;
	struct afs_call *call;
	struct afs_net *net = afs_v2net(vnode);
	__be32 *bp;

	_enter(",%x,{%x:%u},,",
	       key_serial(fc->key), vnode->fid.vid, vnode->fid.vnode);

	call = afs_alloc_flat_call(net, &afs_RXFSFetchStatus_vnode,
				   16, (21 + 3 + 6) * 4);
	if (!call) {
		fc->ac.error = -ENOMEM;
		return -ENOMEM;
	}

	call->key = fc->key;
	call->reply[0] = vnode;
	call->reply[1] = volsync;
	call->expected_version = new_inode ? 1 : vnode->status.data_version;

	/* marshall the parameters */
	bp = call->request;
	bp[0] = htonl(FSFETCHSTATUS);
	bp[1] = htonl(vnode->fid.vid);
	bp[2] = htonl(vnode->fid.vnode);
	bp[3] = htonl(vnode->fid.unique);

	call->cb_break = fc->cb_break;
	afs_use_fs_server(call, fc->cbi);
	trace_afs_make_fs_call(call, &vnode->fid);
	return afs_make_call(&fc->ac, call, GFP_NOFS, false);
}

/*
 * deliver reply data to an FS.FetchData
 */
static int afs_deliver_fs_fetch_data(struct afs_call *call)
{
	struct afs_vnode *vnode = call->reply[0];
	struct afs_read *req = call->reply[2];
	const __be32 *bp;
	unsigned int size;
	void *buffer;
	int ret;

	_enter("{%u,%zu/%u;%llu/%llu}",
	       call->unmarshall, call->offset, call->count,
	       req->remain, req->actual_len);

	switch (call->unmarshall) {
	case 0:
		req->actual_len = 0;
		call->offset = 0;
		call->unmarshall++;
		if (call->operation_ID != FSFETCHDATA64) {
			call->unmarshall++;
			goto no_msw;
		}

		/* extract the upper part of the returned data length of an
		 * FSFETCHDATA64 op (which should always be 0 using this
		 * client) */
	case 1:
		_debug("extract data length (MSW)");
		ret = afs_extract_data(call, &call->tmp, 4, true);
		if (ret < 0)
			return ret;

		req->actual_len = ntohl(call->tmp);
		req->actual_len <<= 32;
		call->offset = 0;
		call->unmarshall++;

	no_msw:
		/* extract the returned data length */
	case 2:
		_debug("extract data length");
		ret = afs_extract_data(call, &call->tmp, 4, true);
		if (ret < 0)
			return ret;

		req->actual_len |= ntohl(call->tmp);
		_debug("DATA length: %llu", req->actual_len);

		req->remain = req->actual_len;
		call->offset = req->pos & (PAGE_SIZE - 1);
		req->index = 0;
		if (req->actual_len == 0)
			goto no_more_data;
		call->unmarshall++;

	begin_page:
		ASSERTCMP(req->index, <, req->nr_pages);
		if (req->remain > PAGE_SIZE - call->offset)
			size = PAGE_SIZE - call->offset;
		else
			size = req->remain;
		call->count = call->offset + size;
		ASSERTCMP(call->count, <=, PAGE_SIZE);
		req->remain -= size;

		/* extract the returned data */
	case 3:
		_debug("extract data %llu/%llu %zu/%u",
		       req->remain, req->actual_len, call->offset, call->count);

		buffer = kmap(req->pages[req->index]);
		ret = afs_extract_data(call, buffer, call->count, true);
		kunmap(req->pages[req->index]);
		if (ret < 0)
			return ret;
		if (call->offset == PAGE_SIZE) {
			if (req->page_done)
				req->page_done(call, req);
			req->index++;
			if (req->remain > 0) {
				call->offset = 0;
				if (req->index >= req->nr_pages) {
					call->unmarshall = 4;
					goto begin_discard;
				}
				goto begin_page;
			}
		}
		goto no_more_data;

		/* Discard any excess data the server gave us */
	begin_discard:
	case 4:
		size = min_t(loff_t, sizeof(afs_discard_buffer), req->remain);
		call->count = size;
		_debug("extract discard %llu/%llu %zu/%u",
		       req->remain, req->actual_len, call->offset, call->count);

		call->offset = 0;
		ret = afs_extract_data(call, afs_discard_buffer, call->count, true);
		req->remain -= call->offset;
		if (ret < 0)
			return ret;
		if (req->remain > 0)
			goto begin_discard;

	no_more_data:
		call->offset = 0;
		call->unmarshall = 5;

		/* extract the metadata */
	case 5:
		ret = afs_extract_data(call, call->buffer,
				       (21 + 3 + 6) * 4, false);
		if (ret < 0)
			return ret;

		bp = call->buffer;
		if (afs_decode_status(call, &bp, &vnode->status, vnode,
				      &vnode->status.data_version, req) < 0)
			return afs_protocol_error(call, -EBADMSG);
		xdr_decode_AFSCallBack(call, vnode, &bp);
		if (call->reply[1])
			xdr_decode_AFSVolSync(&bp, call->reply[1]);

		call->offset = 0;
		call->unmarshall++;

	case 6:
		break;
	}

	for (; req->index < req->nr_pages; req->index++) {
		if (call->count < PAGE_SIZE)
			zero_user_segment(req->pages[req->index],
					  call->count, PAGE_SIZE);
		if (req->page_done)
			req->page_done(call, req);
		call->count = 0;
	}

	_leave(" = 0 [done]");
	return 0;
}

static void afs_fetch_data_destructor(struct afs_call *call)
{
	struct afs_read *req = call->reply[2];

	afs_put_read(req);
	afs_flat_call_destructor(call);
}

/*
 * FS.FetchData operation type
 */
static const struct afs_call_type afs_RXFSFetchData = {
	.name		= "FS.FetchData",
	.op		= afs_FS_FetchData,
	.deliver	= afs_deliver_fs_fetch_data,
	.destructor	= afs_fetch_data_destructor,
};

static const struct afs_call_type afs_RXFSFetchData64 = {
	.name		= "FS.FetchData64",
	.op		= afs_FS_FetchData64,
	.deliver	= afs_deliver_fs_fetch_data,
	.destructor	= afs_fetch_data_destructor,
};

/*
 * fetch data from a very large file
 */
static int afs_fs_fetch_data64(struct afs_fs_cursor *fc, struct afs_read *req)
{
	struct afs_vnode *vnode = fc->vnode;
	struct afs_call *call;
	struct afs_net *net = afs_v2net(vnode);
	__be32 *bp;

	_enter("");

	call = afs_alloc_flat_call(net, &afs_RXFSFetchData64, 32, (21 + 3 + 6) * 4);
	if (!call)
		return -ENOMEM;

	call->key = fc->key;
	call->reply[0] = vnode;
	call->reply[1] = NULL; /* volsync */
	call->reply[2] = req;
	call->expected_version = vnode->status.data_version;

	/* marshall the parameters */
	bp = call->request;
	bp[0] = htonl(FSFETCHDATA64);
	bp[1] = htonl(vnode->fid.vid);
	bp[2] = htonl(vnode->fid.vnode);
	bp[3] = htonl(vnode->fid.unique);
	bp[4] = htonl(upper_32_bits(req->pos));
	bp[5] = htonl(lower_32_bits(req->pos));
	bp[6] = 0;
	bp[7] = htonl(lower_32_bits(req->len));

	refcount_inc(&req->usage);
	call->cb_break = fc->cb_break;
	afs_use_fs_server(call, fc->cbi);
	trace_afs_make_fs_call(call, &vnode->fid);
	return afs_make_call(&fc->ac, call, GFP_NOFS, false);
}

/*
 * fetch data from a file
 */
int afs_fs_fetch_data(struct afs_fs_cursor *fc, struct afs_read *req)
{
	struct afs_vnode *vnode = fc->vnode;
	struct afs_call *call;
	struct afs_net *net = afs_v2net(vnode);
	__be32 *bp;

	if (upper_32_bits(req->pos) ||
	    upper_32_bits(req->len) ||
	    upper_32_bits(req->pos + req->len))
		return afs_fs_fetch_data64(fc, req);

	_enter("");

	call = afs_alloc_flat_call(net, &afs_RXFSFetchData, 24, (21 + 3 + 6) * 4);
	if (!call)
		return -ENOMEM;

	call->key = fc->key;
	call->reply[0] = vnode;
	call->reply[1] = NULL; /* volsync */
	call->reply[2] = req;
	call->expected_version = vnode->status.data_version;

	/* marshall the parameters */
	bp = call->request;
	bp[0] = htonl(FSFETCHDATA);
	bp[1] = htonl(vnode->fid.vid);
	bp[2] = htonl(vnode->fid.vnode);
	bp[3] = htonl(vnode->fid.unique);
	bp[4] = htonl(lower_32_bits(req->pos));
	bp[5] = htonl(lower_32_bits(req->len));

	refcount_inc(&req->usage);
	call->cb_break = fc->cb_break;
	afs_use_fs_server(call, fc->cbi);
	trace_afs_make_fs_call(call, &vnode->fid);
	return afs_make_call(&fc->ac, call, GFP_NOFS, false);
}

/*
 * deliver reply data to an FS.CreateFile or an FS.MakeDir
 */
static int afs_deliver_fs_create_vnode(struct afs_call *call)
{
	struct afs_vnode *vnode = call->reply[0];
	const __be32 *bp;
	int ret;

	_enter("{%u}", call->unmarshall);

	ret = afs_transfer_reply(call);
	if (ret < 0)
		return ret;

	/* unmarshall the reply once we've received all of it */
	bp = call->buffer;
	xdr_decode_AFSFid(&bp, call->reply[1]);
	if (afs_decode_status(call, &bp, call->reply[2], NULL, NULL, NULL) < 0 ||
	    afs_decode_status(call, &bp, &vnode->status, vnode,
			      &call->expected_version, NULL) < 0)
		return afs_protocol_error(call, -EBADMSG);
	xdr_decode_AFSCallBack_raw(&bp, call->reply[3]);
	/* xdr_decode_AFSVolSync(&bp, call->reply[X]); */

	_leave(" = 0 [done]");
	return 0;
}

/*
 * FS.CreateFile and FS.MakeDir operation type
 */
static const struct afs_call_type afs_RXFSCreateFile = {
	.name		= "FS.CreateFile",
	.op		= afs_FS_CreateFile,
	.deliver	= afs_deliver_fs_create_vnode,
	.destructor	= afs_flat_call_destructor,
};

static const struct afs_call_type afs_RXFSMakeDir = {
	.name		= "FS.MakeDir",
	.op		= afs_FS_MakeDir,
	.deliver	= afs_deliver_fs_create_vnode,
	.destructor	= afs_flat_call_destructor,
};

/*
 * create a file or make a directory
 */
int afs_fs_create(struct afs_fs_cursor *fc,
		  const char *name,
		  umode_t mode,
		  u64 current_data_version,
		  struct afs_fid *newfid,
		  struct afs_file_status *newstatus,
		  struct afs_callback *newcb)
{
	struct afs_vnode *vnode = fc->vnode;
	struct afs_call *call;
	struct afs_net *net = afs_v2net(vnode);
	size_t namesz, reqsz, padsz;
	__be32 *bp;

	_enter("");

	namesz = strlen(name);
	padsz = (4 - (namesz & 3)) & 3;
	reqsz = (5 * 4) + namesz + padsz + (6 * 4);

	call = afs_alloc_flat_call(
		net, S_ISDIR(mode) ? &afs_RXFSMakeDir : &afs_RXFSCreateFile,
		reqsz, (3 + 21 + 21 + 3 + 6) * 4);
	if (!call)
		return -ENOMEM;

	call->key = fc->key;
	call->reply[0] = vnode;
	call->reply[1] = newfid;
	call->reply[2] = newstatus;
	call->reply[3] = newcb;
	call->expected_version = current_data_version + 1;

	/* marshall the parameters */
	bp = call->request;
	*bp++ = htonl(S_ISDIR(mode) ? FSMAKEDIR : FSCREATEFILE);
	*bp++ = htonl(vnode->fid.vid);
	*bp++ = htonl(vnode->fid.vnode);
	*bp++ = htonl(vnode->fid.unique);
	*bp++ = htonl(namesz);
	memcpy(bp, name, namesz);
	bp = (void *) bp + namesz;
	if (padsz > 0) {
		memset(bp, 0, padsz);
		bp = (void *) bp + padsz;
	}
	*bp++ = htonl(AFS_SET_MODE | AFS_SET_MTIME);
	*bp++ = htonl(vnode->vfs_inode.i_mtime.tv_sec); /* mtime */
	*bp++ = 0; /* owner */
	*bp++ = 0; /* group */
	*bp++ = htonl(mode & S_IALLUGO); /* unix mode */
	*bp++ = 0; /* segment size */

	afs_use_fs_server(call, fc->cbi);
	trace_afs_make_fs_call(call, &vnode->fid);
	return afs_make_call(&fc->ac, call, GFP_NOFS, false);
}

/*
 * deliver reply data to an FS.RemoveFile or FS.RemoveDir
 */
static int afs_deliver_fs_remove(struct afs_call *call)
{
	struct afs_vnode *vnode = call->reply[0];
	const __be32 *bp;
	int ret;

	_enter("{%u}", call->unmarshall);

	ret = afs_transfer_reply(call);
	if (ret < 0)
		return ret;

	/* unmarshall the reply once we've received all of it */
	bp = call->buffer;
	if (afs_decode_status(call, &bp, &vnode->status, vnode,
			      &call->expected_version, NULL) < 0)
		return afs_protocol_error(call, -EBADMSG);
	/* xdr_decode_AFSVolSync(&bp, call->reply[X]); */

	_leave(" = 0 [done]");
	return 0;
}

/*
 * FS.RemoveDir/FS.RemoveFile operation type
 */
static const struct afs_call_type afs_RXFSRemoveFile = {
	.name		= "FS.RemoveFile",
	.op		= afs_FS_RemoveFile,
	.deliver	= afs_deliver_fs_remove,
	.destructor	= afs_flat_call_destructor,
};

static const struct afs_call_type afs_RXFSRemoveDir = {
	.name		= "FS.RemoveDir",
	.op		= afs_FS_RemoveDir,
	.deliver	= afs_deliver_fs_remove,
	.destructor	= afs_flat_call_destructor,
};

/*
 * remove a file or directory
 */
int afs_fs_remove(struct afs_fs_cursor *fc, const char *name, bool isdir,
		  u64 current_data_version)
{
	struct afs_vnode *vnode = fc->vnode;
	struct afs_call *call;
	struct afs_net *net = afs_v2net(vnode);
	size_t namesz, reqsz, padsz;
	__be32 *bp;

	_enter("");

	namesz = strlen(name);
	padsz = (4 - (namesz & 3)) & 3;
	reqsz = (5 * 4) + namesz + padsz;

	call = afs_alloc_flat_call(
		net, isdir ? &afs_RXFSRemoveDir : &afs_RXFSRemoveFile,
		reqsz, (21 + 6) * 4);
	if (!call)
		return -ENOMEM;

	call->key = fc->key;
	call->reply[0] = vnode;
	call->expected_version = current_data_version + 1;

	/* marshall the parameters */
	bp = call->request;
	*bp++ = htonl(isdir ? FSREMOVEDIR : FSREMOVEFILE);
	*bp++ = htonl(vnode->fid.vid);
	*bp++ = htonl(vnode->fid.vnode);
	*bp++ = htonl(vnode->fid.unique);
	*bp++ = htonl(namesz);
	memcpy(bp, name, namesz);
	bp = (void *) bp + namesz;
	if (padsz > 0) {
		memset(bp, 0, padsz);
		bp = (void *) bp + padsz;
	}

	afs_use_fs_server(call, fc->cbi);
	trace_afs_make_fs_call(call, &vnode->fid);
	return afs_make_call(&fc->ac, call, GFP_NOFS, false);
}

/*
 * deliver reply data to an FS.Link
 */
static int afs_deliver_fs_link(struct afs_call *call)
{
	struct afs_vnode *dvnode = call->reply[0], *vnode = call->reply[1];
	const __be32 *bp;
	int ret;

	_enter("{%u}", call->unmarshall);

	ret = afs_transfer_reply(call);
	if (ret < 0)
		return ret;

	/* unmarshall the reply once we've received all of it */
	bp = call->buffer;
	if (afs_decode_status(call, &bp, &vnode->status, vnode, NULL, NULL) < 0 ||
	    afs_decode_status(call, &bp, &dvnode->status, dvnode,
			      &call->expected_version, NULL) < 0)
		return afs_protocol_error(call, -EBADMSG);
	/* xdr_decode_AFSVolSync(&bp, call->reply[X]); */

	_leave(" = 0 [done]");
	return 0;
}

/*
 * FS.Link operation type
 */
static const struct afs_call_type afs_RXFSLink = {
	.name		= "FS.Link",
	.op		= afs_FS_Link,
	.deliver	= afs_deliver_fs_link,
	.destructor	= afs_flat_call_destructor,
};

/*
 * make a hard link
 */
int afs_fs_link(struct afs_fs_cursor *fc, struct afs_vnode *vnode,
		const char *name, u64 current_data_version)
{
	struct afs_vnode *dvnode = fc->vnode;
	struct afs_call *call;
	struct afs_net *net = afs_v2net(vnode);
	size_t namesz, reqsz, padsz;
	__be32 *bp;

	_enter("");

	namesz = strlen(name);
	padsz = (4 - (namesz & 3)) & 3;
	reqsz = (5 * 4) + namesz + padsz + (3 * 4);

	call = afs_alloc_flat_call(net, &afs_RXFSLink, reqsz, (21 + 21 + 6) * 4);
	if (!call)
		return -ENOMEM;

	call->key = fc->key;
	call->reply[0] = dvnode;
	call->reply[1] = vnode;
	call->expected_version = current_data_version + 1;

	/* marshall the parameters */
	bp = call->request;
	*bp++ = htonl(FSLINK);
	*bp++ = htonl(dvnode->fid.vid);
	*bp++ = htonl(dvnode->fid.vnode);
	*bp++ = htonl(dvnode->fid.unique);
	*bp++ = htonl(namesz);
	memcpy(bp, name, namesz);
	bp = (void *) bp + namesz;
	if (padsz > 0) {
		memset(bp, 0, padsz);
		bp = (void *) bp + padsz;
	}
	*bp++ = htonl(vnode->fid.vid);
	*bp++ = htonl(vnode->fid.vnode);
	*bp++ = htonl(vnode->fid.unique);

	afs_use_fs_server(call, fc->cbi);
	trace_afs_make_fs_call(call, &vnode->fid);
	return afs_make_call(&fc->ac, call, GFP_NOFS, false);
}

/*
 * deliver reply data to an FS.Symlink
 */
static int afs_deliver_fs_symlink(struct afs_call *call)
{
	struct afs_vnode *vnode = call->reply[0];
	const __be32 *bp;
	int ret;

	_enter("{%u}", call->unmarshall);

	ret = afs_transfer_reply(call);
	if (ret < 0)
		return ret;

	/* unmarshall the reply once we've received all of it */
	bp = call->buffer;
	xdr_decode_AFSFid(&bp, call->reply[1]);
	if (afs_decode_status(call, &bp, call->reply[2], NULL, NULL, NULL) ||
	    afs_decode_status(call, &bp, &vnode->status, vnode,
			      &call->expected_version, NULL) < 0)
		return afs_protocol_error(call, -EBADMSG);
	/* xdr_decode_AFSVolSync(&bp, call->reply[X]); */

	_leave(" = 0 [done]");
	return 0;
}

/*
 * FS.Symlink operation type
 */
static const struct afs_call_type afs_RXFSSymlink = {
	.name		= "FS.Symlink",
	.op		= afs_FS_Symlink,
	.deliver	= afs_deliver_fs_symlink,
	.destructor	= afs_flat_call_destructor,
};

/*
 * create a symbolic link
 */
int afs_fs_symlink(struct afs_fs_cursor *fc,
		   const char *name,
		   const char *contents,
		   u64 current_data_version,
		   struct afs_fid *newfid,
		   struct afs_file_status *newstatus)
{
	struct afs_vnode *vnode = fc->vnode;
	struct afs_call *call;
	struct afs_net *net = afs_v2net(vnode);
	size_t namesz, reqsz, padsz, c_namesz, c_padsz;
	__be32 *bp;

	_enter("");

	namesz = strlen(name);
	padsz = (4 - (namesz & 3)) & 3;

	c_namesz = strlen(contents);
	c_padsz = (4 - (c_namesz & 3)) & 3;

	reqsz = (6 * 4) + namesz + padsz + c_namesz + c_padsz + (6 * 4);

	call = afs_alloc_flat_call(net, &afs_RXFSSymlink, reqsz,
				   (3 + 21 + 21 + 6) * 4);
	if (!call)
		return -ENOMEM;

	call->key = fc->key;
	call->reply[0] = vnode;
	call->reply[1] = newfid;
	call->reply[2] = newstatus;
	call->expected_version = current_data_version + 1;

	/* marshall the parameters */
	bp = call->request;
	*bp++ = htonl(FSSYMLINK);
	*bp++ = htonl(vnode->fid.vid);
	*bp++ = htonl(vnode->fid.vnode);
	*bp++ = htonl(vnode->fid.unique);
	*bp++ = htonl(namesz);
	memcpy(bp, name, namesz);
	bp = (void *) bp + namesz;
	if (padsz > 0) {
		memset(bp, 0, padsz);
		bp = (void *) bp + padsz;
	}
	*bp++ = htonl(c_namesz);
	memcpy(bp, contents, c_namesz);
	bp = (void *) bp + c_namesz;
	if (c_padsz > 0) {
		memset(bp, 0, c_padsz);
		bp = (void *) bp + c_padsz;
	}
	*bp++ = htonl(AFS_SET_MODE | AFS_SET_MTIME);
	*bp++ = htonl(vnode->vfs_inode.i_mtime.tv_sec); /* mtime */
	*bp++ = 0; /* owner */
	*bp++ = 0; /* group */
	*bp++ = htonl(S_IRWXUGO); /* unix mode */
	*bp++ = 0; /* segment size */

	afs_use_fs_server(call, fc->cbi);
	trace_afs_make_fs_call(call, &vnode->fid);
	return afs_make_call(&fc->ac, call, GFP_NOFS, false);
}

/*
 * deliver reply data to an FS.Rename
 */
static int afs_deliver_fs_rename(struct afs_call *call)
{
	struct afs_vnode *orig_dvnode = call->reply[0], *new_dvnode = call->reply[1];
	const __be32 *bp;
	int ret;

	_enter("{%u}", call->unmarshall);

	ret = afs_transfer_reply(call);
	if (ret < 0)
		return ret;

	/* unmarshall the reply once we've received all of it */
	bp = call->buffer;
	if (afs_decode_status(call, &bp, &orig_dvnode->status, orig_dvnode,
			      &call->expected_version, NULL) < 0)
		return afs_protocol_error(call, -EBADMSG);
	if (new_dvnode != orig_dvnode &&
	    afs_decode_status(call, &bp, &new_dvnode->status, new_dvnode,
			      &call->expected_version_2, NULL) < 0)
		return afs_protocol_error(call, -EBADMSG);
	/* xdr_decode_AFSVolSync(&bp, call->reply[X]); */

	_leave(" = 0 [done]");
	return 0;
}

/*
 * FS.Rename operation type
 */
static const struct afs_call_type afs_RXFSRename = {
	.name		= "FS.Rename",
	.op		= afs_FS_Rename,
	.deliver	= afs_deliver_fs_rename,
	.destructor	= afs_flat_call_destructor,
};

/*
 * create a symbolic link
 */
int afs_fs_rename(struct afs_fs_cursor *fc,
		  const char *orig_name,
		  struct afs_vnode *new_dvnode,
		  const char *new_name,
		  u64 current_orig_data_version,
		  u64 current_new_data_version)
{
	struct afs_vnode *orig_dvnode = fc->vnode;
	struct afs_call *call;
	struct afs_net *net = afs_v2net(orig_dvnode);
	size_t reqsz, o_namesz, o_padsz, n_namesz, n_padsz;
	__be32 *bp;

	_enter("");

	o_namesz = strlen(orig_name);
	o_padsz = (4 - (o_namesz & 3)) & 3;

	n_namesz = strlen(new_name);
	n_padsz = (4 - (n_namesz & 3)) & 3;

	reqsz = (4 * 4) +
		4 + o_namesz + o_padsz +
		(3 * 4) +
		4 + n_namesz + n_padsz;

	call = afs_alloc_flat_call(net, &afs_RXFSRename, reqsz, (21 + 21 + 6) * 4);
	if (!call)
		return -ENOMEM;

	call->key = fc->key;
	call->reply[0] = orig_dvnode;
	call->reply[1] = new_dvnode;
	call->expected_version = current_orig_data_version + 1;
	call->expected_version_2 = current_new_data_version + 1;

	/* marshall the parameters */
	bp = call->request;
	*bp++ = htonl(FSRENAME);
	*bp++ = htonl(orig_dvnode->fid.vid);
	*bp++ = htonl(orig_dvnode->fid.vnode);
	*bp++ = htonl(orig_dvnode->fid.unique);
	*bp++ = htonl(o_namesz);
	memcpy(bp, orig_name, o_namesz);
	bp = (void *) bp + o_namesz;
	if (o_padsz > 0) {
		memset(bp, 0, o_padsz);
		bp = (void *) bp + o_padsz;
	}

	*bp++ = htonl(new_dvnode->fid.vid);
	*bp++ = htonl(new_dvnode->fid.vnode);
	*bp++ = htonl(new_dvnode->fid.unique);
	*bp++ = htonl(n_namesz);
	memcpy(bp, new_name, n_namesz);
	bp = (void *) bp + n_namesz;
	if (n_padsz > 0) {
		memset(bp, 0, n_padsz);
		bp = (void *) bp + n_padsz;
	}

	afs_use_fs_server(call, fc->cbi);
	trace_afs_make_fs_call(call, &orig_dvnode->fid);
	return afs_make_call(&fc->ac, call, GFP_NOFS, false);
}

/*
 * deliver reply data to an FS.StoreData
 */
static int afs_deliver_fs_store_data(struct afs_call *call)
{
	struct afs_vnode *vnode = call->reply[0];
	const __be32 *bp;
	int ret;

	_enter("");

	ret = afs_transfer_reply(call);
	if (ret < 0)
		return ret;

	/* unmarshall the reply once we've received all of it */
	bp = call->buffer;
	if (afs_decode_status(call, &bp, &vnode->status, vnode,
			      &call->expected_version, NULL) < 0)
		return afs_protocol_error(call, -EBADMSG);
	/* xdr_decode_AFSVolSync(&bp, call->reply[X]); */

	afs_pages_written_back(vnode, call);

	_leave(" = 0 [done]");
	return 0;
}

/*
 * FS.StoreData operation type
 */
static const struct afs_call_type afs_RXFSStoreData = {
	.name		= "FS.StoreData",
	.op		= afs_FS_StoreData,
	.deliver	= afs_deliver_fs_store_data,
	.destructor	= afs_flat_call_destructor,
};

static const struct afs_call_type afs_RXFSStoreData64 = {
	.name		= "FS.StoreData64",
	.op		= afs_FS_StoreData64,
	.deliver	= afs_deliver_fs_store_data,
	.destructor	= afs_flat_call_destructor,
};

/*
 * store a set of pages to a very large file
 */
static int afs_fs_store_data64(struct afs_fs_cursor *fc,
			       struct address_space *mapping,
			       pgoff_t first, pgoff_t last,
			       unsigned offset, unsigned to,
			       loff_t size, loff_t pos, loff_t i_size)
{
	struct afs_vnode *vnode = fc->vnode;
	struct afs_call *call;
	struct afs_net *net = afs_v2net(vnode);
	__be32 *bp;

	_enter(",%x,{%x:%u},,",
	       key_serial(fc->key), vnode->fid.vid, vnode->fid.vnode);

	call = afs_alloc_flat_call(net, &afs_RXFSStoreData64,
				   (4 + 6 + 3 * 2) * 4,
				   (21 + 6) * 4);
	if (!call)
		return -ENOMEM;

	call->key = fc->key;
	call->mapping = mapping;
	call->reply[0] = vnode;
	call->first = first;
	call->last = last;
	call->first_offset = offset;
	call->last_to = to;
	call->send_pages = true;
	call->expected_version = vnode->status.data_version + 1;

	/* marshall the parameters */
	bp = call->request;
	*bp++ = htonl(FSSTOREDATA64);
	*bp++ = htonl(vnode->fid.vid);
	*bp++ = htonl(vnode->fid.vnode);
	*bp++ = htonl(vnode->fid.unique);

	*bp++ = htonl(AFS_SET_MTIME); /* mask */
	*bp++ = htonl(vnode->vfs_inode.i_mtime.tv_sec); /* mtime */
	*bp++ = 0; /* owner */
	*bp++ = 0; /* group */
	*bp++ = 0; /* unix mode */
	*bp++ = 0; /* segment size */

	*bp++ = htonl(pos >> 32);
	*bp++ = htonl((u32) pos);
	*bp++ = htonl(size >> 32);
	*bp++ = htonl((u32) size);
	*bp++ = htonl(i_size >> 32);
	*bp++ = htonl((u32) i_size);

	trace_afs_make_fs_call(call, &vnode->fid);
	return afs_make_call(&fc->ac, call, GFP_NOFS, false);
}

/*
 * store a set of pages
 */
int afs_fs_store_data(struct afs_fs_cursor *fc, struct address_space *mapping,
		      pgoff_t first, pgoff_t last,
		      unsigned offset, unsigned to)
{
	struct afs_vnode *vnode = fc->vnode;
	struct afs_call *call;
	struct afs_net *net = afs_v2net(vnode);
	loff_t size, pos, i_size;
	__be32 *bp;

	_enter(",%x,{%x:%u},,",
	       key_serial(fc->key), vnode->fid.vid, vnode->fid.vnode);

	size = (loff_t)to - (loff_t)offset;
	if (first != last)
		size += (loff_t)(last - first) << PAGE_SHIFT;
	pos = (loff_t)first << PAGE_SHIFT;
	pos += offset;

	i_size = i_size_read(&vnode->vfs_inode);
	if (pos + size > i_size)
		i_size = size + pos;

	_debug("size %llx, at %llx, i_size %llx",
	       (unsigned long long) size, (unsigned long long) pos,
	       (unsigned long long) i_size);

	if (pos >> 32 || i_size >> 32 || size >> 32 || (pos + size) >> 32)
		return afs_fs_store_data64(fc, mapping, first, last, offset, to,
					   size, pos, i_size);

	call = afs_alloc_flat_call(net, &afs_RXFSStoreData,
				   (4 + 6 + 3) * 4,
				   (21 + 6) * 4);
	if (!call)
		return -ENOMEM;

	call->key = fc->key;
	call->mapping = mapping;
	call->reply[0] = vnode;
	call->first = first;
	call->last = last;
	call->first_offset = offset;
	call->last_to = to;
	call->send_pages = true;
	call->expected_version = vnode->status.data_version + 1;

	/* marshall the parameters */
	bp = call->request;
	*bp++ = htonl(FSSTOREDATA);
	*bp++ = htonl(vnode->fid.vid);
	*bp++ = htonl(vnode->fid.vnode);
	*bp++ = htonl(vnode->fid.unique);

	*bp++ = htonl(AFS_SET_MTIME); /* mask */
	*bp++ = htonl(vnode->vfs_inode.i_mtime.tv_sec); /* mtime */
	*bp++ = 0; /* owner */
	*bp++ = 0; /* group */
	*bp++ = 0; /* unix mode */
	*bp++ = 0; /* segment size */

	*bp++ = htonl(pos);
	*bp++ = htonl(size);
	*bp++ = htonl(i_size);

	afs_use_fs_server(call, fc->cbi);
	trace_afs_make_fs_call(call, &vnode->fid);
	return afs_make_call(&fc->ac, call, GFP_NOFS, false);
}

/*
 * deliver reply data to an FS.StoreStatus
 */
static int afs_deliver_fs_store_status(struct afs_call *call)
{
	struct afs_vnode *vnode = call->reply[0];
	const __be32 *bp;
	int ret;

	_enter("");

	ret = afs_transfer_reply(call);
	if (ret < 0)
		return ret;

	/* unmarshall the reply once we've received all of it */
	bp = call->buffer;
	if (afs_decode_status(call, &bp, &vnode->status, vnode,
			      &call->expected_version, NULL) < 0)
		return afs_protocol_error(call, -EBADMSG);
	/* xdr_decode_AFSVolSync(&bp, call->reply[X]); */

	_leave(" = 0 [done]");
	return 0;
}

/*
 * FS.StoreStatus operation type
 */
static const struct afs_call_type afs_RXFSStoreStatus = {
	.name		= "FS.StoreStatus",
	.op		= afs_FS_StoreStatus,
	.deliver	= afs_deliver_fs_store_status,
	.destructor	= afs_flat_call_destructor,
};

static const struct afs_call_type afs_RXFSStoreData_as_Status = {
	.name		= "FS.StoreData",
	.op		= afs_FS_StoreData,
	.deliver	= afs_deliver_fs_store_status,
	.destructor	= afs_flat_call_destructor,
};

static const struct afs_call_type afs_RXFSStoreData64_as_Status = {
	.name		= "FS.StoreData64",
	.op		= afs_FS_StoreData64,
	.deliver	= afs_deliver_fs_store_status,
	.destructor	= afs_flat_call_destructor,
};

/*
 * set the attributes on a very large file, using FS.StoreData rather than
 * FS.StoreStatus so as to alter the file size also
 */
static int afs_fs_setattr_size64(struct afs_fs_cursor *fc, struct iattr *attr)
{
	struct afs_vnode *vnode = fc->vnode;
	struct afs_call *call;
	struct afs_net *net = afs_v2net(vnode);
	__be32 *bp;

	_enter(",%x,{%x:%u},,",
	       key_serial(fc->key), vnode->fid.vid, vnode->fid.vnode);

	ASSERT(attr->ia_valid & ATTR_SIZE);

	call = afs_alloc_flat_call(net, &afs_RXFSStoreData64_as_Status,
				   (4 + 6 + 3 * 2) * 4,
				   (21 + 6) * 4);
	if (!call)
		return -ENOMEM;

	call->key = fc->key;
	call->reply[0] = vnode;
	call->expected_version = vnode->status.data_version + 1;

	/* marshall the parameters */
	bp = call->request;
	*bp++ = htonl(FSSTOREDATA64);
	*bp++ = htonl(vnode->fid.vid);
	*bp++ = htonl(vnode->fid.vnode);
	*bp++ = htonl(vnode->fid.unique);

	xdr_encode_AFS_StoreStatus(&bp, attr);

	*bp++ = 0;				/* position of start of write */
	*bp++ = 0;
	*bp++ = 0;				/* size of write */
	*bp++ = 0;
	*bp++ = htonl(attr->ia_size >> 32);	/* new file length */
	*bp++ = htonl((u32) attr->ia_size);

	afs_use_fs_server(call, fc->cbi);
	trace_afs_make_fs_call(call, &vnode->fid);
	return afs_make_call(&fc->ac, call, GFP_NOFS, false);
}

/*
 * set the attributes on a file, using FS.StoreData rather than FS.StoreStatus
 * so as to alter the file size also
 */
static int afs_fs_setattr_size(struct afs_fs_cursor *fc, struct iattr *attr)
{
	struct afs_vnode *vnode = fc->vnode;
	struct afs_call *call;
	struct afs_net *net = afs_v2net(vnode);
	__be32 *bp;

	_enter(",%x,{%x:%u},,",
	       key_serial(fc->key), vnode->fid.vid, vnode->fid.vnode);

	ASSERT(attr->ia_valid & ATTR_SIZE);
	if (attr->ia_size >> 32)
		return afs_fs_setattr_size64(fc, attr);

	call = afs_alloc_flat_call(net, &afs_RXFSStoreData_as_Status,
				   (4 + 6 + 3) * 4,
				   (21 + 6) * 4);
	if (!call)
		return -ENOMEM;

	call->key = fc->key;
	call->reply[0] = vnode;
	call->expected_version = vnode->status.data_version + 1;

	/* marshall the parameters */
	bp = call->request;
	*bp++ = htonl(FSSTOREDATA);
	*bp++ = htonl(vnode->fid.vid);
	*bp++ = htonl(vnode->fid.vnode);
	*bp++ = htonl(vnode->fid.unique);

	xdr_encode_AFS_StoreStatus(&bp, attr);

	*bp++ = 0;				/* position of start of write */
	*bp++ = 0;				/* size of write */
	*bp++ = htonl(attr->ia_size);		/* new file length */

	afs_use_fs_server(call, fc->cbi);
	trace_afs_make_fs_call(call, &vnode->fid);
	return afs_make_call(&fc->ac, call, GFP_NOFS, false);
}

/*
 * set the attributes on a file, using FS.StoreData if there's a change in file
 * size, and FS.StoreStatus otherwise
 */
int afs_fs_setattr(struct afs_fs_cursor *fc, struct iattr *attr)
{
	struct afs_vnode *vnode = fc->vnode;
	struct afs_call *call;
	struct afs_net *net = afs_v2net(vnode);
	__be32 *bp;

	if (attr->ia_valid & ATTR_SIZE)
		return afs_fs_setattr_size(fc, attr);

	_enter(",%x,{%x:%u},,",
	       key_serial(fc->key), vnode->fid.vid, vnode->fid.vnode);

	call = afs_alloc_flat_call(net, &afs_RXFSStoreStatus,
				   (4 + 6) * 4,
				   (21 + 6) * 4);
	if (!call)
		return -ENOMEM;

	call->key = fc->key;
	call->reply[0] = vnode;
	call->expected_version = vnode->status.data_version;

	/* marshall the parameters */
	bp = call->request;
	*bp++ = htonl(FSSTORESTATUS);
	*bp++ = htonl(vnode->fid.vid);
	*bp++ = htonl(vnode->fid.vnode);
	*bp++ = htonl(vnode->fid.unique);

	xdr_encode_AFS_StoreStatus(&bp, attr);

	afs_use_fs_server(call, fc->cbi);
	trace_afs_make_fs_call(call, &vnode->fid);
	return afs_make_call(&fc->ac, call, GFP_NOFS, false);
}

/*
 * deliver reply data to an FS.GetVolumeStatus
 */
static int afs_deliver_fs_get_volume_status(struct afs_call *call)
{
	const __be32 *bp;
	char *p;
	int ret;

	_enter("{%u}", call->unmarshall);

	switch (call->unmarshall) {
	case 0:
		call->offset = 0;
		call->unmarshall++;

		/* extract the returned status record */
	case 1:
		_debug("extract status");
		ret = afs_extract_data(call, call->buffer,
				       12 * 4, true);
		if (ret < 0)
			return ret;

		bp = call->buffer;
		xdr_decode_AFSFetchVolumeStatus(&bp, call->reply[1]);
		call->offset = 0;
		call->unmarshall++;

		/* extract the volume name length */
	case 2:
		ret = afs_extract_data(call, &call->tmp, 4, true);
		if (ret < 0)
			return ret;

		call->count = ntohl(call->tmp);
		_debug("volname length: %u", call->count);
		if (call->count >= AFSNAMEMAX)
			return afs_protocol_error(call, -EBADMSG);
		call->offset = 0;
		call->unmarshall++;

		/* extract the volume name */
	case 3:
		_debug("extract volname");
		if (call->count > 0) {
			ret = afs_extract_data(call, call->reply[2],
					       call->count, true);
			if (ret < 0)
				return ret;
		}

		p = call->reply[2];
		p[call->count] = 0;
		_debug("volname '%s'", p);

		call->offset = 0;
		call->unmarshall++;

		/* extract the volume name padding */
		if ((call->count & 3) == 0) {
			call->unmarshall++;
			goto no_volname_padding;
		}
		call->count = 4 - (call->count & 3);

	case 4:
		ret = afs_extract_data(call, call->buffer,
				       call->count, true);
		if (ret < 0)
			return ret;

		call->offset = 0;
		call->unmarshall++;
	no_volname_padding:

		/* extract the offline message length */
	case 5:
		ret = afs_extract_data(call, &call->tmp, 4, true);
		if (ret < 0)
			return ret;

		call->count = ntohl(call->tmp);
		_debug("offline msg length: %u", call->count);
		if (call->count >= AFSNAMEMAX)
			return afs_protocol_error(call, -EBADMSG);
		call->offset = 0;
		call->unmarshall++;

		/* extract the offline message */
	case 6:
		_debug("extract offline");
		if (call->count > 0) {
			ret = afs_extract_data(call, call->reply[2],
					       call->count, true);
			if (ret < 0)
				return ret;
		}

		p = call->reply[2];
		p[call->count] = 0;
		_debug("offline '%s'", p);

		call->offset = 0;
		call->unmarshall++;

		/* extract the offline message padding */
		if ((call->count & 3) == 0) {
			call->unmarshall++;
			goto no_offline_padding;
		}
		call->count = 4 - (call->count & 3);

	case 7:
		ret = afs_extract_data(call, call->buffer,
				       call->count, true);
		if (ret < 0)
			return ret;

		call->offset = 0;
		call->unmarshall++;
	no_offline_padding:

		/* extract the message of the day length */
	case 8:
		ret = afs_extract_data(call, &call->tmp, 4, true);
		if (ret < 0)
			return ret;

		call->count = ntohl(call->tmp);
		_debug("motd length: %u", call->count);
		if (call->count >= AFSNAMEMAX)
			return afs_protocol_error(call, -EBADMSG);
		call->offset = 0;
		call->unmarshall++;

		/* extract the message of the day */
	case 9:
		_debug("extract motd");
		if (call->count > 0) {
			ret = afs_extract_data(call, call->reply[2],
					       call->count, true);
			if (ret < 0)
				return ret;
		}

		p = call->reply[2];
		p[call->count] = 0;
		_debug("motd '%s'", p);

		call->offset = 0;
		call->unmarshall++;

		/* extract the message of the day padding */
		call->count = (4 - (call->count & 3)) & 3;

	case 10:
		ret = afs_extract_data(call, call->buffer,
				       call->count, false);
		if (ret < 0)
			return ret;

		call->offset = 0;
		call->unmarshall++;
	case 11:
		break;
	}

	_leave(" = 0 [done]");
	return 0;
}

/*
 * destroy an FS.GetVolumeStatus call
 */
static void afs_get_volume_status_call_destructor(struct afs_call *call)
{
	kfree(call->reply[2]);
	call->reply[2] = NULL;
	afs_flat_call_destructor(call);
}

/*
 * FS.GetVolumeStatus operation type
 */
static const struct afs_call_type afs_RXFSGetVolumeStatus = {
	.name		= "FS.GetVolumeStatus",
	.op		= afs_FS_GetVolumeStatus,
	.deliver	= afs_deliver_fs_get_volume_status,
	.destructor	= afs_get_volume_status_call_destructor,
};

/*
 * fetch the status of a volume
 */
int afs_fs_get_volume_status(struct afs_fs_cursor *fc,
			     struct afs_volume_status *vs)
{
	struct afs_vnode *vnode = fc->vnode;
	struct afs_call *call;
	struct afs_net *net = afs_v2net(vnode);
	__be32 *bp;
	void *tmpbuf;

	_enter("");

	tmpbuf = kmalloc(AFSOPAQUEMAX, GFP_KERNEL);
	if (!tmpbuf)
		return -ENOMEM;

	call = afs_alloc_flat_call(net, &afs_RXFSGetVolumeStatus, 2 * 4, 12 * 4);
	if (!call) {
		kfree(tmpbuf);
		return -ENOMEM;
	}

	call->key = fc->key;
	call->reply[0] = vnode;
	call->reply[1] = vs;
	call->reply[2] = tmpbuf;

	/* marshall the parameters */
	bp = call->request;
	bp[0] = htonl(FSGETVOLUMESTATUS);
	bp[1] = htonl(vnode->fid.vid);

	afs_use_fs_server(call, fc->cbi);
	trace_afs_make_fs_call(call, &vnode->fid);
	return afs_make_call(&fc->ac, call, GFP_NOFS, false);
}

/*
 * deliver reply data to an FS.SetLock, FS.ExtendLock or FS.ReleaseLock
 */
static int afs_deliver_fs_xxxx_lock(struct afs_call *call)
{
	const __be32 *bp;
	int ret;

	_enter("{%u}", call->unmarshall);

	ret = afs_transfer_reply(call);
	if (ret < 0)
		return ret;

	/* unmarshall the reply once we've received all of it */
	bp = call->buffer;
	/* xdr_decode_AFSVolSync(&bp, call->reply[X]); */

	_leave(" = 0 [done]");
	return 0;
}

/*
 * FS.SetLock operation type
 */
static const struct afs_call_type afs_RXFSSetLock = {
	.name		= "FS.SetLock",
	.op		= afs_FS_SetLock,
	.deliver	= afs_deliver_fs_xxxx_lock,
	.destructor	= afs_flat_call_destructor,
};

/*
 * FS.ExtendLock operation type
 */
static const struct afs_call_type afs_RXFSExtendLock = {
	.name		= "FS.ExtendLock",
	.op		= afs_FS_ExtendLock,
	.deliver	= afs_deliver_fs_xxxx_lock,
	.destructor	= afs_flat_call_destructor,
};

/*
 * FS.ReleaseLock operation type
 */
static const struct afs_call_type afs_RXFSReleaseLock = {
	.name		= "FS.ReleaseLock",
	.op		= afs_FS_ReleaseLock,
	.deliver	= afs_deliver_fs_xxxx_lock,
	.destructor	= afs_flat_call_destructor,
};

/*
 * Set a lock on a file
 */
int afs_fs_set_lock(struct afs_fs_cursor *fc, afs_lock_type_t type)
{
	struct afs_vnode *vnode = fc->vnode;
	struct afs_call *call;
	struct afs_net *net = afs_v2net(vnode);
	__be32 *bp;

	_enter("");

	call = afs_alloc_flat_call(net, &afs_RXFSSetLock, 5 * 4, 6 * 4);
	if (!call)
		return -ENOMEM;

	call->key = fc->key;
	call->reply[0] = vnode;

	/* marshall the parameters */
	bp = call->request;
	*bp++ = htonl(FSSETLOCK);
	*bp++ = htonl(vnode->fid.vid);
	*bp++ = htonl(vnode->fid.vnode);
	*bp++ = htonl(vnode->fid.unique);
	*bp++ = htonl(type);

	afs_use_fs_server(call, fc->cbi);
	trace_afs_make_fs_call(call, &vnode->fid);
	return afs_make_call(&fc->ac, call, GFP_NOFS, false);
}

/*
 * extend a lock on a file
 */
int afs_fs_extend_lock(struct afs_fs_cursor *fc)
{
	struct afs_vnode *vnode = fc->vnode;
	struct afs_call *call;
	struct afs_net *net = afs_v2net(vnode);
	__be32 *bp;

	_enter("");

	call = afs_alloc_flat_call(net, &afs_RXFSExtendLock, 4 * 4, 6 * 4);
	if (!call)
		return -ENOMEM;

	call->key = fc->key;
	call->reply[0] = vnode;

	/* marshall the parameters */
	bp = call->request;
	*bp++ = htonl(FSEXTENDLOCK);
	*bp++ = htonl(vnode->fid.vid);
	*bp++ = htonl(vnode->fid.vnode);
	*bp++ = htonl(vnode->fid.unique);

	afs_use_fs_server(call, fc->cbi);
	trace_afs_make_fs_call(call, &vnode->fid);
	return afs_make_call(&fc->ac, call, GFP_NOFS, false);
}

/*
 * release a lock on a file
 */
int afs_fs_release_lock(struct afs_fs_cursor *fc)
{
	struct afs_vnode *vnode = fc->vnode;
	struct afs_call *call;
	struct afs_net *net = afs_v2net(vnode);
	__be32 *bp;

	_enter("");

	call = afs_alloc_flat_call(net, &afs_RXFSReleaseLock, 4 * 4, 6 * 4);
	if (!call)
		return -ENOMEM;

	call->key = fc->key;
	call->reply[0] = vnode;

	/* marshall the parameters */
	bp = call->request;
	*bp++ = htonl(FSRELEASELOCK);
	*bp++ = htonl(vnode->fid.vid);
	*bp++ = htonl(vnode->fid.vnode);
	*bp++ = htonl(vnode->fid.unique);

	afs_use_fs_server(call, fc->cbi);
	trace_afs_make_fs_call(call, &vnode->fid);
	return afs_make_call(&fc->ac, call, GFP_NOFS, false);
}

/*
 * Deliver reply data to an FS.GiveUpAllCallBacks operation.
 */
static int afs_deliver_fs_give_up_all_callbacks(struct afs_call *call)
{
	return afs_transfer_reply(call);
}

/*
 * FS.GiveUpAllCallBacks operation type
 */
static const struct afs_call_type afs_RXFSGiveUpAllCallBacks = {
	.name		= "FS.GiveUpAllCallBacks",
	.op		= afs_FS_GiveUpAllCallBacks,
	.deliver	= afs_deliver_fs_give_up_all_callbacks,
	.destructor	= afs_flat_call_destructor,
};

/*
 * Flush all the callbacks we have on a server.
 */
int afs_fs_give_up_all_callbacks(struct afs_net *net,
				 struct afs_server *server,
				 struct afs_addr_cursor *ac,
				 struct key *key)
{
	struct afs_call *call;
	__be32 *bp;

	_enter("");

	call = afs_alloc_flat_call(net, &afs_RXFSGiveUpAllCallBacks, 1 * 4, 0);
	if (!call)
		return -ENOMEM;

	call->key = key;

	/* marshall the parameters */
	bp = call->request;
	*bp++ = htonl(FSGIVEUPALLCALLBACKS);

	/* Can't take a ref on server */
	return afs_make_call(ac, call, GFP_NOFS, false);
}

/*
 * Deliver reply data to an FS.GetCapabilities operation.
 */
static int afs_deliver_fs_get_capabilities(struct afs_call *call)
{
	u32 count;
	int ret;

	_enter("{%u,%zu/%u}", call->unmarshall, call->offset, call->count);

again:
	switch (call->unmarshall) {
	case 0:
		call->offset = 0;
		call->unmarshall++;

		/* Extract the capabilities word count */
	case 1:
		ret = afs_extract_data(call, &call->tmp,
				       1 * sizeof(__be32),
				       true);
		if (ret < 0)
			return ret;

		count = ntohl(call->tmp);

		call->count = count;
		call->count2 = count;
		call->offset = 0;
		call->unmarshall++;

		/* Extract capabilities words */
	case 2:
		count = min(call->count, 16U);
		ret = afs_extract_data(call, call->buffer,
				       count * sizeof(__be32),
				       call->count > 16);
		if (ret < 0)
			return ret;

		/* TODO: Examine capabilities */

		call->count -= count;
		if (call->count > 0)
			goto again;
		call->offset = 0;
		call->unmarshall++;
		break;
	}

	_leave(" = 0 [done]");
	return 0;
}

/*
 * FS.GetCapabilities operation type
 */
static const struct afs_call_type afs_RXFSGetCapabilities = {
	.name		= "FS.GetCapabilities",
	.op		= afs_FS_GetCapabilities,
	.deliver	= afs_deliver_fs_get_capabilities,
	.destructor	= afs_flat_call_destructor,
};

/*
 * Probe a fileserver for the capabilities that it supports.  This can
 * return up to 196 words.
 */
int afs_fs_get_capabilities(struct afs_net *net,
			    struct afs_server *server,
			    struct afs_addr_cursor *ac,
			    struct key *key)
{
	struct afs_call *call;
	__be32 *bp;

	_enter("");

	call = afs_alloc_flat_call(net, &afs_RXFSGetCapabilities, 1 * 4, 16 * 4);
	if (!call)
		return -ENOMEM;

	call->key = key;

	/* marshall the parameters */
	bp = call->request;
	*bp++ = htonl(FSGETCAPABILITIES);

	/* Can't take a ref on server */
	trace_afs_make_fs_call(call, NULL);
	return afs_make_call(ac, call, GFP_NOFS, false);
}

/*
 * Deliver reply data to an FS.FetchStatus with no vnode.
 */
static int afs_deliver_fs_fetch_status(struct afs_call *call)
{
	struct afs_file_status *status = call->reply[1];
	struct afs_callback *callback = call->reply[2];
	struct afs_volsync *volsync = call->reply[3];
	struct afs_vnode *vnode = call->reply[0];
	const __be32 *bp;
	int ret;

	ret = afs_transfer_reply(call);
	if (ret < 0)
		return ret;

	_enter("{%x:%u}", vnode->fid.vid, vnode->fid.vnode);

	/* unmarshall the reply once we've received all of it */
	bp = call->buffer;
	afs_decode_status(call, &bp, status, vnode,
			  &call->expected_version, NULL);
	callback[call->count].version	= ntohl(bp[0]);
	callback[call->count].expiry	= ntohl(bp[1]);
	callback[call->count].type	= ntohl(bp[2]);
	if (vnode)
		xdr_decode_AFSCallBack(call, vnode, &bp);
	else
		bp += 3;
	if (volsync)
		xdr_decode_AFSVolSync(&bp, volsync);

	_leave(" = 0 [done]");
	return 0;
}

/*
 * FS.FetchStatus operation type
 */
static const struct afs_call_type afs_RXFSFetchStatus = {
	.name		= "FS.FetchStatus",
	.op		= afs_FS_FetchStatus,
	.deliver	= afs_deliver_fs_fetch_status,
	.destructor	= afs_flat_call_destructor,
};

/*
 * Fetch the status information for a fid without needing a vnode handle.
 */
int afs_fs_fetch_status(struct afs_fs_cursor *fc,
			struct afs_net *net,
			struct afs_fid *fid,
			struct afs_file_status *status,
			struct afs_callback *callback,
			struct afs_volsync *volsync)
{
	struct afs_call *call;
	__be32 *bp;

	_enter(",%x,{%x:%u},,",
	       key_serial(fc->key), fid->vid, fid->vnode);

	call = afs_alloc_flat_call(net, &afs_RXFSFetchStatus, 16, (21 + 3 + 6) * 4);
	if (!call) {
		fc->ac.error = -ENOMEM;
		return -ENOMEM;
	}

	call->key = fc->key;
	call->reply[0] = NULL; /* vnode for fid[0] */
	call->reply[1] = status;
	call->reply[2] = callback;
	call->reply[3] = volsync;
	call->expected_version = 1; /* vnode->status.data_version */

	/* marshall the parameters */
	bp = call->request;
	bp[0] = htonl(FSFETCHSTATUS);
	bp[1] = htonl(fid->vid);
	bp[2] = htonl(fid->vnode);
	bp[3] = htonl(fid->unique);

	call->cb_break = fc->cb_break;
	afs_use_fs_server(call, fc->cbi);
	trace_afs_make_fs_call(call, fid);
	return afs_make_call(&fc->ac, call, GFP_NOFS, false);
}

/*
 * Deliver reply data to an FS.InlineBulkStatus call
 */
static int afs_deliver_fs_inline_bulk_status(struct afs_call *call)
{
	struct afs_file_status *statuses;
	struct afs_callback *callbacks;
	struct afs_vnode *vnode = call->reply[0];
	const __be32 *bp;
	u32 tmp;
	int ret;

	_enter("{%u}", call->unmarshall);

	switch (call->unmarshall) {
	case 0:
		call->offset = 0;
		call->unmarshall++;

		/* Extract the file status count and array in two steps */
	case 1:
		_debug("extract status count");
		ret = afs_extract_data(call, &call->tmp, 4, true);
		if (ret < 0)
			return ret;

		tmp = ntohl(call->tmp);
		_debug("status count: %u/%u", tmp, call->count2);
		if (tmp != call->count2)
			return afs_protocol_error(call, -EBADMSG);

		call->count = 0;
		call->unmarshall++;
	more_counts:
		call->offset = 0;

	case 2:
		_debug("extract status array %u", call->count);
		ret = afs_extract_data(call, call->buffer, 21 * 4, true);
		if (ret < 0)
			return ret;

		bp = call->buffer;
		statuses = call->reply[1];
		if (afs_decode_status(call, &bp, &statuses[call->count],
				      call->count == 0 ? vnode : NULL,
				      NULL, NULL) < 0)
			return afs_protocol_error(call, -EBADMSG);

		call->count++;
		if (call->count < call->count2)
			goto more_counts;

		call->count = 0;
		call->unmarshall++;
		call->offset = 0;

		/* Extract the callback count and array in two steps */
	case 3:
		_debug("extract CB count");
		ret = afs_extract_data(call, &call->tmp, 4, true);
		if (ret < 0)
			return ret;

		tmp = ntohl(call->tmp);
		_debug("CB count: %u", tmp);
		if (tmp != call->count2)
			return afs_protocol_error(call, -EBADMSG);
		call->count = 0;
		call->unmarshall++;
	more_cbs:
		call->offset = 0;

	case 4:
		_debug("extract CB array");
		ret = afs_extract_data(call, call->buffer, 3 * 4, true);
		if (ret < 0)
			return ret;

		_debug("unmarshall CB array");
		bp = call->buffer;
		callbacks = call->reply[2];
		callbacks[call->count].version	= ntohl(bp[0]);
		callbacks[call->count].expiry	= ntohl(bp[1]);
		callbacks[call->count].type	= ntohl(bp[2]);
		statuses = call->reply[1];
		if (call->count == 0 && vnode && statuses[0].abort_code == 0)
			xdr_decode_AFSCallBack(call, vnode, &bp);
		call->count++;
		if (call->count < call->count2)
			goto more_cbs;

		call->offset = 0;
		call->unmarshall++;

	case 5:
		ret = afs_extract_data(call, call->buffer, 6 * 4, false);
		if (ret < 0)
			return ret;

		bp = call->buffer;
		if (call->reply[3])
			xdr_decode_AFSVolSync(&bp, call->reply[3]);

		call->offset = 0;
		call->unmarshall++;

	case 6:
		break;
	}

	_leave(" = 0 [done]");
	return 0;
}

/*
 * FS.InlineBulkStatus operation type
 */
static const struct afs_call_type afs_RXFSInlineBulkStatus = {
	.name		= "FS.InlineBulkStatus",
	.op		= afs_FS_InlineBulkStatus,
	.deliver	= afs_deliver_fs_inline_bulk_status,
	.destructor	= afs_flat_call_destructor,
};

/*
 * Fetch the status information for up to 50 files
 */
int afs_fs_inline_bulk_status(struct afs_fs_cursor *fc,
			      struct afs_net *net,
			      struct afs_fid *fids,
			      struct afs_file_status *statuses,
			      struct afs_callback *callbacks,
			      unsigned int nr_fids,
			      struct afs_volsync *volsync)
{
	struct afs_call *call;
	__be32 *bp;
	int i;

	_enter(",%x,{%x:%u},%u",
	       key_serial(fc->key), fids[0].vid, fids[1].vnode, nr_fids);

	call = afs_alloc_flat_call(net, &afs_RXFSInlineBulkStatus,
				   (2 + nr_fids * 3) * 4,
				   21 * 4);
	if (!call) {
		fc->ac.error = -ENOMEM;
		return -ENOMEM;
	}

	call->key = fc->key;
	call->reply[0] = NULL; /* vnode for fid[0] */
	call->reply[1] = statuses;
	call->reply[2] = callbacks;
	call->reply[3] = volsync;
	call->count2 = nr_fids;

	/* marshall the parameters */
	bp = call->request;
	*bp++ = htonl(FSINLINEBULKSTATUS);
	*bp++ = htonl(nr_fids);
	for (i = 0; i < nr_fids; i++) {
		*bp++ = htonl(fids[i].vid);
		*bp++ = htonl(fids[i].vnode);
		*bp++ = htonl(fids[i].unique);
	}

	call->cb_break = fc->cb_break;
	afs_use_fs_server(call, fc->cbi);
	trace_afs_make_fs_call(call, &fids[0]);
	return afs_make_call(&fc->ac, call, GFP_NOFS, false);
}<|MERGE_RESOLUTION|>--- conflicted
+++ resolved
@@ -150,8 +150,7 @@
 			 * case.
 			 */
 			status->abort_code = abort_code;
-			ret = 0;
-			goto out;
+			return 0;
 		}
 
 		pr_warn("Unknown AFSFetchStatus version %u\n", ntohl(xdr->if_version));
@@ -160,8 +159,7 @@
 
 	if (abort_code != 0 && inline_error) {
 		status->abort_code = abort_code;
-		ret = 0;
-		goto out;
+		return 0;
 	}
 
 	type = ntohl(xdr->type);
@@ -181,15 +179,6 @@
 		}
 		status->type = type;
 		break;
-<<<<<<< HEAD
-	case AFS_FTYPE_INVALID:
-		if (abort_code != 0) {
-			status->abort_code = abort_code;
-			return 0;
-		}
-		/* Fall through */
-=======
->>>>>>> 4776cab4
 	default:
 		goto bad;
 	}
