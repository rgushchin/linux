# SPDX-License-Identifier: GPL-2.0-only
#
# Copyright (C) 2004, 2007-2010, 2011-2012 Synopsys, Inc. (www.synopsys.com)
#

config ARC
	def_bool y
	select ARC_TIMERS
	select ARCH_HAS_CACHE_LINE_SIZE
	select ARCH_HAS_DEBUG_VM_PGTABLE
	select ARCH_HAS_DMA_PREP_COHERENT
	select ARCH_HAS_PTE_SPECIAL
	select ARCH_HAS_SETUP_DMA_OPS
	select ARCH_HAS_SYNC_DMA_FOR_CPU
	select ARCH_HAS_SYNC_DMA_FOR_DEVICE
	select ARCH_SUPPORTS_ATOMIC_RMW if ARC_HAS_LLSC
	select ARCH_32BIT_OFF_T
	select BUILDTIME_TABLE_SORT
	select CLONE_BACKWARDS
	select COMMON_CLK
	select DMA_DIRECT_REMAP
	select GENERIC_ATOMIC64 if !ISA_ARCV2 || !(ARC_HAS_LL64 && ARC_HAS_LLSC)
	# for now, we don't need GENERIC_IRQ_PROBE, CONFIG_GENERIC_IRQ_CHIP
	select GENERIC_IRQ_SHOW
	select GENERIC_PCI_IOMAP
	select GENERIC_PENDING_IRQ if SMP
	select GENERIC_SCHED_CLOCK
	select GENERIC_SMP_IDLE_THREAD
<<<<<<< HEAD
	select GENERIC_IOREMAP
=======
	select GENERIC_STRNCPY_FROM_USER if MMU
	select GENERIC_STRNLEN_USER if MMU
>>>>>>> c40cad3b
	select HAVE_ARCH_KGDB
	select HAVE_ARCH_TRACEHOOK
	select HAVE_ARCH_TRANSPARENT_HUGEPAGE if ARC_MMU_V4
	select HAVE_DEBUG_STACKOVERFLOW
	select HAVE_DEBUG_KMEMLEAK
	select HAVE_IOREMAP_PROT
	select HAVE_KERNEL_GZIP
	select HAVE_KERNEL_LZMA
	select HAVE_KPROBES
	select HAVE_KRETPROBES
	select HAVE_REGS_AND_STACK_ACCESS_API
	select HAVE_MOD_ARCH_SPECIFIC
	select HAVE_PERF_EVENTS
	select HAVE_SYSCALL_TRACEPOINTS
	select IRQ_DOMAIN
	select LOCK_MM_AND_FIND_VMA
	select MODULES_USE_ELF_RELA
	select OF
	select OF_EARLY_FLATTREE
	select PCI_SYSCALL if PCI
	select PERF_USE_VMALLOC if ARC_CACHE_VIPT_ALIASING
	select HAVE_ARCH_JUMP_LABEL if ISA_ARCV2 && !CPU_ENDIAN_BE32
	select TRACE_IRQFLAGS_SUPPORT

config LOCKDEP_SUPPORT
	def_bool y

config SCHED_OMIT_FRAME_POINTER
	def_bool y

config GENERIC_CSUM
	def_bool y

config ARCH_FLATMEM_ENABLE
	def_bool y

config MMU
	def_bool y

config NO_IOPORT_MAP
	def_bool y

config GENERIC_CALIBRATE_DELAY
	def_bool y

config GENERIC_HWEIGHT
	def_bool y

config STACKTRACE_SUPPORT
	def_bool y
	select STACKTRACE

menu "ARC Architecture Configuration"

menu "ARC Platform/SoC/Board"

source "arch/arc/plat-tb10x/Kconfig"
source "arch/arc/plat-axs10x/Kconfig"
source "arch/arc/plat-hsdk/Kconfig"

endmenu

choice
	prompt "ARC Instruction Set"
	default ISA_ARCV2

config ISA_ARCOMPACT
	bool "ARCompact ISA"
	select CPU_NO_EFFICIENT_FFS
	help
	  The original ARC ISA of ARC600/700 cores

config ISA_ARCV2
	bool "ARC ISA v2"
	select ARC_TIMERS_64BIT
	help
	  ISA for the Next Generation ARC-HS cores

endchoice

menu "ARC CPU Configuration"

choice
	prompt "ARC Core"
	default ARC_CPU_770 if ISA_ARCOMPACT
	default ARC_CPU_HS if ISA_ARCV2

config ARC_CPU_770
	bool "ARC770"
	depends on ISA_ARCOMPACT
	select ARC_HAS_SWAPE
	help
	  Support for ARC770 core introduced with Rel 4.10 (Summer 2011)
	  This core has a bunch of cool new features:
	  -MMU-v3: Variable Page Sz (4k, 8k, 16k), bigger J-TLB (128x4)
	           Shared Address Spaces (for sharing TLB entries in MMU)
	  -Caches: New Prog Model, Region Flush
	  -Insns: endian swap, load-locked/store-conditional, time-stamp-ctr

config ARC_CPU_HS
	bool "ARC-HS"
	depends on ISA_ARCV2
	help
	  Support for ARC HS38x Cores based on ARCv2 ISA
	  The notable features are:
	    - SMP configurations of up to 4 cores with coherency
	    - Optional L2 Cache and IO-Coherency
	    - Revised Interrupt Architecture (multiple priorites, reg banks,
	        auto stack switch, auto regfile save/restore)
	    - MMUv4 (PIPT dcache, Huge Pages)
	    - Instructions for
		* 64bit load/store: LDD, STD
		* Hardware assisted divide/remainder: DIV, REM
		* Function prologue/epilogue: ENTER_S, LEAVE_S
		* IRQ enable/disable: CLRI, SETI
		* pop count: FFS, FLS
		* SETcc, BMSKN, XBFU...

endchoice

config ARC_TUNE_MCPU
	string "Override default -mcpu compiler flag"
	default ""
	help
	  Override default -mcpu=xxx compiler flag (which is set depending on
	  the ISA version) with the specified value.
	  NOTE: If specified flag isn't supported by current compiler the
	  ISA default value will be used as a fallback.

config CPU_BIG_ENDIAN
	bool "Enable Big Endian Mode"
	help
	  Build kernel for Big Endian Mode of ARC CPU

config SMP
	bool "Symmetric Multi-Processing"
	select ARC_MCIP if ISA_ARCV2
	help
	  This enables support for systems with more than one CPU.

if SMP

config NR_CPUS
	int "Maximum number of CPUs (2-4096)"
	range 2 4096
	default "4"

config ARC_SMP_HALT_ON_RESET
	bool "Enable Halt-on-reset boot mode"
	help
	  In SMP configuration cores can be configured as Halt-on-reset
	  or they could all start at same time. For Halt-on-reset, non
	  masters are parked until Master kicks them so they can start off
	  at designated entry point. For other case, all jump to common
	  entry point and spin wait for Master's signal.

endif #SMP

config ARC_MCIP
	bool "ARConnect Multicore IP (MCIP) Support "
	depends on ISA_ARCV2
	default y if SMP
	help
	  This IP block enables SMP in ARC-HS38 cores.
	  It provides for cross-core interrupts, multi-core debug
	  hardware semaphores, shared memory,....

menuconfig ARC_CACHE
	bool "Enable Cache Support"
	default y

if ARC_CACHE

config ARC_CACHE_LINE_SHIFT
	int "Cache Line Length (as power of 2)"
	range 5 7
	default "6"
	help
	  Starting with ARC700 4.9, Cache line length is configurable,
	  This option specifies "N", with Line-len = 2 power N
	  So line lengths of 32, 64, 128 are specified by 5,6,7, respectively
	  Linux only supports same line lengths for I and D caches.

config ARC_HAS_ICACHE
	bool "Use Instruction Cache"
	default y

config ARC_HAS_DCACHE
	bool "Use Data Cache"
	default y

config ARC_CACHE_PAGES
	bool "Per Page Cache Control"
	default y
	depends on ARC_HAS_ICACHE || ARC_HAS_DCACHE
	help
	  This can be used to over-ride the global I/D Cache Enable on a
	  per-page basis (but only for pages accessed via MMU such as
	  Kernel Virtual address or User Virtual Address)
	  TLB entries have a per-page Cache Enable Bit.
	  Note that Global I/D ENABLE + Per Page DISABLE works but corollary
	  Global DISABLE + Per Page ENABLE won't work

config ARC_CACHE_VIPT_ALIASING
	bool "Support VIPT Aliasing D$"
	depends on ARC_HAS_DCACHE && ISA_ARCOMPACT

endif #ARC_CACHE

config ARC_HAS_ICCM
	bool "Use ICCM"
	help
	  Single Cycle RAMS to store Fast Path Code

config ARC_ICCM_SZ
	int "ICCM Size in KB"
	default "64"
	depends on ARC_HAS_ICCM

config ARC_HAS_DCCM
	bool "Use DCCM"
	help
	  Single Cycle RAMS to store Fast Path Data

config ARC_DCCM_SZ
	int "DCCM Size in KB"
	default "64"
	depends on ARC_HAS_DCCM

config ARC_DCCM_BASE
	hex "DCCM map address"
	default "0xA0000000"
	depends on ARC_HAS_DCCM

choice
	prompt "MMU Version"
	default ARC_MMU_V3 if ISA_ARCOMPACT
	default ARC_MMU_V4 if ISA_ARCV2

config ARC_MMU_V3
	bool "MMU v3"
	depends on ISA_ARCOMPACT
	help
	  Introduced with ARC700 4.10: New Features
	  Variable Page size (1k-16k), var JTLB size 128 x (2 or 4)
	  Shared Address Spaces (SASID)

config ARC_MMU_V4
	bool "MMU v4"
	depends on ISA_ARCV2

endchoice


choice
	prompt "MMU Page Size"
	default ARC_PAGE_SIZE_8K

config ARC_PAGE_SIZE_8K
	bool "8KB"
	help
	  Choose between 8k vs 16k

config ARC_PAGE_SIZE_16K
	bool "16KB"

config ARC_PAGE_SIZE_4K
	bool "4KB"
	depends on ARC_MMU_V3 || ARC_MMU_V4

endchoice

choice
	prompt "MMU Super Page Size"
	depends on ISA_ARCV2 && TRANSPARENT_HUGEPAGE
	default ARC_HUGEPAGE_2M

config ARC_HUGEPAGE_2M
	bool "2MB"

config ARC_HUGEPAGE_16M
	bool "16MB"

endchoice

config PGTABLE_LEVELS
	int "Number of Page table levels"
	default 2

config ARC_COMPACT_IRQ_LEVELS
	depends on ISA_ARCOMPACT
	bool "Setup Timer IRQ as high Priority"
	# if SMP, LV2 enabled ONLY if ARC implementation has LV2 re-entrancy
	depends on !SMP

config ARC_FPU_SAVE_RESTORE
	bool "Enable FPU state persistence across context switch"
	help
	  ARCompact FPU has internal registers to assist with Double precision
	  Floating Point operations. There are control and stauts registers
	  for floating point exceptions and rounding modes. These are
	  preserved across task context switch when enabled.

config ARC_CANT_LLSC
	def_bool n

config ARC_HAS_LLSC
	bool "Insn: LLOCK/SCOND (efficient atomic ops)"
	default y
	depends on !ARC_CANT_LLSC

config ARC_HAS_SWAPE
	bool "Insn: SWAPE (endian-swap)"
	default y

if ISA_ARCV2

config ARC_USE_UNALIGNED_MEM_ACCESS
	bool "Enable unaligned access in HW"
	default y
	select HAVE_EFFICIENT_UNALIGNED_ACCESS
	help
	  The ARC HS architecture supports unaligned memory access
	  which is disabled by default. Enable unaligned access in
	  hardware and use software to use it

config ARC_HAS_LL64
	bool "Insn: 64bit LDD/STD"
	help
	  Enable gcc to generate 64-bit load/store instructions
	  ISA mandates even/odd registers to allow encoding of two
	  dest operands with 2 possible source operands.
	default y

config ARC_HAS_DIV_REM
	bool "Insn: div, divu, rem, remu"
	default y

config ARC_HAS_ACCL_REGS
	bool "Reg Pair ACCL:ACCH (FPU and/or MPY > 6 and/or DSP)"
	default y
	help
	  Depending on the configuration, CPU can contain accumulator reg-pair
	  (also referred to as r58:r59). These can also be used by gcc as GPR so
	  kernel needs to save/restore per process

config ARC_DSP_HANDLED
	def_bool n

config ARC_DSP_SAVE_RESTORE_REGS
	def_bool n

choice
	prompt "DSP support"
	default ARC_DSP_NONE
	help
	  Depending on the configuration, CPU can contain DSP registers
	  (ACC0_GLO, ACC0_GHI, DSP_BFLY0, DSP_CTRL, DSP_FFT_CTRL).
	  Below are options describing how to handle these registers in
	  interrupt entry / exit and in context switch.

config ARC_DSP_NONE
	bool "No DSP extension presence in HW"
	help
	  No DSP extension presence in HW

config ARC_DSP_KERNEL
	bool "DSP extension in HW, no support for userspace"
	select ARC_HAS_ACCL_REGS
	select ARC_DSP_HANDLED
	help
	  DSP extension presence in HW, no support for DSP-enabled userspace
	  applications. We don't save / restore DSP registers and only do
	  some minimal preparations so userspace won't be able to break kernel

config ARC_DSP_USERSPACE
	bool "Support DSP for userspace apps"
	select ARC_HAS_ACCL_REGS
	select ARC_DSP_HANDLED
	select ARC_DSP_SAVE_RESTORE_REGS
	help
	  DSP extension presence in HW, support save / restore DSP registers to
	  run DSP-enabled userspace applications

config ARC_DSP_AGU_USERSPACE
	bool "Support DSP with AGU for userspace apps"
	select ARC_HAS_ACCL_REGS
	select ARC_DSP_HANDLED
	select ARC_DSP_SAVE_RESTORE_REGS
	help
	  DSP and AGU extensions presence in HW, support save / restore DSP
	  and AGU registers to run DSP-enabled userspace applications
endchoice

config ARC_IRQ_NO_AUTOSAVE
	bool "Disable hardware autosave regfile on interrupts"
	default n
	help
	  On HS cores, taken interrupt auto saves the regfile on stack.
	  This is programmable and can be optionally disabled in which case
	  software INTERRUPT_PROLOGUE/EPILGUE do the needed work

config ARC_LPB_DISABLE
	bool "Disable loop buffer (LPB)"
	help
	  On HS cores, loop buffer (LPB) is programmable in runtime and can
	  be optionally disabled.

endif # ISA_ARCV2

endmenu   # "ARC CPU Configuration"

config LINUX_LINK_BASE
	hex "Kernel link address"
	default "0x80000000"
	help
	  ARC700 divides the 32 bit phy address space into two equal halves
	  -Lower 2G (0 - 0x7FFF_FFFF ) is user virtual, translated by MMU
	  -Upper 2G (0x8000_0000 onwards) is untranslated, for kernel
	  Typically Linux kernel is linked at the start of untransalted addr,
	  hence the default value of 0x8zs.
	  However some customers have peripherals mapped at this addr, so
	  Linux needs to be scooted a bit.
	  If you don't know what the above means, leave this setting alone.
	  This needs to match memory start address specified in Device Tree

config LINUX_RAM_BASE
	hex "RAM base address"
	default LINUX_LINK_BASE
	help
	  By default Linux is linked at base of RAM. However in some special
	  cases (such as HSDK), Linux can't be linked at start of DDR, hence
	  this option.

config HIGHMEM
	bool "High Memory Support"
	select HAVE_ARCH_PFN_VALID
	select KMAP_LOCAL
	help
	  With ARC 2G:2G address split, only upper 2G is directly addressable by
	  kernel. Enable this to potentially allow access to rest of 2G and PAE
	  in future

config ARC_HAS_PAE40
	bool "Support for the 40-bit Physical Address Extension"
	depends on ISA_ARCV2
	select HIGHMEM
	select PHYS_ADDR_T_64BIT
	help
	  Enable access to physical memory beyond 4G, only supported on
	  ARC cores with 40 bit Physical Addressing support

config ARC_KVADDR_SIZE
	int "Kernel Virtual Address Space size (MB)"
	range 0 512
	default "256"
	help
	  The kernel address space is carved out of 256MB of translated address
	  space for catering to vmalloc, modules, pkmap, fixmap. This however may
	  not suffice vmalloc requirements of a 4K CPU EZChip system. So allow
	  this to be stretched to 512 MB (by extending into the reserved
	  kernel-user gutter)

config ARC_CURR_IN_REG
	bool "cache current task pointer in gp"
	default y
	help
	  This reserves gp register to point to Current Task in
	  kernel mode eliding memory access for each access


config ARC_EMUL_UNALIGNED
	bool "Emulate unaligned memory access (userspace only)"
	select SYSCTL_ARCH_UNALIGN_NO_WARN
	select SYSCTL_ARCH_UNALIGN_ALLOW
	depends on ISA_ARCOMPACT
	help
	  This enables misaligned 16 & 32 bit memory access from user space.
	  Use ONLY-IF-ABS-NECESSARY as it will be very slow and also can hide
	  potential bugs in code

config HZ
	int "Timer Frequency"
	default 100

config ARC_METAWARE_HLINK
	bool "Support for Metaware debugger assisted Host access"
	help
	  This options allows a Linux userland apps to directly access
	  host file system (open/creat/read/write etc) with help from
	  Metaware Debugger. This can come in handy for Linux-host communication
	  when there is no real usable peripheral such as EMAC.

menuconfig ARC_DBG
	bool "ARC debugging"
	default y

if ARC_DBG

config ARC_DW2_UNWIND
	bool "Enable DWARF specific kernel stack unwind"
	default y
	select KALLSYMS
	help
	  Compiles the kernel with DWARF unwind information and can be used
	  to get stack backtraces.

	  If you say Y here the resulting kernel image will be slightly larger
	  but not slower, and it will give very useful debugging information.
	  If you don't debug the kernel, you can say N, but we may not be able
	  to solve problems without frame unwind information

config ARC_DBG_JUMP_LABEL
	bool "Paranoid checks in Static Keys (jump labels) code"
	depends on JUMP_LABEL
	default y if STATIC_KEYS_SELFTEST
	help
	  Enable paranoid checks and self-test of both ARC-specific and generic
	  part of static keys (jump labels) related code.
endif

config ARC_BUILTIN_DTB_NAME
	string "Built in DTB"
	help
	  Set the name of the DTB to embed in the vmlinux binary
	  Leaving it blank selects the minimal "skeleton" dtb

endmenu	 # "ARC Architecture Configuration"

config ARCH_FORCE_MAX_ORDER
	int "Maximum zone order"
	default "11" if ARC_HUGEPAGE_16M
	default "10"

source "kernel/power/Kconfig"<|MERGE_RESOLUTION|>--- conflicted
+++ resolved
@@ -26,12 +26,9 @@
 	select GENERIC_PENDING_IRQ if SMP
 	select GENERIC_SCHED_CLOCK
 	select GENERIC_SMP_IDLE_THREAD
-<<<<<<< HEAD
 	select GENERIC_IOREMAP
-=======
 	select GENERIC_STRNCPY_FROM_USER if MMU
 	select GENERIC_STRNLEN_USER if MMU
->>>>>>> c40cad3b
 	select HAVE_ARCH_KGDB
 	select HAVE_ARCH_TRACEHOOK
 	select HAVE_ARCH_TRANSPARENT_HUGEPAGE if ARC_MMU_V4
