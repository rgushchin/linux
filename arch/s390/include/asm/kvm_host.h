/* SPDX-License-Identifier: GPL-2.0 */
/*
 * definition for kernel virtual machines on s390
 *
 * Copyright IBM Corp. 2008, 2018
 *
 *    Author(s): Carsten Otte <cotte@de.ibm.com>
 */


#ifndef ASM_KVM_HOST_H
#define ASM_KVM_HOST_H

#include <linux/types.h>
#include <linux/hrtimer.h>
#include <linux/interrupt.h>
#include <linux/kvm_types.h>
#include <linux/kvm_host.h>
#include <linux/kvm.h>
#include <linux/seqlock.h>
#include <linux/module.h>
#include <asm/debug.h>
#include <asm/cpu.h>
#include <asm/fpu/api.h>
#include <asm/isc.h>
#include <asm/guarded_storage.h>

#define KVM_S390_BSCA_CPU_SLOTS 64
#define KVM_S390_ESCA_CPU_SLOTS 248
#define KVM_MAX_VCPUS 255
#define KVM_USER_MEM_SLOTS 32

/*
 * These seem to be used for allocating ->chip in the routing table,
 * which we don't use. 4096 is an out-of-thin-air value. If we need
 * to look at ->chip later on, we'll need to revisit this.
 */
#define KVM_NR_IRQCHIPS 1
#define KVM_IRQCHIP_NUM_PINS 4096
#define KVM_HALT_POLL_NS_DEFAULT 50000

/* s390-specific vcpu->requests bit members */
#define KVM_REQ_ENABLE_IBS	KVM_ARCH_REQ(0)
#define KVM_REQ_DISABLE_IBS	KVM_ARCH_REQ(1)
#define KVM_REQ_ICPT_OPEREXC	KVM_ARCH_REQ(2)
#define KVM_REQ_START_MIGRATION KVM_ARCH_REQ(3)
#define KVM_REQ_STOP_MIGRATION  KVM_ARCH_REQ(4)
#define KVM_REQ_VSIE_RESTART	KVM_ARCH_REQ(5)

#define SIGP_CTRL_C		0x80
#define SIGP_CTRL_SCN_MASK	0x3f

union bsca_sigp_ctrl {
	__u8 value;
	struct {
		__u8 c : 1;
		__u8 r : 1;
		__u8 scn : 6;
	};
};

union esca_sigp_ctrl {
	__u16 value;
	struct {
		__u8 c : 1;
		__u8 reserved: 7;
		__u8 scn;
	};
};

struct esca_entry {
	union esca_sigp_ctrl sigp_ctrl;
	__u16   reserved1[3];
	__u64   sda;
	__u64   reserved2[6];
};

struct bsca_entry {
	__u8	reserved0;
	union bsca_sigp_ctrl	sigp_ctrl;
	__u16	reserved[3];
	__u64	sda;
	__u64	reserved2[2];
};

union ipte_control {
	unsigned long val;
	struct {
		unsigned long k  : 1;
		unsigned long kh : 31;
		unsigned long kg : 32;
	};
};

struct bsca_block {
	union ipte_control ipte_control;
	__u64	reserved[5];
	__u64	mcn;
	__u64	reserved2;
	struct bsca_entry cpu[KVM_S390_BSCA_CPU_SLOTS];
};

struct esca_block {
	union ipte_control ipte_control;
	__u64   reserved1[7];
	__u64   mcn[4];
	__u64   reserved2[20];
	struct esca_entry cpu[KVM_S390_ESCA_CPU_SLOTS];
};

/*
 * This struct is used to store some machine check info from lowcore
 * for machine checks that happen while the guest is running.
 * This info in host's lowcore might be overwritten by a second machine
 * check from host when host is in the machine check's high-level handling.
 * The size is 24 bytes.
 */
struct mcck_volatile_info {
	__u64 mcic;
	__u64 failing_storage_address;
	__u32 ext_damage_code;
	__u32 reserved;
};

#define CR0_INITIAL_MASK (CR0_UNUSED_56 | CR0_INTERRUPT_KEY_SUBMASK | \
			  CR0_MEASUREMENT_ALERT_SUBMASK)
#define CR14_INITIAL_MASK (CR14_UNUSED_32 | CR14_UNUSED_33 | \
			   CR14_EXTERNAL_DAMAGE_SUBMASK)

<<<<<<< HEAD
=======
#define SIDAD_SIZE_MASK		0xff
#define sida_origin(sie_block) \
	((sie_block)->sidad & PAGE_MASK)
#define sida_size(sie_block) \
	((((sie_block)->sidad & SIDAD_SIZE_MASK) + 1) * PAGE_SIZE)

>>>>>>> 04d5ce62
#define CPUSTAT_STOPPED    0x80000000
#define CPUSTAT_WAIT       0x10000000
#define CPUSTAT_ECALL_PEND 0x08000000
#define CPUSTAT_STOP_INT   0x04000000
#define CPUSTAT_IO_INT     0x02000000
#define CPUSTAT_EXT_INT    0x01000000
#define CPUSTAT_RUNNING    0x00800000
#define CPUSTAT_RETAINED   0x00400000
#define CPUSTAT_TIMING_SUB 0x00020000
#define CPUSTAT_SIE_SUB    0x00010000
#define CPUSTAT_RRF        0x00008000
#define CPUSTAT_SLSV       0x00004000
#define CPUSTAT_SLSR       0x00002000
#define CPUSTAT_ZARCH      0x00000800
#define CPUSTAT_MCDS       0x00000100
#define CPUSTAT_KSS        0x00000200
#define CPUSTAT_SM         0x00000080
#define CPUSTAT_IBS        0x00000040
#define CPUSTAT_GED2       0x00000010
#define CPUSTAT_G          0x00000008
#define CPUSTAT_GED        0x00000004
#define CPUSTAT_J          0x00000002
#define CPUSTAT_P          0x00000001

struct kvm_s390_sie_block {
	atomic_t cpuflags;		/* 0x0000 */
	__u32 : 1;			/* 0x0004 */
	__u32 prefix : 18;
	__u32 : 1;
	__u32 ibc : 12;
	__u8	reserved08[4];		/* 0x0008 */
#define PROG_IN_SIE (1<<0)
	__u32	prog0c;			/* 0x000c */
	union {
		__u8	reserved10[16];		/* 0x0010 */
		struct {
			__u64	pv_handle_cpu;
			__u64	pv_handle_config;
		};
	};
#define PROG_BLOCK_SIE	(1<<0)
#define PROG_REQUEST	(1<<1)
	atomic_t prog20;		/* 0x0020 */
	__u8	reserved24[4];		/* 0x0024 */
	__u64	cputm;			/* 0x0028 */
	__u64	ckc;			/* 0x0030 */
	__u64	epoch;			/* 0x0038 */
	__u32	svcc;			/* 0x0040 */
#define LCTL_CR0	0x8000
#define LCTL_CR6	0x0200
#define LCTL_CR9	0x0040
#define LCTL_CR10	0x0020
#define LCTL_CR11	0x0010
#define LCTL_CR14	0x0002
	__u16   lctl;			/* 0x0044 */
	__s16	icpua;			/* 0x0046 */
#define ICTL_OPEREXC	0x80000000
#define ICTL_PINT	0x20000000
#define ICTL_LPSW	0x00400000
#define ICTL_STCTL	0x00040000
#define ICTL_ISKE	0x00004000
#define ICTL_SSKE	0x00002000
#define ICTL_RRBE	0x00001000
#define ICTL_TPROT	0x00000200
	__u32	ictl;			/* 0x0048 */
#define ECA_CEI		0x80000000
#define ECA_IB		0x40000000
#define ECA_SIGPI	0x10000000
#define ECA_MVPGI	0x01000000
#define ECA_AIV		0x00200000
#define ECA_VX		0x00020000
#define ECA_PROTEXCI	0x00002000
#define ECA_APIE	0x00000008
#define ECA_SII		0x00000001
	__u32	eca;			/* 0x004c */
#define ICPT_INST	0x04
#define ICPT_PROGI	0x08
#define ICPT_INSTPROGI	0x0C
#define ICPT_EXTREQ	0x10
#define ICPT_EXTINT	0x14
#define ICPT_IOREQ	0x18
#define ICPT_WAIT	0x1c
#define ICPT_VALIDITY	0x20
#define ICPT_STOP	0x28
#define ICPT_OPEREXC	0x2C
#define ICPT_PARTEXEC	0x38
#define ICPT_IOINST	0x40
#define ICPT_KSS	0x5c
#define ICPT_MCHKREQ	0x60
#define ICPT_INT_ENABLE	0x64
#define ICPT_PV_INSTR	0x68
#define ICPT_PV_NOTIFY	0x6c
#define ICPT_PV_PREF	0x70
	__u8	icptcode;		/* 0x0050 */
	__u8	icptstatus;		/* 0x0051 */
	__u16	ihcpu;			/* 0x0052 */
	__u8	reserved54;		/* 0x0054 */
#define IICTL_CODE_NONE		 0x00
#define IICTL_CODE_MCHK		 0x01
#define IICTL_CODE_EXT		 0x02
#define IICTL_CODE_IO		 0x03
#define IICTL_CODE_RESTART	 0x04
#define IICTL_CODE_SPECIFICATION 0x10
#define IICTL_CODE_OPERAND	 0x11
	__u8	iictl;			/* 0x0055 */
	__u16	ipa;			/* 0x0056 */
	__u32	ipb;			/* 0x0058 */
	__u32	scaoh;			/* 0x005c */
#define FPF_BPBC 	0x20
	__u8	fpf;			/* 0x0060 */
#define ECB_GS		0x40
#define ECB_TE		0x10
#define ECB_SRSI	0x04
#define ECB_HOSTPROTINT	0x02
	__u8	ecb;			/* 0x0061 */
#define ECB2_CMMA	0x80
#define ECB2_IEP	0x20
#define ECB2_PFMFI	0x08
#define ECB2_ESCA	0x04
	__u8    ecb2;                   /* 0x0062 */
#define ECB3_DEA 0x08
#define ECB3_AES 0x04
#define ECB3_RI  0x01
	__u8    ecb3;			/* 0x0063 */
	__u32	scaol;			/* 0x0064 */
	__u8	sdf;			/* 0x0068 */
	__u8    epdx;			/* 0x0069 */
	__u8    reserved6a[2];		/* 0x006a */
	__u32	todpr;			/* 0x006c */
#define GISA_FORMAT1 0x00000001
	__u32	gd;			/* 0x0070 */
	__u8	reserved74[12];		/* 0x0074 */
	__u64	mso;			/* 0x0080 */
	__u64	msl;			/* 0x0088 */
	psw_t	gpsw;			/* 0x0090 */
	__u64	gg14;			/* 0x00a0 */
	__u64	gg15;			/* 0x00a8 */
	__u8	reservedb0[8];		/* 0x00b0 */
#define HPID_KVM	0x4
#define HPID_VSIE	0x5
	__u8	hpid;			/* 0x00b8 */
	__u8	reservedb9[7];		/* 0x00b9 */
	union {
		struct {
			__u32	eiparams;	/* 0x00c0 */
			__u16	extcpuaddr;	/* 0x00c4 */
			__u16	eic;		/* 0x00c6 */
		};
		__u64	mcic;			/* 0x00c0 */
	} __packed;
	__u32	reservedc8;		/* 0x00c8 */
	union {
		struct {
			__u16	pgmilc;		/* 0x00cc */
			__u16	iprcc;		/* 0x00ce */
		};
		__u32	edc;			/* 0x00cc */
	} __packed;
	union {
		struct {
			__u32	dxc;		/* 0x00d0 */
			__u16	mcn;		/* 0x00d4 */
			__u8	perc;		/* 0x00d6 */
			__u8	peratmid;	/* 0x00d7 */
		};
		__u64	faddr;			/* 0x00d0 */
	} __packed;
	__u64	peraddr;		/* 0x00d8 */
	__u8	eai;			/* 0x00e0 */
	__u8	peraid;			/* 0x00e1 */
	__u8	oai;			/* 0x00e2 */
	__u8	armid;			/* 0x00e3 */
	__u8	reservede4[4];		/* 0x00e4 */
	union {
		__u64	tecmc;		/* 0x00e8 */
		struct {
			__u16	subchannel_id;	/* 0x00e8 */
			__u16	subchannel_nr;	/* 0x00ea */
			__u32	io_int_parm;	/* 0x00ec */
			__u32	io_int_word;	/* 0x00f0 */
		};
	} __packed;
	__u8	reservedf4[8];		/* 0x00f4 */
#define CRYCB_FORMAT_MASK 0x00000003
#define CRYCB_FORMAT0 0x00000000
#define CRYCB_FORMAT1 0x00000001
#define CRYCB_FORMAT2 0x00000003
	__u32	crycbd;			/* 0x00fc */
	__u64	gcr[16];		/* 0x0100 */
	union {
		__u64	gbea;		/* 0x0180 */
		__u64	sidad;
	};
	__u8    reserved188[8];		/* 0x0188 */
	__u64   sdnxo;			/* 0x0190 */
	__u8    reserved198[8];		/* 0x0198 */
	__u32	fac;			/* 0x01a0 */
	__u8	reserved1a4[20];	/* 0x01a4 */
	__u64	cbrlo;			/* 0x01b8 */
	__u8	reserved1c0[8];		/* 0x01c0 */
#define ECD_HOSTREGMGMT	0x20000000
#define ECD_MEF		0x08000000
#define ECD_ETOKENF	0x02000000
#define ECD_ECC		0x00200000
	__u32	ecd;			/* 0x01c8 */
	__u8	reserved1cc[18];	/* 0x01cc */
	__u64	pp;			/* 0x01de */
	__u8	reserved1e6[2];		/* 0x01e6 */
	__u64	itdba;			/* 0x01e8 */
	__u64   riccbd;			/* 0x01f0 */
	__u64	gvrd;			/* 0x01f8 */
} __packed __aligned(512);

struct kvm_s390_itdb {
	__u8	data[256];
};

struct sie_page {
	struct kvm_s390_sie_block sie_block;
	struct mcck_volatile_info mcck_info;	/* 0x0200 */
	__u8 reserved218[360];		/* 0x0218 */
	__u64 pv_grregs[16];		/* 0x0380 */
	__u8 reserved400[512];		/* 0x0400 */
	struct kvm_s390_itdb itdb;	/* 0x0600 */
	__u8 reserved700[2304];		/* 0x0700 */
};

struct kvm_vcpu_stat {
	u64 exit_userspace;
	u64 exit_null;
	u64 exit_external_request;
	u64 exit_io_request;
	u64 exit_external_interrupt;
	u64 exit_stop_request;
	u64 exit_validity;
	u64 exit_instruction;
	u64 exit_pei;
	u64 halt_successful_poll;
	u64 halt_attempted_poll;
	u64 halt_poll_invalid;
	u64 halt_no_poll_steal;
	u64 halt_wakeup;
	u64 instruction_lctl;
	u64 instruction_lctlg;
	u64 instruction_stctl;
	u64 instruction_stctg;
	u64 exit_program_interruption;
	u64 exit_instr_and_program;
	u64 exit_operation_exception;
	u64 deliver_ckc;
	u64 deliver_cputm;
	u64 deliver_external_call;
	u64 deliver_emergency_signal;
	u64 deliver_service_signal;
	u64 deliver_virtio;
	u64 deliver_stop_signal;
	u64 deliver_prefix_signal;
	u64 deliver_restart_signal;
	u64 deliver_program;
	u64 deliver_io;
	u64 deliver_machine_check;
	u64 exit_wait_state;
	u64 inject_ckc;
	u64 inject_cputm;
	u64 inject_external_call;
	u64 inject_emergency_signal;
	u64 inject_mchk;
	u64 inject_pfault_init;
	u64 inject_program;
	u64 inject_restart;
	u64 inject_set_prefix;
	u64 inject_stop_signal;
	u64 instruction_epsw;
	u64 instruction_gs;
	u64 instruction_io_other;
	u64 instruction_lpsw;
	u64 instruction_lpswe;
	u64 instruction_pfmf;
	u64 instruction_ptff;
	u64 instruction_sck;
	u64 instruction_sckpf;
	u64 instruction_stidp;
	u64 instruction_spx;
	u64 instruction_stpx;
	u64 instruction_stap;
	u64 instruction_iske;
	u64 instruction_ri;
	u64 instruction_rrbe;
	u64 instruction_sske;
	u64 instruction_ipte_interlock;
	u64 instruction_stsi;
	u64 instruction_stfl;
	u64 instruction_tb;
	u64 instruction_tpi;
	u64 instruction_tprot;
	u64 instruction_tsch;
	u64 instruction_sie;
	u64 instruction_essa;
	u64 instruction_sthyi;
	u64 instruction_sigp_sense;
	u64 instruction_sigp_sense_running;
	u64 instruction_sigp_external_call;
	u64 instruction_sigp_emergency;
	u64 instruction_sigp_cond_emergency;
	u64 instruction_sigp_start;
	u64 instruction_sigp_stop;
	u64 instruction_sigp_stop_store_status;
	u64 instruction_sigp_store_status;
	u64 instruction_sigp_store_adtl_status;
	u64 instruction_sigp_arch;
	u64 instruction_sigp_prefix;
	u64 instruction_sigp_restart;
	u64 instruction_sigp_init_cpu_reset;
	u64 instruction_sigp_cpu_reset;
	u64 instruction_sigp_unknown;
	u64 diagnose_10;
	u64 diagnose_44;
	u64 diagnose_9c;
	u64 diagnose_9c_ignored;
	u64 diagnose_258;
	u64 diagnose_308;
	u64 diagnose_500;
	u64 diagnose_other;
};

#define PGM_OPERATION			0x01
#define PGM_PRIVILEGED_OP		0x02
#define PGM_EXECUTE			0x03
#define PGM_PROTECTION			0x04
#define PGM_ADDRESSING			0x05
#define PGM_SPECIFICATION		0x06
#define PGM_DATA			0x07
#define PGM_FIXED_POINT_OVERFLOW	0x08
#define PGM_FIXED_POINT_DIVIDE		0x09
#define PGM_DECIMAL_OVERFLOW		0x0a
#define PGM_DECIMAL_DIVIDE		0x0b
#define PGM_HFP_EXPONENT_OVERFLOW	0x0c
#define PGM_HFP_EXPONENT_UNDERFLOW	0x0d
#define PGM_HFP_SIGNIFICANCE		0x0e
#define PGM_HFP_DIVIDE			0x0f
#define PGM_SEGMENT_TRANSLATION		0x10
#define PGM_PAGE_TRANSLATION		0x11
#define PGM_TRANSLATION_SPEC		0x12
#define PGM_SPECIAL_OPERATION		0x13
#define PGM_OPERAND			0x15
#define PGM_TRACE_TABEL			0x16
#define PGM_VECTOR_PROCESSING		0x1b
#define PGM_SPACE_SWITCH		0x1c
#define PGM_HFP_SQUARE_ROOT		0x1d
#define PGM_PC_TRANSLATION_SPEC		0x1f
#define PGM_AFX_TRANSLATION		0x20
#define PGM_ASX_TRANSLATION		0x21
#define PGM_LX_TRANSLATION		0x22
#define PGM_EX_TRANSLATION		0x23
#define PGM_PRIMARY_AUTHORITY		0x24
#define PGM_SECONDARY_AUTHORITY		0x25
#define PGM_LFX_TRANSLATION		0x26
#define PGM_LSX_TRANSLATION		0x27
#define PGM_ALET_SPECIFICATION		0x28
#define PGM_ALEN_TRANSLATION		0x29
#define PGM_ALE_SEQUENCE		0x2a
#define PGM_ASTE_VALIDITY		0x2b
#define PGM_ASTE_SEQUENCE		0x2c
#define PGM_EXTENDED_AUTHORITY		0x2d
#define PGM_LSTE_SEQUENCE		0x2e
#define PGM_ASTE_INSTANCE		0x2f
#define PGM_STACK_FULL			0x30
#define PGM_STACK_EMPTY			0x31
#define PGM_STACK_SPECIFICATION		0x32
#define PGM_STACK_TYPE			0x33
#define PGM_STACK_OPERATION		0x34
#define PGM_ASCE_TYPE			0x38
#define PGM_REGION_FIRST_TRANS		0x39
#define PGM_REGION_SECOND_TRANS		0x3a
#define PGM_REGION_THIRD_TRANS		0x3b
#define PGM_MONITOR			0x40
#define PGM_PER				0x80
#define PGM_CRYPTO_OPERATION		0x119

/* irq types in ascend order of priorities */
enum irq_types {
	IRQ_PEND_SET_PREFIX = 0,
	IRQ_PEND_RESTART,
	IRQ_PEND_SIGP_STOP,
	IRQ_PEND_IO_ISC_7,
	IRQ_PEND_IO_ISC_6,
	IRQ_PEND_IO_ISC_5,
	IRQ_PEND_IO_ISC_4,
	IRQ_PEND_IO_ISC_3,
	IRQ_PEND_IO_ISC_2,
	IRQ_PEND_IO_ISC_1,
	IRQ_PEND_IO_ISC_0,
	IRQ_PEND_VIRTIO,
	IRQ_PEND_PFAULT_DONE,
	IRQ_PEND_PFAULT_INIT,
	IRQ_PEND_EXT_HOST,
	IRQ_PEND_EXT_SERVICE,
	IRQ_PEND_EXT_SERVICE_EV,
	IRQ_PEND_EXT_TIMING,
	IRQ_PEND_EXT_CPU_TIMER,
	IRQ_PEND_EXT_CLOCK_COMP,
	IRQ_PEND_EXT_EXTERNAL,
	IRQ_PEND_EXT_EMERGENCY,
	IRQ_PEND_EXT_MALFUNC,
	IRQ_PEND_EXT_IRQ_KEY,
	IRQ_PEND_MCHK_REP,
	IRQ_PEND_PROG,
	IRQ_PEND_SVC,
	IRQ_PEND_MCHK_EX,
	IRQ_PEND_COUNT
};

/* We have 2M for virtio device descriptor pages. Smallest amount of
 * memory per page is 24 bytes (1 queue), so (2048*1024) / 24 = 87381
 */
#define KVM_S390_MAX_VIRTIO_IRQS 87381

/*
 * Repressible (non-floating) machine check interrupts
 * subclass bits in MCIC
 */
#define MCHK_EXTD_BIT 58
#define MCHK_DEGR_BIT 56
#define MCHK_WARN_BIT 55
#define MCHK_REP_MASK ((1UL << MCHK_DEGR_BIT) | \
		       (1UL << MCHK_EXTD_BIT) | \
		       (1UL << MCHK_WARN_BIT))

/* Exigent machine check interrupts subclass bits in MCIC */
#define MCHK_SD_BIT 63
#define MCHK_PD_BIT 62
#define MCHK_EX_MASK ((1UL << MCHK_SD_BIT) | (1UL << MCHK_PD_BIT))

#define IRQ_PEND_EXT_MASK ((1UL << IRQ_PEND_EXT_IRQ_KEY)    | \
			   (1UL << IRQ_PEND_EXT_CLOCK_COMP) | \
			   (1UL << IRQ_PEND_EXT_CPU_TIMER)  | \
			   (1UL << IRQ_PEND_EXT_MALFUNC)    | \
			   (1UL << IRQ_PEND_EXT_EMERGENCY)  | \
			   (1UL << IRQ_PEND_EXT_EXTERNAL)   | \
			   (1UL << IRQ_PEND_EXT_TIMING)     | \
			   (1UL << IRQ_PEND_EXT_HOST)       | \
			   (1UL << IRQ_PEND_EXT_SERVICE)    | \
			   (1UL << IRQ_PEND_EXT_SERVICE_EV) | \
			   (1UL << IRQ_PEND_VIRTIO)         | \
			   (1UL << IRQ_PEND_PFAULT_INIT)    | \
			   (1UL << IRQ_PEND_PFAULT_DONE))

#define IRQ_PEND_IO_MASK ((1UL << IRQ_PEND_IO_ISC_0) | \
			  (1UL << IRQ_PEND_IO_ISC_1) | \
			  (1UL << IRQ_PEND_IO_ISC_2) | \
			  (1UL << IRQ_PEND_IO_ISC_3) | \
			  (1UL << IRQ_PEND_IO_ISC_4) | \
			  (1UL << IRQ_PEND_IO_ISC_5) | \
			  (1UL << IRQ_PEND_IO_ISC_6) | \
			  (1UL << IRQ_PEND_IO_ISC_7))

#define IRQ_PEND_MCHK_MASK ((1UL << IRQ_PEND_MCHK_REP) | \
			    (1UL << IRQ_PEND_MCHK_EX))

#define IRQ_PEND_EXT_II_MASK ((1UL << IRQ_PEND_EXT_CPU_TIMER)  | \
			      (1UL << IRQ_PEND_EXT_CLOCK_COMP) | \
			      (1UL << IRQ_PEND_EXT_EMERGENCY)  | \
			      (1UL << IRQ_PEND_EXT_EXTERNAL)   | \
			      (1UL << IRQ_PEND_EXT_SERVICE)    | \
			      (1UL << IRQ_PEND_EXT_SERVICE_EV))

struct kvm_s390_interrupt_info {
	struct list_head list;
	u64	type;
	union {
		struct kvm_s390_io_info io;
		struct kvm_s390_ext_info ext;
		struct kvm_s390_pgm_info pgm;
		struct kvm_s390_emerg_info emerg;
		struct kvm_s390_extcall_info extcall;
		struct kvm_s390_prefix_info prefix;
		struct kvm_s390_stop_info stop;
		struct kvm_s390_mchk_info mchk;
	};
};

struct kvm_s390_irq_payload {
	struct kvm_s390_io_info io;
	struct kvm_s390_ext_info ext;
	struct kvm_s390_pgm_info pgm;
	struct kvm_s390_emerg_info emerg;
	struct kvm_s390_extcall_info extcall;
	struct kvm_s390_prefix_info prefix;
	struct kvm_s390_stop_info stop;
	struct kvm_s390_mchk_info mchk;
};

struct kvm_s390_local_interrupt {
	spinlock_t lock;
	DECLARE_BITMAP(sigp_emerg_pending, KVM_MAX_VCPUS);
	struct kvm_s390_irq_payload irq;
	unsigned long pending_irqs;
};

#define FIRQ_LIST_IO_ISC_0 0
#define FIRQ_LIST_IO_ISC_1 1
#define FIRQ_LIST_IO_ISC_2 2
#define FIRQ_LIST_IO_ISC_3 3
#define FIRQ_LIST_IO_ISC_4 4
#define FIRQ_LIST_IO_ISC_5 5
#define FIRQ_LIST_IO_ISC_6 6
#define FIRQ_LIST_IO_ISC_7 7
#define FIRQ_LIST_PFAULT   8
#define FIRQ_LIST_VIRTIO   9
#define FIRQ_LIST_COUNT   10
#define FIRQ_CNTR_IO       0
#define FIRQ_CNTR_SERVICE  1
#define FIRQ_CNTR_VIRTIO   2
#define FIRQ_CNTR_PFAULT   3
#define FIRQ_MAX_COUNT     4

/* mask the AIS mode for a given ISC */
#define AIS_MODE_MASK(isc) (0x80 >> isc)

#define KVM_S390_AIS_MODE_ALL    0
#define KVM_S390_AIS_MODE_SINGLE 1

struct kvm_s390_float_interrupt {
	unsigned long pending_irqs;
	unsigned long masked_irqs;
	spinlock_t lock;
	struct list_head lists[FIRQ_LIST_COUNT];
	int counters[FIRQ_MAX_COUNT];
	struct kvm_s390_mchk_info mchk;
	struct kvm_s390_ext_info srv_signal;
	int next_rr_cpu;
	struct mutex ais_lock;
	u8 simm;
	u8 nimm;
};

struct kvm_hw_wp_info_arch {
	unsigned long addr;
	unsigned long phys_addr;
	int len;
	char *old_data;
};

struct kvm_hw_bp_info_arch {
	unsigned long addr;
	int len;
};

/*
 * Only the upper 16 bits of kvm_guest_debug->control are arch specific.
 * Further KVM_GUESTDBG flags which an be used from userspace can be found in
 * arch/s390/include/uapi/asm/kvm.h
 */
#define KVM_GUESTDBG_EXIT_PENDING 0x10000000

#define guestdbg_enabled(vcpu) \
		(vcpu->guest_debug & KVM_GUESTDBG_ENABLE)
#define guestdbg_sstep_enabled(vcpu) \
		(vcpu->guest_debug & KVM_GUESTDBG_SINGLESTEP)
#define guestdbg_hw_bp_enabled(vcpu) \
		(vcpu->guest_debug & KVM_GUESTDBG_USE_HW_BP)
#define guestdbg_exit_pending(vcpu) (guestdbg_enabled(vcpu) && \
		(vcpu->guest_debug & KVM_GUESTDBG_EXIT_PENDING))

struct kvm_guestdbg_info_arch {
	unsigned long cr0;
	unsigned long cr9;
	unsigned long cr10;
	unsigned long cr11;
	struct kvm_hw_bp_info_arch *hw_bp_info;
	struct kvm_hw_wp_info_arch *hw_wp_info;
	int nr_hw_bp;
	int nr_hw_wp;
	unsigned long last_bp;
};

struct kvm_s390_pv_vcpu {
	u64 handle;
	unsigned long stor_base;
};

struct kvm_vcpu_arch {
	struct kvm_s390_sie_block *sie_block;
	/* if vsie is active, currently executed shadow sie control block */
	struct kvm_s390_sie_block *vsie_block;
	unsigned int      host_acrs[NUM_ACRS];
	struct gs_cb      *host_gscb;
	struct fpu	  host_fpregs;
	struct kvm_s390_local_interrupt local_int;
	struct hrtimer    ckc_timer;
	struct kvm_s390_pgm_info pgm;
	struct gmap *gmap;
	/* backup location for the currently enabled gmap when scheduled out */
	struct gmap *enabled_gmap;
	struct kvm_guestdbg_info_arch guestdbg;
	unsigned long pfault_token;
	unsigned long pfault_select;
	unsigned long pfault_compare;
	bool cputm_enabled;
	/*
	 * The seqcount protects updates to cputm_start and sie_block.cputm,
	 * this way we can have non-blocking reads with consistent values.
	 * Only the owning VCPU thread (vcpu->cpu) is allowed to change these
	 * values and to start/stop/enable/disable cpu timer accounting.
	 */
	seqcount_t cputm_seqcount;
	__u64 cputm_start;
	bool gs_enabled;
	bool skey_enabled;
	struct kvm_s390_pv_vcpu pv;
};

struct kvm_vm_stat {
	u64 inject_io;
	u64 inject_float_mchk;
	u64 inject_pfault_done;
	u64 inject_service_signal;
	u64 inject_virtio;
	u64 remote_tlb_flush;
};

struct kvm_arch_memory_slot {
};

struct s390_map_info {
	struct list_head list;
	__u64 guest_addr;
	__u64 addr;
	struct page *page;
};

struct s390_io_adapter {
	unsigned int id;
	int isc;
	bool maskable;
	bool masked;
	bool swap;
	bool suppressible;
};

#define MAX_S390_IO_ADAPTERS ((MAX_ISC + 1) * 8)
#define MAX_S390_ADAPTER_MAPS 256

/* maximum size of facilities and facility mask is 2k bytes */
#define S390_ARCH_FAC_LIST_SIZE_BYTE (1<<11)
#define S390_ARCH_FAC_LIST_SIZE_U64 \
	(S390_ARCH_FAC_LIST_SIZE_BYTE / sizeof(u64))
#define S390_ARCH_FAC_MASK_SIZE_BYTE S390_ARCH_FAC_LIST_SIZE_BYTE
#define S390_ARCH_FAC_MASK_SIZE_U64 \
	(S390_ARCH_FAC_MASK_SIZE_BYTE / sizeof(u64))

struct kvm_s390_cpu_model {
	/* facility mask supported by kvm & hosting machine */
	__u64 fac_mask[S390_ARCH_FAC_LIST_SIZE_U64];
	struct kvm_s390_vm_cpu_subfunc subfuncs;
	/* facility list requested by guest (in dma page) */
	__u64 *fac_list;
	u64 cpuid;
	unsigned short ibc;
};

struct kvm_s390_module_hook {
	int (*hook)(struct kvm_vcpu *vcpu);
	struct module *owner;
};

struct kvm_s390_crypto {
	struct kvm_s390_crypto_cb *crycb;
	struct kvm_s390_module_hook *pqap_hook;
	__u32 crycbd;
	__u8 aes_kw;
	__u8 dea_kw;
	__u8 apie;
};

#define APCB0_MASK_SIZE 1
struct kvm_s390_apcb0 {
	__u64 apm[APCB0_MASK_SIZE];		/* 0x0000 */
	__u64 aqm[APCB0_MASK_SIZE];		/* 0x0008 */
	__u64 adm[APCB0_MASK_SIZE];		/* 0x0010 */
	__u64 reserved18;			/* 0x0018 */
};

#define APCB1_MASK_SIZE 4
struct kvm_s390_apcb1 {
	__u64 apm[APCB1_MASK_SIZE];		/* 0x0000 */
	__u64 aqm[APCB1_MASK_SIZE];		/* 0x0020 */
	__u64 adm[APCB1_MASK_SIZE];		/* 0x0040 */
	__u64 reserved60[4];			/* 0x0060 */
};

struct kvm_s390_crypto_cb {
	struct kvm_s390_apcb0 apcb0;		/* 0x0000 */
	__u8   reserved20[0x0048 - 0x0020];	/* 0x0020 */
	__u8   dea_wrapping_key_mask[24];	/* 0x0048 */
	__u8   aes_wrapping_key_mask[32];	/* 0x0060 */
	struct kvm_s390_apcb1 apcb1;		/* 0x0080 */
};

struct kvm_s390_gisa {
	union {
		struct { /* common to all formats */
			u32 next_alert;
			u8  ipm;
			u8  reserved01[2];
			u8  iam;
		};
		struct { /* format 0 */
			u32 next_alert;
			u8  ipm;
			u8  reserved01;
			u8  : 6;
			u8  g : 1;
			u8  c : 1;
			u8  iam;
			u8  reserved02[4];
			u32 airq_count;
		} g0;
		struct { /* format 1 */
			u32 next_alert;
			u8  ipm;
			u8  simm;
			u8  nimm;
			u8  iam;
			u8  aism[8];
			u8  : 6;
			u8  g : 1;
			u8  c : 1;
			u8  reserved03[11];
			u32 airq_count;
		} g1;
		struct {
			u64 word[4];
		} u64;
	};
};

struct kvm_s390_gib {
	u32 alert_list_origin;
	u32 reserved01;
	u8:5;
	u8  nisc:3;
	u8  reserved03[3];
	u32 reserved04[5];
};

/*
 * sie_page2 has to be allocated as DMA because fac_list, crycb and
 * gisa need 31bit addresses in the sie control block.
 */
struct sie_page2 {
	__u64 fac_list[S390_ARCH_FAC_LIST_SIZE_U64];	/* 0x0000 */
	struct kvm_s390_crypto_cb crycb;		/* 0x0800 */
	struct kvm_s390_gisa gisa;			/* 0x0900 */
	struct kvm *kvm;				/* 0x0920 */
	u8 reserved928[0x1000 - 0x928];			/* 0x0928 */
};

struct kvm_s390_vsie {
	struct mutex mutex;
	struct radix_tree_root addr_to_page;
	int page_count;
	int next;
	struct page *pages[KVM_MAX_VCPUS];
};

struct kvm_s390_gisa_iam {
	u8 mask;
	spinlock_t ref_lock;
	u32 ref_count[MAX_ISC + 1];
};

struct kvm_s390_gisa_interrupt {
	struct kvm_s390_gisa *origin;
	struct kvm_s390_gisa_iam alert;
	struct hrtimer timer;
	u64 expires;
	DECLARE_BITMAP(kicked_mask, KVM_MAX_VCPUS);
};

struct kvm_s390_pv {
	u64 handle;
	u64 guest_len;
	unsigned long stor_base;
	void *stor_var;
};

struct kvm_arch{
	void *sca;
	int use_esca;
	rwlock_t sca_lock;
	debug_info_t *dbf;
	struct kvm_s390_float_interrupt float_int;
	struct kvm_device *flic;
	struct gmap *gmap;
	unsigned long mem_limit;
	int css_support;
	int use_irqchip;
	int use_cmma;
	int use_pfmfi;
	int use_skf;
	int user_cpu_state_ctrl;
	int user_sigp;
	int user_stsi;
	int user_instr0;
	struct s390_io_adapter *adapters[MAX_S390_IO_ADAPTERS];
	wait_queue_head_t ipte_wq;
	int ipte_lock_count;
	struct mutex ipte_mutex;
	spinlock_t start_stop_lock;
	struct sie_page2 *sie_page2;
	struct kvm_s390_cpu_model model;
	struct kvm_s390_crypto crypto;
	struct kvm_s390_vsie vsie;
	u8 epdx;
	u64 epoch;
	int migration_mode;
	atomic64_t cmma_dirty_pages;
	/* subset of available cpu features enabled by user space */
	DECLARE_BITMAP(cpu_feat, KVM_S390_VM_CPU_FEAT_NR_BITS);
	DECLARE_BITMAP(idle_mask, KVM_MAX_VCPUS);
	struct kvm_s390_gisa_interrupt gisa_int;
	struct kvm_s390_pv pv;
};

#define KVM_HVA_ERR_BAD		(-1UL)
#define KVM_HVA_ERR_RO_BAD	(-2UL)

static inline bool kvm_is_error_hva(unsigned long addr)
{
	return IS_ERR_VALUE(addr);
}

#define ASYNC_PF_PER_VCPU	64
struct kvm_arch_async_pf {
	unsigned long pfault_token;
};

bool kvm_arch_can_inject_async_page_present(struct kvm_vcpu *vcpu);

void kvm_arch_async_page_ready(struct kvm_vcpu *vcpu,
			       struct kvm_async_pf *work);

void kvm_arch_async_page_not_present(struct kvm_vcpu *vcpu,
				     struct kvm_async_pf *work);

void kvm_arch_async_page_present(struct kvm_vcpu *vcpu,
				 struct kvm_async_pf *work);

void kvm_arch_crypto_clear_masks(struct kvm *kvm);
void kvm_arch_crypto_set_masks(struct kvm *kvm, unsigned long *apm,
			       unsigned long *aqm, unsigned long *adm);

extern int sie64a(struct kvm_s390_sie_block *, u64 *);
extern char sie_exit;

extern int kvm_s390_gisc_register(struct kvm *kvm, u32 gisc);
extern int kvm_s390_gisc_unregister(struct kvm *kvm, u32 gisc);

static inline void kvm_arch_hardware_disable(void) {}
static inline void kvm_arch_sync_events(struct kvm *kvm) {}
static inline void kvm_arch_sched_in(struct kvm_vcpu *vcpu, int cpu) {}
static inline void kvm_arch_free_memslot(struct kvm *kvm,
					 struct kvm_memory_slot *slot) {}
static inline void kvm_arch_memslots_updated(struct kvm *kvm, u64 gen) {}
static inline void kvm_arch_flush_shadow_all(struct kvm *kvm) {}
static inline void kvm_arch_flush_shadow_memslot(struct kvm *kvm,
		struct kvm_memory_slot *slot) {}
static inline void kvm_arch_vcpu_blocking(struct kvm_vcpu *vcpu) {}
static inline void kvm_arch_vcpu_unblocking(struct kvm_vcpu *vcpu) {}

void kvm_arch_vcpu_block_finish(struct kvm_vcpu *vcpu);

#endif<|MERGE_RESOLUTION|>--- conflicted
+++ resolved
@@ -127,15 +127,12 @@
 #define CR14_INITIAL_MASK (CR14_UNUSED_32 | CR14_UNUSED_33 | \
 			   CR14_EXTERNAL_DAMAGE_SUBMASK)
 
-<<<<<<< HEAD
-=======
 #define SIDAD_SIZE_MASK		0xff
 #define sida_origin(sie_block) \
 	((sie_block)->sidad & PAGE_MASK)
 #define sida_size(sie_block) \
 	((((sie_block)->sidad & SIDAD_SIZE_MASK) + 1) * PAGE_SIZE)
 
->>>>>>> 04d5ce62
 #define CPUSTAT_STOPPED    0x80000000
 #define CPUSTAT_WAIT       0x10000000
 #define CPUSTAT_ECALL_PEND 0x08000000
