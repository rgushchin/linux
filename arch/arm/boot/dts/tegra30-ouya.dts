--- conflicted
+++ resolved
@@ -105,13 +105,6 @@
 				nvidia,enable-input = <TEGRA_PIN_ENABLE>;
 			};
 
-<<<<<<< HEAD
-			interrupt-parent = <&gpio>;
-			interrupts = <TEGRA_GPIO(U, 6) IRQ_TYPE_EDGE_RISING>;
-			interrupt-names = "host-wakeup";
-
-			max-speed = <4000000>;
-=======
 			dap2_din_pa4 {
 				nvidia,pins = "dap2_din_pa4";
 				nvidia,function = "i2s1";
@@ -119,7 +112,6 @@
 				nvidia,tristate = <TEGRA_PIN_DISABLE>;
 				nvidia,enable-input = <TEGRA_PIN_ENABLE>;
 			};
->>>>>>> 754e0b0e
 
 			dap2_dout_pa5 {
 				nvidia,pins = "dap2_dout_pa5";
@@ -137,12 +129,6 @@
 				nvidia,enable-input = <TEGRA_PIN_ENABLE>;
 			};
 
-<<<<<<< HEAD
-			shutdown-gpios = <&gpio TEGRA_GPIO(U, 0) GPIO_ACTIVE_HIGH>;
-			device-wakeup-gpios = <&gpio TEGRA_GPIO(U, 1) GPIO_ACTIVE_HIGH>;
-		};
-	};
-=======
 			sdmmc3_cmd_pa7 {
 				nvidia,pins = "sdmmc3_cmd_pa7";
 				nvidia,function = "sdmmc3";
@@ -150,7 +136,6 @@
 				nvidia,tristate = <TEGRA_PIN_DISABLE>;
 				nvidia,enable-input = <TEGRA_PIN_ENABLE>;
 			};
->>>>>>> 754e0b0e
 
 			gmi_a17_pb0 {
 				nvidia,pins = "gmi_a17_pb0";
