--- conflicted
+++ resolved
@@ -201,10 +201,6 @@
 	.map_io		= armlex4210_map_io,
 	.init_machine	= armlex4210_machine_init,
 	.init_late	= exynos_init_late,
-<<<<<<< HEAD
-	.init_time	= mct_init,
-=======
 	.init_time	= exynos_init_time,
->>>>>>> da821eb7
 	.restart	= exynos4_restart,
 MACHINE_END