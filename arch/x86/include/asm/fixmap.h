/*
 * fixmap.h: compile-time virtual memory allocation
 *
 * This file is subject to the terms and conditions of the GNU General Public
 * License.  See the file "COPYING" in the main directory of this archive
 * for more details.
 *
 * Copyright (C) 1998 Ingo Molnar
 *
 * Support of BIGMEM added by Gerhard Wichert, Siemens AG, July 1999
 * x86_32 and x86_64 integration by Gustavo F. Padovan, February 2009
 */

#ifndef _ASM_X86_FIXMAP_H
#define _ASM_X86_FIXMAP_H

#ifndef __ASSEMBLY__
#include <linux/kernel.h>
#include <asm/acpi.h>
#include <asm/apicdef.h>
#include <asm/page.h>
#include <asm/pvclock.h>
#ifdef CONFIG_X86_32
#include <linux/threads.h>
#include <asm/kmap_types.h>
#else
#include <asm/vsyscall.h>
#endif

/*
 * We can't declare FIXADDR_TOP as variable for x86_64 because vsyscall
 * uses fixmaps that relies on FIXADDR_TOP for proper address calculation.
 * Because of this, FIXADDR_TOP x86 integration was left as later work.
 */
#ifdef CONFIG_X86_32
/* used by vmalloc.c, vsyscall.lds.S.
 *
 * Leave one empty page between vmalloc'ed areas and
 * the start of the fixmap.
 */
extern unsigned long __FIXADDR_TOP;
#define FIXADDR_TOP	((unsigned long)__FIXADDR_TOP)

#define FIXADDR_USER_START     __fix_to_virt(FIX_VDSO)
#define FIXADDR_USER_END       __fix_to_virt(FIX_VDSO - 1)
#else
#define FIXADDR_TOP	(VSYSCALL_END-PAGE_SIZE)

/* Only covers 32bit vsyscalls currently. Need another set for 64bit. */
#define FIXADDR_USER_START	((unsigned long)VSYSCALL32_VSYSCALL)
#define FIXADDR_USER_END	(FIXADDR_USER_START + PAGE_SIZE)
#endif


/*
 * Here we define all the compile-time 'special' virtual
 * addresses. The point is to have a constant address at
 * compile time, but to set the physical address only
 * in the boot process.
 * for x86_32: We allocate these special addresses
 * from the end of virtual memory (0xfffff000) backwards.
 * Also this lets us do fail-safe vmalloc(), we
 * can guarantee that these special addresses and
 * vmalloc()-ed addresses never overlap.
 *
 * These 'compile-time allocated' memory buffers are
 * fixed-size 4k pages (or larger if used with an increment
 * higher than 1). Use set_fixmap(idx,phys) to associate
 * physical memory with fixmap indices.
 *
 * TLB entries of such buffers will not be flushed across
 * task switches.
 */
enum fixed_addresses {
#ifdef CONFIG_X86_32
	FIX_HOLE,
	FIX_VDSO,
#else
	VSYSCALL_LAST_PAGE,
	VSYSCALL_FIRST_PAGE = VSYSCALL_LAST_PAGE
			    + ((VSYSCALL_END-VSYSCALL_START) >> PAGE_SHIFT) - 1,
	VVAR_PAGE,
	VSYSCALL_HPET,
#endif
#ifdef CONFIG_PARAVIRT_CLOCK
	PVCLOCK_FIXMAP_BEGIN,
	PVCLOCK_FIXMAP_END = PVCLOCK_FIXMAP_BEGIN+PVCLOCK_VSYSCALL_NR_PAGES-1,
#endif
	FIX_DBGP_BASE,
	FIX_EARLYCON_MEM_BASE,
#ifdef CONFIG_PROVIDE_OHCI1394_DMA_INIT
	FIX_OHCI1394_BASE,
#endif
#ifdef CONFIG_X86_LOCAL_APIC
	FIX_APIC_BASE,	/* local (CPU) APIC) -- required for SMP or not */
#endif
#ifdef CONFIG_X86_IO_APIC
	FIX_IO_APIC_BASE_0,
	FIX_IO_APIC_BASE_END = FIX_IO_APIC_BASE_0 + MAX_IO_APICS - 1,
#endif
#ifdef CONFIG_X86_VISWS_APIC
	FIX_CO_CPU,	/* Cobalt timer */
	FIX_CO_APIC,	/* Cobalt APIC Redirection Table */
	FIX_LI_PCIA,	/* Lithium PCI Bridge A */
	FIX_LI_PCIB,	/* Lithium PCI Bridge B */
#endif
<<<<<<< HEAD
	FIX_RO_IDT,	/* Virtual mapping for read-only IDT */
#ifdef CONFIG_X86_CYCLONE_TIMER
	FIX_CYCLONE_TIMER, /*cyclone timer register*/
=======
#ifdef CONFIG_X86_F00F_BUG
	FIX_F00F_IDT,	/* Virtual mapping for IDT */
>>>>>>> 13f72756
#endif
#ifdef CONFIG_X86_32
	FIX_KMAP_BEGIN,	/* reserved pte's for temporary kernel mappings */
	FIX_KMAP_END = FIX_KMAP_BEGIN+(KM_TYPE_NR*NR_CPUS)-1,
#ifdef CONFIG_PCI_MMCONFIG
	FIX_PCIE_MCFG,
#endif
#endif
#ifdef CONFIG_PARAVIRT
	FIX_PARAVIRT_BOOTMAP,
#endif
	FIX_TEXT_POKE1,	/* reserve 2 pages for text_poke() */
	FIX_TEXT_POKE0, /* first page is last, because allocation is backward */
#ifdef	CONFIG_X86_INTEL_MID
	FIX_LNW_VRTC,
#endif
	__end_of_permanent_fixed_addresses,

	/*
	 * 256 temporary boot-time mappings, used by early_ioremap(),
	 * before ioremap() is functional.
	 *
	 * If necessary we round it up to the next 256 pages boundary so
	 * that we can have a single pgd entry and a single pte table:
	 */
#define NR_FIX_BTMAPS		64
#define FIX_BTMAPS_SLOTS	4
#define TOTAL_FIX_BTMAPS	(NR_FIX_BTMAPS * FIX_BTMAPS_SLOTS)
	FIX_BTMAP_END =
	 (__end_of_permanent_fixed_addresses ^
	  (__end_of_permanent_fixed_addresses + TOTAL_FIX_BTMAPS - 1)) &
	 -PTRS_PER_PTE
	 ? __end_of_permanent_fixed_addresses + TOTAL_FIX_BTMAPS -
	   (__end_of_permanent_fixed_addresses & (TOTAL_FIX_BTMAPS - 1))
	 : __end_of_permanent_fixed_addresses,
	FIX_BTMAP_BEGIN = FIX_BTMAP_END + TOTAL_FIX_BTMAPS - 1,
#ifdef CONFIG_X86_32
	FIX_WP_TEST,
#endif
#ifdef CONFIG_INTEL_TXT
	FIX_TBOOT_BASE,
#endif
	__end_of_fixed_addresses
};


extern void reserve_top_address(unsigned long reserve);

#define FIXADDR_SIZE	(__end_of_permanent_fixed_addresses << PAGE_SHIFT)
#define FIXADDR_BOOT_SIZE	(__end_of_fixed_addresses << PAGE_SHIFT)
#define FIXADDR_START		(FIXADDR_TOP - FIXADDR_SIZE)
#define FIXADDR_BOOT_START	(FIXADDR_TOP - FIXADDR_BOOT_SIZE)

extern int fixmaps_set;

extern pte_t *kmap_pte;
extern pgprot_t kmap_prot;
extern pte_t *pkmap_page_table;

void __native_set_fixmap(enum fixed_addresses idx, pte_t pte);
void native_set_fixmap(enum fixed_addresses idx,
		       phys_addr_t phys, pgprot_t flags);

#ifndef CONFIG_PARAVIRT
static inline void __set_fixmap(enum fixed_addresses idx,
				phys_addr_t phys, pgprot_t flags)
{
	native_set_fixmap(idx, phys, flags);
}
#endif

#define set_fixmap(idx, phys)				\
	__set_fixmap(idx, phys, PAGE_KERNEL)

/*
 * Some hardware wants to get fixmapped without caching.
 */
#define set_fixmap_nocache(idx, phys)			\
	__set_fixmap(idx, phys, PAGE_KERNEL_NOCACHE)

#define clear_fixmap(idx)			\
	__set_fixmap(idx, 0, __pgprot(0))

#define __fix_to_virt(x)	(FIXADDR_TOP - ((x) << PAGE_SHIFT))
#define __virt_to_fix(x)	((FIXADDR_TOP - ((x)&PAGE_MASK)) >> PAGE_SHIFT)

extern void __this_fixmap_does_not_exist(void);

/*
 * 'index to address' translation. If anyone tries to use the idx
 * directly without translation, we catch the bug with a NULL-deference
 * kernel oops. Illegal ranges of incoming indices are caught too.
 */
static __always_inline unsigned long fix_to_virt(const unsigned int idx)
{
	/*
	 * this branch gets completely eliminated after inlining,
	 * except when someone tries to use fixaddr indices in an
	 * illegal way. (such as mixing up address types or using
	 * out-of-range indices).
	 *
	 * If it doesn't get removed, the linker will complain
	 * loudly with a reasonably clear error message..
	 */
	if (idx >= __end_of_fixed_addresses)
		__this_fixmap_does_not_exist();

	return __fix_to_virt(idx);
}

static inline unsigned long virt_to_fix(const unsigned long vaddr)
{
	BUG_ON(vaddr >= FIXADDR_TOP || vaddr < FIXADDR_START);
	return __virt_to_fix(vaddr);
}

/* Return an pointer with offset calculated */
static __always_inline unsigned long
__set_fixmap_offset(enum fixed_addresses idx, phys_addr_t phys, pgprot_t flags)
{
	__set_fixmap(idx, phys, flags);
	return fix_to_virt(idx) + (phys & (PAGE_SIZE - 1));
}

#define set_fixmap_offset(idx, phys)			\
	__set_fixmap_offset(idx, phys, PAGE_KERNEL)

#define set_fixmap_offset_nocache(idx, phys)			\
	__set_fixmap_offset(idx, phys, PAGE_KERNEL_NOCACHE)

#endif /* !__ASSEMBLY__ */
#endif /* _ASM_X86_FIXMAP_H */<|MERGE_RESOLUTION|>--- conflicted
+++ resolved
@@ -104,15 +104,7 @@
 	FIX_LI_PCIA,	/* Lithium PCI Bridge A */
 	FIX_LI_PCIB,	/* Lithium PCI Bridge B */
 #endif
-<<<<<<< HEAD
 	FIX_RO_IDT,	/* Virtual mapping for read-only IDT */
-#ifdef CONFIG_X86_CYCLONE_TIMER
-	FIX_CYCLONE_TIMER, /*cyclone timer register*/
-=======
-#ifdef CONFIG_X86_F00F_BUG
-	FIX_F00F_IDT,	/* Virtual mapping for IDT */
->>>>>>> 13f72756
-#endif
 #ifdef CONFIG_X86_32
 	FIX_KMAP_BEGIN,	/* reserved pte's for temporary kernel mappings */
 	FIX_KMAP_END = FIX_KMAP_BEGIN+(KM_TYPE_NR*NR_CPUS)-1,
