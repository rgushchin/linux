--- conflicted
+++ resolved
@@ -1091,21 +1091,12 @@
 }
 
 static void emulator_put_fpu(void)
-<<<<<<< HEAD
 {
 	fpregs_unlock();
 }
 
 static void read_sse_reg(sse128_t *data, int reg)
 {
-=======
-{
-	fpregs_unlock();
-}
-
-static void read_sse_reg(sse128_t *data, int reg)
-{
->>>>>>> 04d5ce62
 	emulator_get_fpu();
 	switch (reg) {
 	case 0: asm("movdqa %%xmm0, %0" : "=m"(*data)); break;
