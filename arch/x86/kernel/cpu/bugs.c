// SPDX-License-Identifier: GPL-2.0
/*
 *  Copyright (C) 1994  Linus Torvalds
 *
 *  Cyrix stuff, June 1998 by:
 *	- Rafael R. Reilova (moved everything from head.S),
 *        <rreilova@ececs.uc.edu>
 *	- Channing Corn (tests & fixes),
 *	- Andrew D. Balsa (code cleanup).
 */
#include <linux/init.h>
#include <linux/cpu.h>
#include <linux/module.h>
#include <linux/nospec.h>
#include <linux/prctl.h>
#include <linux/sched/smt.h>
#include <linux/pgtable.h>
#include <linux/bpf.h>

#include <asm/spec-ctrl.h>
#include <asm/cmdline.h>
#include <asm/bugs.h>
#include <asm/processor.h>
#include <asm/processor-flags.h>
#include <asm/fpu/api.h>
#include <asm/msr.h>
#include <asm/vmx.h>
#include <asm/paravirt.h>
#include <asm/intel-family.h>
#include <asm/e820/api.h>
#include <asm/hypervisor.h>
#include <asm/tlbflush.h>
#include <asm/cpu.h>

#include "cpu.h"

static void __init spectre_v1_select_mitigation(void);
static void __init spectre_v2_select_mitigation(void);
static void __init retbleed_select_mitigation(void);
static void __init spectre_v2_user_select_mitigation(void);
static void __init ssb_select_mitigation(void);
static void __init l1tf_select_mitigation(void);
static void __init mds_select_mitigation(void);
static void __init md_clear_update_mitigation(void);
static void __init md_clear_select_mitigation(void);
static void __init taa_select_mitigation(void);
static void __init mmio_select_mitigation(void);
static void __init srbds_select_mitigation(void);
static void __init l1d_flush_select_mitigation(void);
static void __init srso_select_mitigation(void);
static void __init gds_select_mitigation(void);

/* The base value of the SPEC_CTRL MSR without task-specific bits set */
u64 x86_spec_ctrl_base;
EXPORT_SYMBOL_GPL(x86_spec_ctrl_base);

/* The current value of the SPEC_CTRL MSR with task-specific bits set */
DEFINE_PER_CPU(u64, x86_spec_ctrl_current);
EXPORT_PER_CPU_SYMBOL_GPL(x86_spec_ctrl_current);

u64 x86_pred_cmd __ro_after_init = PRED_CMD_IBPB;
EXPORT_SYMBOL_GPL(x86_pred_cmd);

static DEFINE_MUTEX(spec_ctrl_mutex);

void (*x86_return_thunk)(void) __ro_after_init = __x86_return_thunk;

/* Update SPEC_CTRL MSR and its cached copy unconditionally */
static void update_spec_ctrl(u64 val)
{
	this_cpu_write(x86_spec_ctrl_current, val);
	wrmsrl(MSR_IA32_SPEC_CTRL, val);
}

/*
 * Keep track of the SPEC_CTRL MSR value for the current task, which may differ
 * from x86_spec_ctrl_base due to STIBP/SSB in __speculation_ctrl_update().
 */
void update_spec_ctrl_cond(u64 val)
{
	if (this_cpu_read(x86_spec_ctrl_current) == val)
		return;

	this_cpu_write(x86_spec_ctrl_current, val);

	/*
	 * When KERNEL_IBRS this MSR is written on return-to-user, unless
	 * forced the update can be delayed until that time.
	 */
	if (!cpu_feature_enabled(X86_FEATURE_KERNEL_IBRS))
		wrmsrl(MSR_IA32_SPEC_CTRL, val);
}

noinstr u64 spec_ctrl_current(void)
{
	return this_cpu_read(x86_spec_ctrl_current);
}
EXPORT_SYMBOL_GPL(spec_ctrl_current);

/*
 * AMD specific MSR info for Speculative Store Bypass control.
 * x86_amd_ls_cfg_ssbd_mask is initialized in identify_boot_cpu().
 */
u64 __ro_after_init x86_amd_ls_cfg_base;
u64 __ro_after_init x86_amd_ls_cfg_ssbd_mask;

/* Control conditional STIBP in switch_to() */
DEFINE_STATIC_KEY_FALSE(switch_to_cond_stibp);
/* Control conditional IBPB in switch_mm() */
DEFINE_STATIC_KEY_FALSE(switch_mm_cond_ibpb);
/* Control unconditional IBPB in switch_mm() */
DEFINE_STATIC_KEY_FALSE(switch_mm_always_ibpb);

/* Control MDS CPU buffer clear before idling (halt, mwait) */
DEFINE_STATIC_KEY_FALSE(mds_idle_clear);
EXPORT_SYMBOL_GPL(mds_idle_clear);

/*
 * Controls whether l1d flush based mitigations are enabled,
 * based on hw features and admin setting via boot parameter
 * defaults to false
 */
DEFINE_STATIC_KEY_FALSE(switch_mm_cond_l1d_flush);

/* Controls CPU Fill buffer clear before KVM guest MMIO accesses */
DEFINE_STATIC_KEY_FALSE(mmio_stale_data_clear);
EXPORT_SYMBOL_GPL(mmio_stale_data_clear);

void __init cpu_select_mitigations(void)
{
	/*
	 * Read the SPEC_CTRL MSR to account for reserved bits which may
	 * have unknown values. AMD64_LS_CFG MSR is cached in the early AMD
	 * init code as it is not enumerated and depends on the family.
	 */
	if (cpu_feature_enabled(X86_FEATURE_MSR_SPEC_CTRL)) {
		rdmsrl(MSR_IA32_SPEC_CTRL, x86_spec_ctrl_base);

		/*
		 * Previously running kernel (kexec), may have some controls
		 * turned ON. Clear them and let the mitigations setup below
		 * rediscover them based on configuration.
		 */
		x86_spec_ctrl_base &= ~SPEC_CTRL_MITIGATIONS_MASK;
	}

	/* Select the proper CPU mitigations before patching alternatives: */
	spectre_v1_select_mitigation();
	spectre_v2_select_mitigation();
	/*
	 * retbleed_select_mitigation() relies on the state set by
	 * spectre_v2_select_mitigation(); specifically it wants to know about
	 * spectre_v2=ibrs.
	 */
	retbleed_select_mitigation();
	/*
	 * spectre_v2_user_select_mitigation() relies on the state set by
	 * retbleed_select_mitigation(); specifically the STIBP selection is
	 * forced for UNRET or IBPB.
	 */
	spectre_v2_user_select_mitigation();
	ssb_select_mitigation();
	l1tf_select_mitigation();
	md_clear_select_mitigation();
	srbds_select_mitigation();
	l1d_flush_select_mitigation();

	/*
	 * srso_select_mitigation() depends and must run after
	 * retbleed_select_mitigation().
	 */
	srso_select_mitigation();
	gds_select_mitigation();
}

/*
 * NOTE: This function is *only* called for SVM, since Intel uses
 * MSR_IA32_SPEC_CTRL for SSBD.
 */
void
x86_virt_spec_ctrl(u64 guest_virt_spec_ctrl, bool setguest)
{
	u64 guestval, hostval;
	struct thread_info *ti = current_thread_info();

	/*
	 * If SSBD is not handled in MSR_SPEC_CTRL on AMD, update
	 * MSR_AMD64_L2_CFG or MSR_VIRT_SPEC_CTRL if supported.
	 */
	if (!static_cpu_has(X86_FEATURE_LS_CFG_SSBD) &&
	    !static_cpu_has(X86_FEATURE_VIRT_SSBD))
		return;

	/*
	 * If the host has SSBD mitigation enabled, force it in the host's
	 * virtual MSR value. If its not permanently enabled, evaluate
	 * current's TIF_SSBD thread flag.
	 */
	if (static_cpu_has(X86_FEATURE_SPEC_STORE_BYPASS_DISABLE))
		hostval = SPEC_CTRL_SSBD;
	else
		hostval = ssbd_tif_to_spec_ctrl(ti->flags);

	/* Sanitize the guest value */
	guestval = guest_virt_spec_ctrl & SPEC_CTRL_SSBD;

	if (hostval != guestval) {
		unsigned long tif;

		tif = setguest ? ssbd_spec_ctrl_to_tif(guestval) :
				 ssbd_spec_ctrl_to_tif(hostval);

		speculation_ctrl_update(tif);
	}
}
EXPORT_SYMBOL_GPL(x86_virt_spec_ctrl);

static void x86_amd_ssb_disable(void)
{
	u64 msrval = x86_amd_ls_cfg_base | x86_amd_ls_cfg_ssbd_mask;

	if (boot_cpu_has(X86_FEATURE_VIRT_SSBD))
		wrmsrl(MSR_AMD64_VIRT_SPEC_CTRL, SPEC_CTRL_SSBD);
	else if (boot_cpu_has(X86_FEATURE_LS_CFG_SSBD))
		wrmsrl(MSR_AMD64_LS_CFG, msrval);
}

#undef pr_fmt
#define pr_fmt(fmt)	"MDS: " fmt

/* Default mitigation for MDS-affected CPUs */
static enum mds_mitigations mds_mitigation __ro_after_init = MDS_MITIGATION_FULL;
static bool mds_nosmt __ro_after_init = false;

static const char * const mds_strings[] = {
	[MDS_MITIGATION_OFF]	= "Vulnerable",
	[MDS_MITIGATION_FULL]	= "Mitigation: Clear CPU buffers",
	[MDS_MITIGATION_VMWERV]	= "Vulnerable: Clear CPU buffers attempted, no microcode",
};

static void __init mds_select_mitigation(void)
{
	if (!boot_cpu_has_bug(X86_BUG_MDS) || cpu_mitigations_off()) {
		mds_mitigation = MDS_MITIGATION_OFF;
		return;
	}

	if (mds_mitigation == MDS_MITIGATION_FULL) {
		if (!boot_cpu_has(X86_FEATURE_MD_CLEAR))
			mds_mitigation = MDS_MITIGATION_VMWERV;

		setup_force_cpu_cap(X86_FEATURE_CLEAR_CPU_BUF);

		if (!boot_cpu_has(X86_BUG_MSBDS_ONLY) &&
		    (mds_nosmt || cpu_mitigations_auto_nosmt()))
			cpu_smt_disable(false);
	}
}

static int __init mds_cmdline(char *str)
{
	if (!boot_cpu_has_bug(X86_BUG_MDS))
		return 0;

	if (!str)
		return -EINVAL;

	if (!strcmp(str, "off"))
		mds_mitigation = MDS_MITIGATION_OFF;
	else if (!strcmp(str, "full"))
		mds_mitigation = MDS_MITIGATION_FULL;
	else if (!strcmp(str, "full,nosmt")) {
		mds_mitigation = MDS_MITIGATION_FULL;
		mds_nosmt = true;
	}

	return 0;
}
early_param("mds", mds_cmdline);

#undef pr_fmt
#define pr_fmt(fmt)	"TAA: " fmt

enum taa_mitigations {
	TAA_MITIGATION_OFF,
	TAA_MITIGATION_UCODE_NEEDED,
	TAA_MITIGATION_VERW,
	TAA_MITIGATION_TSX_DISABLED,
};

/* Default mitigation for TAA-affected CPUs */
static enum taa_mitigations taa_mitigation __ro_after_init = TAA_MITIGATION_VERW;
static bool taa_nosmt __ro_after_init;

static const char * const taa_strings[] = {
	[TAA_MITIGATION_OFF]		= "Vulnerable",
	[TAA_MITIGATION_UCODE_NEEDED]	= "Vulnerable: Clear CPU buffers attempted, no microcode",
	[TAA_MITIGATION_VERW]		= "Mitigation: Clear CPU buffers",
	[TAA_MITIGATION_TSX_DISABLED]	= "Mitigation: TSX disabled",
};

static void __init taa_select_mitigation(void)
{
	u64 ia32_cap;

	if (!boot_cpu_has_bug(X86_BUG_TAA)) {
		taa_mitigation = TAA_MITIGATION_OFF;
		return;
	}

	/* TSX previously disabled by tsx=off */
	if (!boot_cpu_has(X86_FEATURE_RTM)) {
		taa_mitigation = TAA_MITIGATION_TSX_DISABLED;
		return;
	}

	if (cpu_mitigations_off()) {
		taa_mitigation = TAA_MITIGATION_OFF;
		return;
	}

	/*
	 * TAA mitigation via VERW is turned off if both
	 * tsx_async_abort=off and mds=off are specified.
	 */
	if (taa_mitigation == TAA_MITIGATION_OFF &&
	    mds_mitigation == MDS_MITIGATION_OFF)
		return;

	if (boot_cpu_has(X86_FEATURE_MD_CLEAR))
		taa_mitigation = TAA_MITIGATION_VERW;
	else
		taa_mitigation = TAA_MITIGATION_UCODE_NEEDED;

	/*
	 * VERW doesn't clear the CPU buffers when MD_CLEAR=1 and MDS_NO=1.
	 * A microcode update fixes this behavior to clear CPU buffers. It also
	 * adds support for MSR_IA32_TSX_CTRL which is enumerated by the
	 * ARCH_CAP_TSX_CTRL_MSR bit.
	 *
	 * On MDS_NO=1 CPUs if ARCH_CAP_TSX_CTRL_MSR is not set, microcode
	 * update is required.
	 */
	ia32_cap = x86_read_arch_cap_msr();
	if ( (ia32_cap & ARCH_CAP_MDS_NO) &&
	    !(ia32_cap & ARCH_CAP_TSX_CTRL_MSR))
		taa_mitigation = TAA_MITIGATION_UCODE_NEEDED;

	/*
	 * TSX is enabled, select alternate mitigation for TAA which is
	 * the same as MDS. Enable MDS static branch to clear CPU buffers.
	 *
	 * For guests that can't determine whether the correct microcode is
	 * present on host, enable the mitigation for UCODE_NEEDED as well.
	 */
	setup_force_cpu_cap(X86_FEATURE_CLEAR_CPU_BUF);

	if (taa_nosmt || cpu_mitigations_auto_nosmt())
		cpu_smt_disable(false);
}

static int __init tsx_async_abort_parse_cmdline(char *str)
{
	if (!boot_cpu_has_bug(X86_BUG_TAA))
		return 0;

	if (!str)
		return -EINVAL;

	if (!strcmp(str, "off")) {
		taa_mitigation = TAA_MITIGATION_OFF;
	} else if (!strcmp(str, "full")) {
		taa_mitigation = TAA_MITIGATION_VERW;
	} else if (!strcmp(str, "full,nosmt")) {
		taa_mitigation = TAA_MITIGATION_VERW;
		taa_nosmt = true;
	}

	return 0;
}
early_param("tsx_async_abort", tsx_async_abort_parse_cmdline);

#undef pr_fmt
#define pr_fmt(fmt)	"MMIO Stale Data: " fmt

enum mmio_mitigations {
	MMIO_MITIGATION_OFF,
	MMIO_MITIGATION_UCODE_NEEDED,
	MMIO_MITIGATION_VERW,
};

/* Default mitigation for Processor MMIO Stale Data vulnerabilities */
static enum mmio_mitigations mmio_mitigation __ro_after_init = MMIO_MITIGATION_VERW;
static bool mmio_nosmt __ro_after_init = false;

static const char * const mmio_strings[] = {
	[MMIO_MITIGATION_OFF]		= "Vulnerable",
	[MMIO_MITIGATION_UCODE_NEEDED]	= "Vulnerable: Clear CPU buffers attempted, no microcode",
	[MMIO_MITIGATION_VERW]		= "Mitigation: Clear CPU buffers",
};

static void __init mmio_select_mitigation(void)
{
	u64 ia32_cap;

	if (!boot_cpu_has_bug(X86_BUG_MMIO_STALE_DATA) ||
	     boot_cpu_has_bug(X86_BUG_MMIO_UNKNOWN) ||
	     cpu_mitigations_off()) {
		mmio_mitigation = MMIO_MITIGATION_OFF;
		return;
	}

	if (mmio_mitigation == MMIO_MITIGATION_OFF)
		return;

	ia32_cap = x86_read_arch_cap_msr();

	/*
	 * Enable CPU buffer clear mitigation for host and VMM, if also affected
	 * by MDS or TAA. Otherwise, enable mitigation for VMM only.
	 */
	if (boot_cpu_has_bug(X86_BUG_MDS) || (boot_cpu_has_bug(X86_BUG_TAA) &&
					      boot_cpu_has(X86_FEATURE_RTM)))
		setup_force_cpu_cap(X86_FEATURE_CLEAR_CPU_BUF);

	/*
	 * X86_FEATURE_CLEAR_CPU_BUF could be enabled by other VERW based
	 * mitigations, disable KVM-only mitigation in that case.
	 */
	if (boot_cpu_has(X86_FEATURE_CLEAR_CPU_BUF))
		static_branch_disable(&mmio_stale_data_clear);
	else
		static_branch_enable(&mmio_stale_data_clear);

	/*
	 * If Processor-MMIO-Stale-Data bug is present and Fill Buffer data can
	 * be propagated to uncore buffers, clearing the Fill buffers on idle
	 * is required irrespective of SMT state.
	 */
	if (!(ia32_cap & ARCH_CAP_FBSDP_NO))
		static_branch_enable(&mds_idle_clear);

	/*
	 * Check if the system has the right microcode.
	 *
	 * CPU Fill buffer clear mitigation is enumerated by either an explicit
	 * FB_CLEAR or by the presence of both MD_CLEAR and L1D_FLUSH on MDS
	 * affected systems.
	 */
	if ((ia32_cap & ARCH_CAP_FB_CLEAR) ||
	    (boot_cpu_has(X86_FEATURE_MD_CLEAR) &&
	     boot_cpu_has(X86_FEATURE_FLUSH_L1D) &&
	     !(ia32_cap & ARCH_CAP_MDS_NO)))
		mmio_mitigation = MMIO_MITIGATION_VERW;
	else
		mmio_mitigation = MMIO_MITIGATION_UCODE_NEEDED;

	if (mmio_nosmt || cpu_mitigations_auto_nosmt())
		cpu_smt_disable(false);
}

static int __init mmio_stale_data_parse_cmdline(char *str)
{
	if (!boot_cpu_has_bug(X86_BUG_MMIO_STALE_DATA))
		return 0;

	if (!str)
		return -EINVAL;

	if (!strcmp(str, "off")) {
		mmio_mitigation = MMIO_MITIGATION_OFF;
	} else if (!strcmp(str, "full")) {
		mmio_mitigation = MMIO_MITIGATION_VERW;
	} else if (!strcmp(str, "full,nosmt")) {
		mmio_mitigation = MMIO_MITIGATION_VERW;
		mmio_nosmt = true;
	}

	return 0;
}
early_param("mmio_stale_data", mmio_stale_data_parse_cmdline);

#undef pr_fmt
#define pr_fmt(fmt)	"Register File Data Sampling: " fmt

enum rfds_mitigations {
	RFDS_MITIGATION_OFF,
	RFDS_MITIGATION_VERW,
	RFDS_MITIGATION_UCODE_NEEDED,
};

/* Default mitigation for Register File Data Sampling */
static enum rfds_mitigations rfds_mitigation __ro_after_init =
	IS_ENABLED(CONFIG_MITIGATION_RFDS) ? RFDS_MITIGATION_VERW : RFDS_MITIGATION_OFF;

static const char * const rfds_strings[] = {
	[RFDS_MITIGATION_OFF]			= "Vulnerable",
	[RFDS_MITIGATION_VERW]			= "Mitigation: Clear Register File",
	[RFDS_MITIGATION_UCODE_NEEDED]		= "Vulnerable: No microcode",
};

static void __init rfds_select_mitigation(void)
{
	if (!boot_cpu_has_bug(X86_BUG_RFDS) || cpu_mitigations_off()) {
		rfds_mitigation = RFDS_MITIGATION_OFF;
		return;
	}
	if (rfds_mitigation == RFDS_MITIGATION_OFF)
		return;

	if (x86_read_arch_cap_msr() & ARCH_CAP_RFDS_CLEAR)
		setup_force_cpu_cap(X86_FEATURE_CLEAR_CPU_BUF);
	else
		rfds_mitigation = RFDS_MITIGATION_UCODE_NEEDED;
}

static __init int rfds_parse_cmdline(char *str)
{
	if (!str)
		return -EINVAL;

	if (!boot_cpu_has_bug(X86_BUG_RFDS))
		return 0;

	if (!strcmp(str, "off"))
		rfds_mitigation = RFDS_MITIGATION_OFF;
	else if (!strcmp(str, "on"))
		rfds_mitigation = RFDS_MITIGATION_VERW;

	return 0;
}
early_param("reg_file_data_sampling", rfds_parse_cmdline);

#undef pr_fmt
#define pr_fmt(fmt)     "" fmt

static void __init md_clear_update_mitigation(void)
{
	if (cpu_mitigations_off())
		return;

	if (!boot_cpu_has(X86_FEATURE_CLEAR_CPU_BUF))
		goto out;

	/*
	 * X86_FEATURE_CLEAR_CPU_BUF is now enabled. Update MDS, TAA and MMIO
	 * Stale Data mitigation, if necessary.
	 */
	if (mds_mitigation == MDS_MITIGATION_OFF &&
	    boot_cpu_has_bug(X86_BUG_MDS)) {
		mds_mitigation = MDS_MITIGATION_FULL;
		mds_select_mitigation();
	}
	if (taa_mitigation == TAA_MITIGATION_OFF &&
	    boot_cpu_has_bug(X86_BUG_TAA)) {
		taa_mitigation = TAA_MITIGATION_VERW;
		taa_select_mitigation();
	}
	/*
	 * MMIO_MITIGATION_OFF is not checked here so that mmio_stale_data_clear
	 * gets updated correctly as per X86_FEATURE_CLEAR_CPU_BUF state.
	 */
	if (boot_cpu_has_bug(X86_BUG_MMIO_STALE_DATA)) {
		mmio_mitigation = MMIO_MITIGATION_VERW;
		mmio_select_mitigation();
	}
	if (rfds_mitigation == RFDS_MITIGATION_OFF &&
	    boot_cpu_has_bug(X86_BUG_RFDS)) {
		rfds_mitigation = RFDS_MITIGATION_VERW;
		rfds_select_mitigation();
	}
out:
	if (boot_cpu_has_bug(X86_BUG_MDS))
		pr_info("MDS: %s\n", mds_strings[mds_mitigation]);
	if (boot_cpu_has_bug(X86_BUG_TAA))
		pr_info("TAA: %s\n", taa_strings[taa_mitigation]);
	if (boot_cpu_has_bug(X86_BUG_MMIO_STALE_DATA))
		pr_info("MMIO Stale Data: %s\n", mmio_strings[mmio_mitigation]);
	else if (boot_cpu_has_bug(X86_BUG_MMIO_UNKNOWN))
		pr_info("MMIO Stale Data: Unknown: No mitigations\n");
	if (boot_cpu_has_bug(X86_BUG_RFDS))
		pr_info("Register File Data Sampling: %s\n", rfds_strings[rfds_mitigation]);
}

static void __init md_clear_select_mitigation(void)
{
	mds_select_mitigation();
	taa_select_mitigation();
	mmio_select_mitigation();
	rfds_select_mitigation();

	/*
	 * As these mitigations are inter-related and rely on VERW instruction
	 * to clear the microarchitural buffers, update and print their status
	 * after mitigation selection is done for each of these vulnerabilities.
	 */
	md_clear_update_mitigation();
}

#undef pr_fmt
#define pr_fmt(fmt)	"SRBDS: " fmt

enum srbds_mitigations {
	SRBDS_MITIGATION_OFF,
	SRBDS_MITIGATION_UCODE_NEEDED,
	SRBDS_MITIGATION_FULL,
	SRBDS_MITIGATION_TSX_OFF,
	SRBDS_MITIGATION_HYPERVISOR,
};

static enum srbds_mitigations srbds_mitigation __ro_after_init = SRBDS_MITIGATION_FULL;

static const char * const srbds_strings[] = {
	[SRBDS_MITIGATION_OFF]		= "Vulnerable",
	[SRBDS_MITIGATION_UCODE_NEEDED]	= "Vulnerable: No microcode",
	[SRBDS_MITIGATION_FULL]		= "Mitigation: Microcode",
	[SRBDS_MITIGATION_TSX_OFF]	= "Mitigation: TSX disabled",
	[SRBDS_MITIGATION_HYPERVISOR]	= "Unknown: Dependent on hypervisor status",
};

static bool srbds_off;

void update_srbds_msr(void)
{
	u64 mcu_ctrl;

	if (!boot_cpu_has_bug(X86_BUG_SRBDS))
		return;

	if (boot_cpu_has(X86_FEATURE_HYPERVISOR))
		return;

	if (srbds_mitigation == SRBDS_MITIGATION_UCODE_NEEDED)
		return;

	/*
	 * A MDS_NO CPU for which SRBDS mitigation is not needed due to TSX
	 * being disabled and it hasn't received the SRBDS MSR microcode.
	 */
	if (!boot_cpu_has(X86_FEATURE_SRBDS_CTRL))
		return;

	rdmsrl(MSR_IA32_MCU_OPT_CTRL, mcu_ctrl);

	switch (srbds_mitigation) {
	case SRBDS_MITIGATION_OFF:
	case SRBDS_MITIGATION_TSX_OFF:
		mcu_ctrl |= RNGDS_MITG_DIS;
		break;
	case SRBDS_MITIGATION_FULL:
		mcu_ctrl &= ~RNGDS_MITG_DIS;
		break;
	default:
		break;
	}

	wrmsrl(MSR_IA32_MCU_OPT_CTRL, mcu_ctrl);
}

static void __init srbds_select_mitigation(void)
{
	u64 ia32_cap;

	if (!boot_cpu_has_bug(X86_BUG_SRBDS))
		return;

	/*
	 * Check to see if this is one of the MDS_NO systems supporting TSX that
	 * are only exposed to SRBDS when TSX is enabled or when CPU is affected
	 * by Processor MMIO Stale Data vulnerability.
	 */
	ia32_cap = x86_read_arch_cap_msr();
	if ((ia32_cap & ARCH_CAP_MDS_NO) && !boot_cpu_has(X86_FEATURE_RTM) &&
	    !boot_cpu_has_bug(X86_BUG_MMIO_STALE_DATA))
		srbds_mitigation = SRBDS_MITIGATION_TSX_OFF;
	else if (boot_cpu_has(X86_FEATURE_HYPERVISOR))
		srbds_mitigation = SRBDS_MITIGATION_HYPERVISOR;
	else if (!boot_cpu_has(X86_FEATURE_SRBDS_CTRL))
		srbds_mitigation = SRBDS_MITIGATION_UCODE_NEEDED;
	else if (cpu_mitigations_off() || srbds_off)
		srbds_mitigation = SRBDS_MITIGATION_OFF;

	update_srbds_msr();
	pr_info("%s\n", srbds_strings[srbds_mitigation]);
}

static int __init srbds_parse_cmdline(char *str)
{
	if (!str)
		return -EINVAL;

	if (!boot_cpu_has_bug(X86_BUG_SRBDS))
		return 0;

	srbds_off = !strcmp(str, "off");
	return 0;
}
early_param("srbds", srbds_parse_cmdline);

#undef pr_fmt
#define pr_fmt(fmt)     "L1D Flush : " fmt

enum l1d_flush_mitigations {
	L1D_FLUSH_OFF = 0,
	L1D_FLUSH_ON,
};

static enum l1d_flush_mitigations l1d_flush_mitigation __initdata = L1D_FLUSH_OFF;

static void __init l1d_flush_select_mitigation(void)
{
	if (!l1d_flush_mitigation || !boot_cpu_has(X86_FEATURE_FLUSH_L1D))
		return;

	static_branch_enable(&switch_mm_cond_l1d_flush);
	pr_info("Conditional flush on switch_mm() enabled\n");
}

static int __init l1d_flush_parse_cmdline(char *str)
{
	if (!strcmp(str, "on"))
		l1d_flush_mitigation = L1D_FLUSH_ON;

	return 0;
}
early_param("l1d_flush", l1d_flush_parse_cmdline);

#undef pr_fmt
#define pr_fmt(fmt)	"GDS: " fmt

enum gds_mitigations {
	GDS_MITIGATION_OFF,
	GDS_MITIGATION_UCODE_NEEDED,
	GDS_MITIGATION_FORCE,
	GDS_MITIGATION_FULL,
	GDS_MITIGATION_FULL_LOCKED,
	GDS_MITIGATION_HYPERVISOR,
};

#if IS_ENABLED(CONFIG_MITIGATION_GDS_FORCE)
static enum gds_mitigations gds_mitigation __ro_after_init = GDS_MITIGATION_FORCE;
#else
static enum gds_mitigations gds_mitigation __ro_after_init = GDS_MITIGATION_FULL;
#endif

static const char * const gds_strings[] = {
	[GDS_MITIGATION_OFF]		= "Vulnerable",
	[GDS_MITIGATION_UCODE_NEEDED]	= "Vulnerable: No microcode",
	[GDS_MITIGATION_FORCE]		= "Mitigation: AVX disabled, no microcode",
	[GDS_MITIGATION_FULL]		= "Mitigation: Microcode",
	[GDS_MITIGATION_FULL_LOCKED]	= "Mitigation: Microcode (locked)",
	[GDS_MITIGATION_HYPERVISOR]	= "Unknown: Dependent on hypervisor status",
};

bool gds_ucode_mitigated(void)
{
	return (gds_mitigation == GDS_MITIGATION_FULL ||
		gds_mitigation == GDS_MITIGATION_FULL_LOCKED);
}
EXPORT_SYMBOL_GPL(gds_ucode_mitigated);

void update_gds_msr(void)
{
	u64 mcu_ctrl_after;
	u64 mcu_ctrl;

	switch (gds_mitigation) {
	case GDS_MITIGATION_OFF:
		rdmsrl(MSR_IA32_MCU_OPT_CTRL, mcu_ctrl);
		mcu_ctrl |= GDS_MITG_DIS;
		break;
	case GDS_MITIGATION_FULL_LOCKED:
		/*
		 * The LOCKED state comes from the boot CPU. APs might not have
		 * the same state. Make sure the mitigation is enabled on all
		 * CPUs.
		 */
	case GDS_MITIGATION_FULL:
		rdmsrl(MSR_IA32_MCU_OPT_CTRL, mcu_ctrl);
		mcu_ctrl &= ~GDS_MITG_DIS;
		break;
	case GDS_MITIGATION_FORCE:
	case GDS_MITIGATION_UCODE_NEEDED:
	case GDS_MITIGATION_HYPERVISOR:
		return;
	}

	wrmsrl(MSR_IA32_MCU_OPT_CTRL, mcu_ctrl);

	/*
	 * Check to make sure that the WRMSR value was not ignored. Writes to
	 * GDS_MITG_DIS will be ignored if this processor is locked but the boot
	 * processor was not.
	 */
	rdmsrl(MSR_IA32_MCU_OPT_CTRL, mcu_ctrl_after);
	WARN_ON_ONCE(mcu_ctrl != mcu_ctrl_after);
}

static void __init gds_select_mitigation(void)
{
	u64 mcu_ctrl;

	if (!boot_cpu_has_bug(X86_BUG_GDS))
		return;

	if (boot_cpu_has(X86_FEATURE_HYPERVISOR)) {
		gds_mitigation = GDS_MITIGATION_HYPERVISOR;
		goto out;
	}

	if (cpu_mitigations_off())
		gds_mitigation = GDS_MITIGATION_OFF;
	/* Will verify below that mitigation _can_ be disabled */

	/* No microcode */
	if (!(x86_read_arch_cap_msr() & ARCH_CAP_GDS_CTRL)) {
		if (gds_mitigation == GDS_MITIGATION_FORCE) {
			/*
			 * This only needs to be done on the boot CPU so do it
			 * here rather than in update_gds_msr()
			 */
			setup_clear_cpu_cap(X86_FEATURE_AVX);
			pr_warn("Microcode update needed! Disabling AVX as mitigation.\n");
		} else {
			gds_mitigation = GDS_MITIGATION_UCODE_NEEDED;
		}
		goto out;
	}

	/* Microcode has mitigation, use it */
	if (gds_mitigation == GDS_MITIGATION_FORCE)
		gds_mitigation = GDS_MITIGATION_FULL;

	rdmsrl(MSR_IA32_MCU_OPT_CTRL, mcu_ctrl);
	if (mcu_ctrl & GDS_MITG_LOCKED) {
		if (gds_mitigation == GDS_MITIGATION_OFF)
			pr_warn("Mitigation locked. Disable failed.\n");

		/*
		 * The mitigation is selected from the boot CPU. All other CPUs
		 * _should_ have the same state. If the boot CPU isn't locked
		 * but others are then update_gds_msr() will WARN() of the state
		 * mismatch. If the boot CPU is locked update_gds_msr() will
		 * ensure the other CPUs have the mitigation enabled.
		 */
		gds_mitigation = GDS_MITIGATION_FULL_LOCKED;
	}

	update_gds_msr();
out:
	pr_info("%s\n", gds_strings[gds_mitigation]);
}

static int __init gds_parse_cmdline(char *str)
{
	if (!str)
		return -EINVAL;

	if (!boot_cpu_has_bug(X86_BUG_GDS))
		return 0;

	if (!strcmp(str, "off"))
		gds_mitigation = GDS_MITIGATION_OFF;
	else if (!strcmp(str, "force"))
		gds_mitigation = GDS_MITIGATION_FORCE;

	return 0;
}
early_param("gather_data_sampling", gds_parse_cmdline);

#undef pr_fmt
#define pr_fmt(fmt)     "Spectre V1 : " fmt

enum spectre_v1_mitigation {
	SPECTRE_V1_MITIGATION_NONE,
	SPECTRE_V1_MITIGATION_AUTO,
};

static enum spectre_v1_mitigation spectre_v1_mitigation __ro_after_init =
	SPECTRE_V1_MITIGATION_AUTO;

static const char * const spectre_v1_strings[] = {
	[SPECTRE_V1_MITIGATION_NONE] = "Vulnerable: __user pointer sanitization and usercopy barriers only; no swapgs barriers",
	[SPECTRE_V1_MITIGATION_AUTO] = "Mitigation: usercopy/swapgs barriers and __user pointer sanitization",
};

/*
 * Does SMAP provide full mitigation against speculative kernel access to
 * userspace?
 */
static bool smap_works_speculatively(void)
{
	if (!boot_cpu_has(X86_FEATURE_SMAP))
		return false;

	/*
	 * On CPUs which are vulnerable to Meltdown, SMAP does not
	 * prevent speculative access to user data in the L1 cache.
	 * Consider SMAP to be non-functional as a mitigation on these
	 * CPUs.
	 */
	if (boot_cpu_has(X86_BUG_CPU_MELTDOWN))
		return false;

	return true;
}

static void __init spectre_v1_select_mitigation(void)
{
	if (!boot_cpu_has_bug(X86_BUG_SPECTRE_V1) || cpu_mitigations_off()) {
		spectre_v1_mitigation = SPECTRE_V1_MITIGATION_NONE;
		return;
	}

	if (spectre_v1_mitigation == SPECTRE_V1_MITIGATION_AUTO) {
		/*
		 * With Spectre v1, a user can speculatively control either
		 * path of a conditional swapgs with a user-controlled GS
		 * value.  The mitigation is to add lfences to both code paths.
		 *
		 * If FSGSBASE is enabled, the user can put a kernel address in
		 * GS, in which case SMAP provides no protection.
		 *
		 * If FSGSBASE is disabled, the user can only put a user space
		 * address in GS.  That makes an attack harder, but still
		 * possible if there's no SMAP protection.
		 */
		if (boot_cpu_has(X86_FEATURE_FSGSBASE) ||
		    !smap_works_speculatively()) {
			/*
			 * Mitigation can be provided from SWAPGS itself or
			 * PTI as the CR3 write in the Meltdown mitigation
			 * is serializing.
			 *
			 * If neither is there, mitigate with an LFENCE to
			 * stop speculation through swapgs.
			 */
			if (boot_cpu_has_bug(X86_BUG_SWAPGS) &&
			    !boot_cpu_has(X86_FEATURE_PTI))
				setup_force_cpu_cap(X86_FEATURE_FENCE_SWAPGS_USER);

			/*
			 * Enable lfences in the kernel entry (non-swapgs)
			 * paths, to prevent user entry from speculatively
			 * skipping swapgs.
			 */
			setup_force_cpu_cap(X86_FEATURE_FENCE_SWAPGS_KERNEL);
		}
	}

	pr_info("%s\n", spectre_v1_strings[spectre_v1_mitigation]);
}

static int __init nospectre_v1_cmdline(char *str)
{
	spectre_v1_mitigation = SPECTRE_V1_MITIGATION_NONE;
	return 0;
}
early_param("nospectre_v1", nospectre_v1_cmdline);

enum spectre_v2_mitigation spectre_v2_enabled __ro_after_init = SPECTRE_V2_NONE;

#undef pr_fmt
#define pr_fmt(fmt)     "RETBleed: " fmt

enum retbleed_mitigation {
	RETBLEED_MITIGATION_NONE,
	RETBLEED_MITIGATION_UNRET,
	RETBLEED_MITIGATION_IBPB,
	RETBLEED_MITIGATION_IBRS,
	RETBLEED_MITIGATION_EIBRS,
	RETBLEED_MITIGATION_STUFF,
};

enum retbleed_mitigation_cmd {
	RETBLEED_CMD_OFF,
	RETBLEED_CMD_AUTO,
	RETBLEED_CMD_UNRET,
	RETBLEED_CMD_IBPB,
	RETBLEED_CMD_STUFF,
};

static const char * const retbleed_strings[] = {
	[RETBLEED_MITIGATION_NONE]	= "Vulnerable",
	[RETBLEED_MITIGATION_UNRET]	= "Mitigation: untrained return thunk",
	[RETBLEED_MITIGATION_IBPB]	= "Mitigation: IBPB",
	[RETBLEED_MITIGATION_IBRS]	= "Mitigation: IBRS",
	[RETBLEED_MITIGATION_EIBRS]	= "Mitigation: Enhanced IBRS",
	[RETBLEED_MITIGATION_STUFF]	= "Mitigation: Stuffing",
};

static enum retbleed_mitigation retbleed_mitigation __ro_after_init =
	RETBLEED_MITIGATION_NONE;
static enum retbleed_mitigation_cmd retbleed_cmd __ro_after_init =
	RETBLEED_CMD_AUTO;

static int __ro_after_init retbleed_nosmt = false;

static int __init retbleed_parse_cmdline(char *str)
{
	if (!str)
		return -EINVAL;

	while (str) {
		char *next = strchr(str, ',');
		if (next) {
			*next = 0;
			next++;
		}

		if (!strcmp(str, "off")) {
			retbleed_cmd = RETBLEED_CMD_OFF;
		} else if (!strcmp(str, "auto")) {
			retbleed_cmd = RETBLEED_CMD_AUTO;
		} else if (!strcmp(str, "unret")) {
			retbleed_cmd = RETBLEED_CMD_UNRET;
		} else if (!strcmp(str, "ibpb")) {
			retbleed_cmd = RETBLEED_CMD_IBPB;
		} else if (!strcmp(str, "stuff")) {
			retbleed_cmd = RETBLEED_CMD_STUFF;
		} else if (!strcmp(str, "nosmt")) {
			retbleed_nosmt = true;
		} else if (!strcmp(str, "force")) {
			setup_force_cpu_bug(X86_BUG_RETBLEED);
		} else {
			pr_err("Ignoring unknown retbleed option (%s).", str);
		}

		str = next;
	}

	return 0;
}
early_param("retbleed", retbleed_parse_cmdline);

#define RETBLEED_UNTRAIN_MSG "WARNING: BTB untrained return thunk mitigation is only effective on AMD/Hygon!\n"
#define RETBLEED_INTEL_MSG "WARNING: Spectre v2 mitigation leaves CPU vulnerable to RETBleed attacks, data leaks possible!\n"

static void __init retbleed_select_mitigation(void)
{
	bool mitigate_smt = false;

	if (!boot_cpu_has_bug(X86_BUG_RETBLEED) || cpu_mitigations_off())
		return;

	switch (retbleed_cmd) {
	case RETBLEED_CMD_OFF:
		return;

	case RETBLEED_CMD_UNRET:
		if (IS_ENABLED(CONFIG_MITIGATION_UNRET_ENTRY)) {
			retbleed_mitigation = RETBLEED_MITIGATION_UNRET;
		} else {
			pr_err("WARNING: kernel not compiled with MITIGATION_UNRET_ENTRY.\n");
			goto do_cmd_auto;
		}
		break;

	case RETBLEED_CMD_IBPB:
		if (!boot_cpu_has(X86_FEATURE_IBPB)) {
			pr_err("WARNING: CPU does not support IBPB.\n");
			goto do_cmd_auto;
		} else if (IS_ENABLED(CONFIG_MITIGATION_IBPB_ENTRY)) {
			retbleed_mitigation = RETBLEED_MITIGATION_IBPB;
		} else {
			pr_err("WARNING: kernel not compiled with MITIGATION_IBPB_ENTRY.\n");
			goto do_cmd_auto;
		}
		break;

	case RETBLEED_CMD_STUFF:
		if (IS_ENABLED(CONFIG_MITIGATION_CALL_DEPTH_TRACKING) &&
		    spectre_v2_enabled == SPECTRE_V2_RETPOLINE) {
			retbleed_mitigation = RETBLEED_MITIGATION_STUFF;

		} else {
			if (IS_ENABLED(CONFIG_MITIGATION_CALL_DEPTH_TRACKING))
				pr_err("WARNING: retbleed=stuff depends on spectre_v2=retpoline\n");
			else
				pr_err("WARNING: kernel not compiled with MITIGATION_CALL_DEPTH_TRACKING.\n");

			goto do_cmd_auto;
		}
		break;

do_cmd_auto:
	case RETBLEED_CMD_AUTO:
		if (boot_cpu_data.x86_vendor == X86_VENDOR_AMD ||
		    boot_cpu_data.x86_vendor == X86_VENDOR_HYGON) {
			if (IS_ENABLED(CONFIG_MITIGATION_UNRET_ENTRY))
				retbleed_mitigation = RETBLEED_MITIGATION_UNRET;
			else if (IS_ENABLED(CONFIG_MITIGATION_IBPB_ENTRY) &&
				 boot_cpu_has(X86_FEATURE_IBPB))
				retbleed_mitigation = RETBLEED_MITIGATION_IBPB;
		}

		/*
		 * The Intel mitigation (IBRS or eIBRS) was already selected in
		 * spectre_v2_select_mitigation().  'retbleed_mitigation' will
		 * be set accordingly below.
		 */

		break;
	}

	switch (retbleed_mitigation) {
	case RETBLEED_MITIGATION_UNRET:
		setup_force_cpu_cap(X86_FEATURE_RETHUNK);
		setup_force_cpu_cap(X86_FEATURE_UNRET);

		x86_return_thunk = retbleed_return_thunk;

		if (boot_cpu_data.x86_vendor != X86_VENDOR_AMD &&
		    boot_cpu_data.x86_vendor != X86_VENDOR_HYGON)
			pr_err(RETBLEED_UNTRAIN_MSG);

		mitigate_smt = true;
		break;

	case RETBLEED_MITIGATION_IBPB:
		setup_force_cpu_cap(X86_FEATURE_ENTRY_IBPB);
		setup_force_cpu_cap(X86_FEATURE_IBPB_ON_VMEXIT);
		mitigate_smt = true;
		break;

	case RETBLEED_MITIGATION_STUFF:
		setup_force_cpu_cap(X86_FEATURE_RETHUNK);
		setup_force_cpu_cap(X86_FEATURE_CALL_DEPTH);

		x86_return_thunk = call_depth_return_thunk;
		break;

	default:
		break;
	}

	if (mitigate_smt && !boot_cpu_has(X86_FEATURE_STIBP) &&
	    (retbleed_nosmt || cpu_mitigations_auto_nosmt()))
		cpu_smt_disable(false);

	/*
	 * Let IBRS trump all on Intel without affecting the effects of the
	 * retbleed= cmdline option except for call depth based stuffing
	 */
	if (boot_cpu_data.x86_vendor == X86_VENDOR_INTEL) {
		switch (spectre_v2_enabled) {
		case SPECTRE_V2_IBRS:
			retbleed_mitigation = RETBLEED_MITIGATION_IBRS;
			break;
		case SPECTRE_V2_EIBRS:
		case SPECTRE_V2_EIBRS_RETPOLINE:
		case SPECTRE_V2_EIBRS_LFENCE:
			retbleed_mitigation = RETBLEED_MITIGATION_EIBRS;
			break;
		default:
			if (retbleed_mitigation != RETBLEED_MITIGATION_STUFF)
				pr_err(RETBLEED_INTEL_MSG);
		}
	}

	pr_info("%s\n", retbleed_strings[retbleed_mitigation]);
}

#undef pr_fmt
#define pr_fmt(fmt)     "Spectre V2 : " fmt

static enum spectre_v2_user_mitigation spectre_v2_user_stibp __ro_after_init =
	SPECTRE_V2_USER_NONE;
static enum spectre_v2_user_mitigation spectre_v2_user_ibpb __ro_after_init =
	SPECTRE_V2_USER_NONE;

#ifdef CONFIG_MITIGATION_RETPOLINE
static bool spectre_v2_bad_module;

bool retpoline_module_ok(bool has_retpoline)
{
	if (spectre_v2_enabled == SPECTRE_V2_NONE || has_retpoline)
		return true;

	pr_err("System may be vulnerable to spectre v2\n");
	spectre_v2_bad_module = true;
	return false;
}

static inline const char *spectre_v2_module_string(void)
{
	return spectre_v2_bad_module ? " - vulnerable module loaded" : "";
}
#else
static inline const char *spectre_v2_module_string(void) { return ""; }
#endif

#define SPECTRE_V2_LFENCE_MSG "WARNING: LFENCE mitigation is not recommended for this CPU, data leaks possible!\n"
#define SPECTRE_V2_EIBRS_EBPF_MSG "WARNING: Unprivileged eBPF is enabled with eIBRS on, data leaks possible via Spectre v2 BHB attacks!\n"
#define SPECTRE_V2_EIBRS_LFENCE_EBPF_SMT_MSG "WARNING: Unprivileged eBPF is enabled with eIBRS+LFENCE mitigation and SMT, data leaks possible via Spectre v2 BHB attacks!\n"
#define SPECTRE_V2_IBRS_PERF_MSG "WARNING: IBRS mitigation selected on Enhanced IBRS CPU, this may cause unnecessary performance loss\n"

#ifdef CONFIG_BPF_SYSCALL
void unpriv_ebpf_notify(int new_state)
{
	if (new_state)
		return;

	/* Unprivileged eBPF is enabled */

	switch (spectre_v2_enabled) {
	case SPECTRE_V2_EIBRS:
		pr_err(SPECTRE_V2_EIBRS_EBPF_MSG);
		break;
	case SPECTRE_V2_EIBRS_LFENCE:
		if (sched_smt_active())
			pr_err(SPECTRE_V2_EIBRS_LFENCE_EBPF_SMT_MSG);
		break;
	default:
		break;
	}
}
#endif

static inline bool match_option(const char *arg, int arglen, const char *opt)
{
	int len = strlen(opt);

	return len == arglen && !strncmp(arg, opt, len);
}

/* The kernel command line selection for spectre v2 */
enum spectre_v2_mitigation_cmd {
	SPECTRE_V2_CMD_NONE,
	SPECTRE_V2_CMD_AUTO,
	SPECTRE_V2_CMD_FORCE,
	SPECTRE_V2_CMD_RETPOLINE,
	SPECTRE_V2_CMD_RETPOLINE_GENERIC,
	SPECTRE_V2_CMD_RETPOLINE_LFENCE,
	SPECTRE_V2_CMD_EIBRS,
	SPECTRE_V2_CMD_EIBRS_RETPOLINE,
	SPECTRE_V2_CMD_EIBRS_LFENCE,
	SPECTRE_V2_CMD_IBRS,
};

enum spectre_v2_user_cmd {
	SPECTRE_V2_USER_CMD_NONE,
	SPECTRE_V2_USER_CMD_AUTO,
	SPECTRE_V2_USER_CMD_FORCE,
	SPECTRE_V2_USER_CMD_PRCTL,
	SPECTRE_V2_USER_CMD_PRCTL_IBPB,
	SPECTRE_V2_USER_CMD_SECCOMP,
	SPECTRE_V2_USER_CMD_SECCOMP_IBPB,
};

static const char * const spectre_v2_user_strings[] = {
	[SPECTRE_V2_USER_NONE]			= "User space: Vulnerable",
	[SPECTRE_V2_USER_STRICT]		= "User space: Mitigation: STIBP protection",
	[SPECTRE_V2_USER_STRICT_PREFERRED]	= "User space: Mitigation: STIBP always-on protection",
	[SPECTRE_V2_USER_PRCTL]			= "User space: Mitigation: STIBP via prctl",
	[SPECTRE_V2_USER_SECCOMP]		= "User space: Mitigation: STIBP via seccomp and prctl",
};

static const struct {
	const char			*option;
	enum spectre_v2_user_cmd	cmd;
	bool				secure;
} v2_user_options[] __initconst = {
	{ "auto",		SPECTRE_V2_USER_CMD_AUTO,		false },
	{ "off",		SPECTRE_V2_USER_CMD_NONE,		false },
	{ "on",			SPECTRE_V2_USER_CMD_FORCE,		true  },
	{ "prctl",		SPECTRE_V2_USER_CMD_PRCTL,		false },
	{ "prctl,ibpb",		SPECTRE_V2_USER_CMD_PRCTL_IBPB,		false },
	{ "seccomp",		SPECTRE_V2_USER_CMD_SECCOMP,		false },
	{ "seccomp,ibpb",	SPECTRE_V2_USER_CMD_SECCOMP_IBPB,	false },
};

static void __init spec_v2_user_print_cond(const char *reason, bool secure)
{
	if (boot_cpu_has_bug(X86_BUG_SPECTRE_V2) != secure)
		pr_info("spectre_v2_user=%s forced on command line.\n", reason);
}

static __ro_after_init enum spectre_v2_mitigation_cmd spectre_v2_cmd;

static enum spectre_v2_user_cmd __init
spectre_v2_parse_user_cmdline(void)
{
	char arg[20];
	int ret, i;

	switch (spectre_v2_cmd) {
	case SPECTRE_V2_CMD_NONE:
		return SPECTRE_V2_USER_CMD_NONE;
	case SPECTRE_V2_CMD_FORCE:
		return SPECTRE_V2_USER_CMD_FORCE;
	default:
		break;
	}

	ret = cmdline_find_option(boot_command_line, "spectre_v2_user",
				  arg, sizeof(arg));
	if (ret < 0)
		return SPECTRE_V2_USER_CMD_AUTO;

	for (i = 0; i < ARRAY_SIZE(v2_user_options); i++) {
		if (match_option(arg, ret, v2_user_options[i].option)) {
			spec_v2_user_print_cond(v2_user_options[i].option,
						v2_user_options[i].secure);
			return v2_user_options[i].cmd;
		}
	}

	pr_err("Unknown user space protection option (%s). Switching to AUTO select\n", arg);
	return SPECTRE_V2_USER_CMD_AUTO;
}

static inline bool spectre_v2_in_ibrs_mode(enum spectre_v2_mitigation mode)
{
	return spectre_v2_in_eibrs_mode(mode) || mode == SPECTRE_V2_IBRS;
}

static void __init
spectre_v2_user_select_mitigation(void)
{
	enum spectre_v2_user_mitigation mode = SPECTRE_V2_USER_NONE;
	bool smt_possible = IS_ENABLED(CONFIG_SMP);
	enum spectre_v2_user_cmd cmd;

	if (!boot_cpu_has(X86_FEATURE_IBPB) && !boot_cpu_has(X86_FEATURE_STIBP))
		return;

	if (cpu_smt_control == CPU_SMT_FORCE_DISABLED ||
	    cpu_smt_control == CPU_SMT_NOT_SUPPORTED)
		smt_possible = false;

	cmd = spectre_v2_parse_user_cmdline();
	switch (cmd) {
	case SPECTRE_V2_USER_CMD_NONE:
		goto set_mode;
	case SPECTRE_V2_USER_CMD_FORCE:
		mode = SPECTRE_V2_USER_STRICT;
		break;
	case SPECTRE_V2_USER_CMD_AUTO:
	case SPECTRE_V2_USER_CMD_PRCTL:
	case SPECTRE_V2_USER_CMD_PRCTL_IBPB:
		mode = SPECTRE_V2_USER_PRCTL;
		break;
	case SPECTRE_V2_USER_CMD_SECCOMP:
	case SPECTRE_V2_USER_CMD_SECCOMP_IBPB:
		if (IS_ENABLED(CONFIG_SECCOMP))
			mode = SPECTRE_V2_USER_SECCOMP;
		else
			mode = SPECTRE_V2_USER_PRCTL;
		break;
	}

	/* Initialize Indirect Branch Prediction Barrier */
	if (boot_cpu_has(X86_FEATURE_IBPB)) {
		setup_force_cpu_cap(X86_FEATURE_USE_IBPB);

		spectre_v2_user_ibpb = mode;
		switch (cmd) {
		case SPECTRE_V2_USER_CMD_NONE:
			break;
		case SPECTRE_V2_USER_CMD_FORCE:
		case SPECTRE_V2_USER_CMD_PRCTL_IBPB:
		case SPECTRE_V2_USER_CMD_SECCOMP_IBPB:
			static_branch_enable(&switch_mm_always_ibpb);
			spectre_v2_user_ibpb = SPECTRE_V2_USER_STRICT;
			break;
		case SPECTRE_V2_USER_CMD_PRCTL:
		case SPECTRE_V2_USER_CMD_AUTO:
		case SPECTRE_V2_USER_CMD_SECCOMP:
			static_branch_enable(&switch_mm_cond_ibpb);
			break;
		}

		pr_info("mitigation: Enabling %s Indirect Branch Prediction Barrier\n",
			static_key_enabled(&switch_mm_always_ibpb) ?
			"always-on" : "conditional");
	}

	/*
	 * If no STIBP, Intel enhanced IBRS is enabled, or SMT impossible, STIBP
	 * is not required.
	 *
	 * Intel's Enhanced IBRS also protects against cross-thread branch target
	 * injection in user-mode as the IBRS bit remains always set which
	 * implicitly enables cross-thread protections.  However, in legacy IBRS
	 * mode, the IBRS bit is set only on kernel entry and cleared on return
	 * to userspace.  AMD Automatic IBRS also does not protect userspace.
	 * These modes therefore disable the implicit cross-thread protection,
	 * so allow for STIBP to be selected in those cases.
	 */
	if (!boot_cpu_has(X86_FEATURE_STIBP) ||
	    !smt_possible ||
	    (spectre_v2_in_eibrs_mode(spectre_v2_enabled) &&
	     !boot_cpu_has(X86_FEATURE_AUTOIBRS)))
		return;

	/*
	 * At this point, an STIBP mode other than "off" has been set.
	 * If STIBP support is not being forced, check if STIBP always-on
	 * is preferred.
	 */
	if (mode != SPECTRE_V2_USER_STRICT &&
	    boot_cpu_has(X86_FEATURE_AMD_STIBP_ALWAYS_ON))
		mode = SPECTRE_V2_USER_STRICT_PREFERRED;

	if (retbleed_mitigation == RETBLEED_MITIGATION_UNRET ||
	    retbleed_mitigation == RETBLEED_MITIGATION_IBPB) {
		if (mode != SPECTRE_V2_USER_STRICT &&
		    mode != SPECTRE_V2_USER_STRICT_PREFERRED)
			pr_info("Selecting STIBP always-on mode to complement retbleed mitigation\n");
		mode = SPECTRE_V2_USER_STRICT_PREFERRED;
	}

	spectre_v2_user_stibp = mode;

set_mode:
	pr_info("%s\n", spectre_v2_user_strings[mode]);
}

static const char * const spectre_v2_strings[] = {
	[SPECTRE_V2_NONE]			= "Vulnerable",
	[SPECTRE_V2_RETPOLINE]			= "Mitigation: Retpolines",
	[SPECTRE_V2_LFENCE]			= "Mitigation: LFENCE",
	[SPECTRE_V2_EIBRS]			= "Mitigation: Enhanced / Automatic IBRS",
	[SPECTRE_V2_EIBRS_LFENCE]		= "Mitigation: Enhanced / Automatic IBRS + LFENCE",
	[SPECTRE_V2_EIBRS_RETPOLINE]		= "Mitigation: Enhanced / Automatic IBRS + Retpolines",
	[SPECTRE_V2_IBRS]			= "Mitigation: IBRS",
};

static const struct {
	const char *option;
	enum spectre_v2_mitigation_cmd cmd;
	bool secure;
} mitigation_options[] __initconst = {
	{ "off",		SPECTRE_V2_CMD_NONE,		  false },
	{ "on",			SPECTRE_V2_CMD_FORCE,		  true  },
	{ "retpoline",		SPECTRE_V2_CMD_RETPOLINE,	  false },
	{ "retpoline,amd",	SPECTRE_V2_CMD_RETPOLINE_LFENCE,  false },
	{ "retpoline,lfence",	SPECTRE_V2_CMD_RETPOLINE_LFENCE,  false },
	{ "retpoline,generic",	SPECTRE_V2_CMD_RETPOLINE_GENERIC, false },
	{ "eibrs",		SPECTRE_V2_CMD_EIBRS,		  false },
	{ "eibrs,lfence",	SPECTRE_V2_CMD_EIBRS_LFENCE,	  false },
	{ "eibrs,retpoline",	SPECTRE_V2_CMD_EIBRS_RETPOLINE,	  false },
	{ "auto",		SPECTRE_V2_CMD_AUTO,		  false },
	{ "ibrs",		SPECTRE_V2_CMD_IBRS,              false },
};

static void __init spec_v2_print_cond(const char *reason, bool secure)
{
	if (boot_cpu_has_bug(X86_BUG_SPECTRE_V2) != secure)
		pr_info("%s selected on command line.\n", reason);
}

static enum spectre_v2_mitigation_cmd __init spectre_v2_parse_cmdline(void)
{
	enum spectre_v2_mitigation_cmd cmd = SPECTRE_V2_CMD_AUTO;
	char arg[20];
	int ret, i;

	if (cmdline_find_option_bool(boot_command_line, "nospectre_v2") ||
	    cpu_mitigations_off())
		return SPECTRE_V2_CMD_NONE;

	ret = cmdline_find_option(boot_command_line, "spectre_v2", arg, sizeof(arg));
	if (ret < 0)
		return SPECTRE_V2_CMD_AUTO;

	for (i = 0; i < ARRAY_SIZE(mitigation_options); i++) {
		if (!match_option(arg, ret, mitigation_options[i].option))
			continue;
		cmd = mitigation_options[i].cmd;
		break;
	}

	if (i >= ARRAY_SIZE(mitigation_options)) {
		pr_err("unknown option (%s). Switching to AUTO select\n", arg);
		return SPECTRE_V2_CMD_AUTO;
	}

	if ((cmd == SPECTRE_V2_CMD_RETPOLINE ||
	     cmd == SPECTRE_V2_CMD_RETPOLINE_LFENCE ||
	     cmd == SPECTRE_V2_CMD_RETPOLINE_GENERIC ||
	     cmd == SPECTRE_V2_CMD_EIBRS_LFENCE ||
	     cmd == SPECTRE_V2_CMD_EIBRS_RETPOLINE) &&
	    !IS_ENABLED(CONFIG_MITIGATION_RETPOLINE)) {
		pr_err("%s selected but not compiled in. Switching to AUTO select\n",
		       mitigation_options[i].option);
		return SPECTRE_V2_CMD_AUTO;
	}

	if ((cmd == SPECTRE_V2_CMD_EIBRS ||
	     cmd == SPECTRE_V2_CMD_EIBRS_LFENCE ||
	     cmd == SPECTRE_V2_CMD_EIBRS_RETPOLINE) &&
	    !boot_cpu_has(X86_FEATURE_IBRS_ENHANCED)) {
		pr_err("%s selected but CPU doesn't have Enhanced or Automatic IBRS. Switching to AUTO select\n",
		       mitigation_options[i].option);
		return SPECTRE_V2_CMD_AUTO;
	}

	if ((cmd == SPECTRE_V2_CMD_RETPOLINE_LFENCE ||
	     cmd == SPECTRE_V2_CMD_EIBRS_LFENCE) &&
	    !boot_cpu_has(X86_FEATURE_LFENCE_RDTSC)) {
		pr_err("%s selected, but CPU doesn't have a serializing LFENCE. Switching to AUTO select\n",
		       mitigation_options[i].option);
		return SPECTRE_V2_CMD_AUTO;
	}

	if (cmd == SPECTRE_V2_CMD_IBRS && !IS_ENABLED(CONFIG_MITIGATION_IBRS_ENTRY)) {
		pr_err("%s selected but not compiled in. Switching to AUTO select\n",
		       mitigation_options[i].option);
		return SPECTRE_V2_CMD_AUTO;
	}

	if (cmd == SPECTRE_V2_CMD_IBRS && boot_cpu_data.x86_vendor != X86_VENDOR_INTEL) {
		pr_err("%s selected but not Intel CPU. Switching to AUTO select\n",
		       mitigation_options[i].option);
		return SPECTRE_V2_CMD_AUTO;
	}

	if (cmd == SPECTRE_V2_CMD_IBRS && !boot_cpu_has(X86_FEATURE_IBRS)) {
		pr_err("%s selected but CPU doesn't have IBRS. Switching to AUTO select\n",
		       mitigation_options[i].option);
		return SPECTRE_V2_CMD_AUTO;
	}

	if (cmd == SPECTRE_V2_CMD_IBRS && cpu_feature_enabled(X86_FEATURE_XENPV)) {
		pr_err("%s selected but running as XenPV guest. Switching to AUTO select\n",
		       mitigation_options[i].option);
		return SPECTRE_V2_CMD_AUTO;
	}

	spec_v2_print_cond(mitigation_options[i].option,
			   mitigation_options[i].secure);
	return cmd;
}

static enum spectre_v2_mitigation __init spectre_v2_select_retpoline(void)
{
	if (!IS_ENABLED(CONFIG_MITIGATION_RETPOLINE)) {
		pr_err("Kernel not compiled with retpoline; no mitigation available!");
		return SPECTRE_V2_NONE;
	}

	return SPECTRE_V2_RETPOLINE;
}

/* Disable in-kernel use of non-RSB RET predictors */
static void __init spec_ctrl_disable_kernel_rrsba(void)
{
	u64 ia32_cap;

	if (!boot_cpu_has(X86_FEATURE_RRSBA_CTRL))
		return;

	ia32_cap = x86_read_arch_cap_msr();

	if (ia32_cap & ARCH_CAP_RRSBA) {
		x86_spec_ctrl_base |= SPEC_CTRL_RRSBA_DIS_S;
		update_spec_ctrl(x86_spec_ctrl_base);
	}
}

static void __init spectre_v2_determine_rsb_fill_type_at_vmexit(enum spectre_v2_mitigation mode)
{
	/*
	 * Similar to context switches, there are two types of RSB attacks
	 * after VM exit:
	 *
	 * 1) RSB underflow
	 *
	 * 2) Poisoned RSB entry
	 *
	 * When retpoline is enabled, both are mitigated by filling/clearing
	 * the RSB.
	 *
	 * When IBRS is enabled, while #1 would be mitigated by the IBRS branch
	 * prediction isolation protections, RSB still needs to be cleared
	 * because of #2.  Note that SMEP provides no protection here, unlike
	 * user-space-poisoned RSB entries.
	 *
	 * eIBRS should protect against RSB poisoning, but if the EIBRS_PBRSB
	 * bug is present then a LITE version of RSB protection is required,
	 * just a single call needs to retire before a RET is executed.
	 */
	switch (mode) {
	case SPECTRE_V2_NONE:
		return;

	case SPECTRE_V2_EIBRS_LFENCE:
	case SPECTRE_V2_EIBRS:
		if (boot_cpu_has_bug(X86_BUG_EIBRS_PBRSB)) {
			setup_force_cpu_cap(X86_FEATURE_RSB_VMEXIT_LITE);
			pr_info("Spectre v2 / PBRSB-eIBRS: Retire a single CALL on VMEXIT\n");
		}
		return;

	case SPECTRE_V2_EIBRS_RETPOLINE:
	case SPECTRE_V2_RETPOLINE:
	case SPECTRE_V2_LFENCE:
	case SPECTRE_V2_IBRS:
		setup_force_cpu_cap(X86_FEATURE_RSB_VMEXIT);
		pr_info("Spectre v2 / SpectreRSB : Filling RSB on VMEXIT\n");
		return;
	}

	pr_warn_once("Unknown Spectre v2 mode, disabling RSB mitigation at VM exit");
	dump_stack();
}

static void __init spectre_v2_select_mitigation(void)
{
	enum spectre_v2_mitigation_cmd cmd = spectre_v2_parse_cmdline();
	enum spectre_v2_mitigation mode = SPECTRE_V2_NONE;

	/*
	 * If the CPU is not affected and the command line mode is NONE or AUTO
	 * then nothing to do.
	 */
	if (!boot_cpu_has_bug(X86_BUG_SPECTRE_V2) &&
	    (cmd == SPECTRE_V2_CMD_NONE || cmd == SPECTRE_V2_CMD_AUTO))
		return;

	switch (cmd) {
	case SPECTRE_V2_CMD_NONE:
		return;

	case SPECTRE_V2_CMD_FORCE:
	case SPECTRE_V2_CMD_AUTO:
		if (boot_cpu_has(X86_FEATURE_IBRS_ENHANCED)) {
			mode = SPECTRE_V2_EIBRS;
			break;
		}

		if (IS_ENABLED(CONFIG_MITIGATION_IBRS_ENTRY) &&
		    boot_cpu_has_bug(X86_BUG_RETBLEED) &&
		    retbleed_cmd != RETBLEED_CMD_OFF &&
		    retbleed_cmd != RETBLEED_CMD_STUFF &&
		    boot_cpu_has(X86_FEATURE_IBRS) &&
		    boot_cpu_data.x86_vendor == X86_VENDOR_INTEL) {
			mode = SPECTRE_V2_IBRS;
			break;
		}

		mode = spectre_v2_select_retpoline();
		break;

	case SPECTRE_V2_CMD_RETPOLINE_LFENCE:
		pr_err(SPECTRE_V2_LFENCE_MSG);
		mode = SPECTRE_V2_LFENCE;
		break;

	case SPECTRE_V2_CMD_RETPOLINE_GENERIC:
		mode = SPECTRE_V2_RETPOLINE;
		break;

	case SPECTRE_V2_CMD_RETPOLINE:
		mode = spectre_v2_select_retpoline();
		break;

	case SPECTRE_V2_CMD_IBRS:
		mode = SPECTRE_V2_IBRS;
		break;

	case SPECTRE_V2_CMD_EIBRS:
		mode = SPECTRE_V2_EIBRS;
		break;

	case SPECTRE_V2_CMD_EIBRS_LFENCE:
		mode = SPECTRE_V2_EIBRS_LFENCE;
		break;

	case SPECTRE_V2_CMD_EIBRS_RETPOLINE:
		mode = SPECTRE_V2_EIBRS_RETPOLINE;
		break;
	}

	if (mode == SPECTRE_V2_EIBRS && unprivileged_ebpf_enabled())
		pr_err(SPECTRE_V2_EIBRS_EBPF_MSG);

	if (spectre_v2_in_ibrs_mode(mode)) {
		if (boot_cpu_has(X86_FEATURE_AUTOIBRS)) {
			msr_set_bit(MSR_EFER, _EFER_AUTOIBRS);
		} else {
			x86_spec_ctrl_base |= SPEC_CTRL_IBRS;
			update_spec_ctrl(x86_spec_ctrl_base);
		}
	}

	switch (mode) {
	case SPECTRE_V2_NONE:
	case SPECTRE_V2_EIBRS:
		break;

	case SPECTRE_V2_IBRS:
		setup_force_cpu_cap(X86_FEATURE_KERNEL_IBRS);
		if (boot_cpu_has(X86_FEATURE_IBRS_ENHANCED))
			pr_warn(SPECTRE_V2_IBRS_PERF_MSG);
		break;

	case SPECTRE_V2_LFENCE:
	case SPECTRE_V2_EIBRS_LFENCE:
		setup_force_cpu_cap(X86_FEATURE_RETPOLINE_LFENCE);
		fallthrough;

	case SPECTRE_V2_RETPOLINE:
	case SPECTRE_V2_EIBRS_RETPOLINE:
		setup_force_cpu_cap(X86_FEATURE_RETPOLINE);
		break;
	}

	/*
	 * Disable alternate RSB predictions in kernel when indirect CALLs and
	 * JMPs gets protection against BHI and Intramode-BTI, but RET
	 * prediction from a non-RSB predictor is still a risk.
	 */
	if (mode == SPECTRE_V2_EIBRS_LFENCE ||
	    mode == SPECTRE_V2_EIBRS_RETPOLINE ||
	    mode == SPECTRE_V2_RETPOLINE)
		spec_ctrl_disable_kernel_rrsba();

	spectre_v2_enabled = mode;
	pr_info("%s\n", spectre_v2_strings[mode]);

	/*
	 * If Spectre v2 protection has been enabled, fill the RSB during a
	 * context switch.  In general there are two types of RSB attacks
	 * across context switches, for which the CALLs/RETs may be unbalanced.
	 *
	 * 1) RSB underflow
	 *
	 *    Some Intel parts have "bottomless RSB".  When the RSB is empty,
	 *    speculated return targets may come from the branch predictor,
	 *    which could have a user-poisoned BTB or BHB entry.
	 *
	 *    AMD has it even worse: *all* returns are speculated from the BTB,
	 *    regardless of the state of the RSB.
	 *
	 *    When IBRS or eIBRS is enabled, the "user -> kernel" attack
	 *    scenario is mitigated by the IBRS branch prediction isolation
	 *    properties, so the RSB buffer filling wouldn't be necessary to
	 *    protect against this type of attack.
	 *
	 *    The "user -> user" attack scenario is mitigated by RSB filling.
	 *
	 * 2) Poisoned RSB entry
	 *
	 *    If the 'next' in-kernel return stack is shorter than 'prev',
	 *    'next' could be tricked into speculating with a user-poisoned RSB
	 *    entry.
	 *
	 *    The "user -> kernel" attack scenario is mitigated by SMEP and
	 *    eIBRS.
	 *
	 *    The "user -> user" scenario, also known as SpectreBHB, requires
	 *    RSB clearing.
	 *
	 * So to mitigate all cases, unconditionally fill RSB on context
	 * switches.
	 *
	 * FIXME: Is this pointless for retbleed-affected AMD?
	 */
	setup_force_cpu_cap(X86_FEATURE_RSB_CTXSW);
	pr_info("Spectre v2 / SpectreRSB mitigation: Filling RSB on context switch\n");

	spectre_v2_determine_rsb_fill_type_at_vmexit(mode);

	/*
	 * Retpoline protects the kernel, but doesn't protect firmware.  IBRS
	 * and Enhanced IBRS protect firmware too, so enable IBRS around
	 * firmware calls only when IBRS / Enhanced / Automatic IBRS aren't
	 * otherwise enabled.
	 *
	 * Use "mode" to check Enhanced IBRS instead of boot_cpu_has(), because
	 * the user might select retpoline on the kernel command line and if
	 * the CPU supports Enhanced IBRS, kernel might un-intentionally not
	 * enable IBRS around firmware calls.
	 */
	if (boot_cpu_has_bug(X86_BUG_RETBLEED) &&
	    boot_cpu_has(X86_FEATURE_IBPB) &&
	    (boot_cpu_data.x86_vendor == X86_VENDOR_AMD ||
	     boot_cpu_data.x86_vendor == X86_VENDOR_HYGON)) {

		if (retbleed_cmd != RETBLEED_CMD_IBPB) {
			setup_force_cpu_cap(X86_FEATURE_USE_IBPB_FW);
			pr_info("Enabling Speculation Barrier for firmware calls\n");
		}

	} else if (boot_cpu_has(X86_FEATURE_IBRS) && !spectre_v2_in_ibrs_mode(mode)) {
		setup_force_cpu_cap(X86_FEATURE_USE_IBRS_FW);
		pr_info("Enabling Restricted Speculation for firmware calls\n");
	}

	/* Set up IBPB and STIBP depending on the general spectre V2 command */
	spectre_v2_cmd = cmd;
}

static void update_stibp_msr(void * __unused)
{
	u64 val = spec_ctrl_current() | (x86_spec_ctrl_base & SPEC_CTRL_STIBP);
	update_spec_ctrl(val);
}

/* Update x86_spec_ctrl_base in case SMT state changed. */
static void update_stibp_strict(void)
{
	u64 mask = x86_spec_ctrl_base & ~SPEC_CTRL_STIBP;

	if (sched_smt_active())
		mask |= SPEC_CTRL_STIBP;

	if (mask == x86_spec_ctrl_base)
		return;

	pr_info("Update user space SMT mitigation: STIBP %s\n",
		mask & SPEC_CTRL_STIBP ? "always-on" : "off");
	x86_spec_ctrl_base = mask;
	on_each_cpu(update_stibp_msr, NULL, 1);
}

/* Update the static key controlling the evaluation of TIF_SPEC_IB */
static void update_indir_branch_cond(void)
{
	if (sched_smt_active())
		static_branch_enable(&switch_to_cond_stibp);
	else
		static_branch_disable(&switch_to_cond_stibp);
}

#undef pr_fmt
#define pr_fmt(fmt) fmt

/* Update the static key controlling the MDS CPU buffer clear in idle */
static void update_mds_branch_idle(void)
{
	u64 ia32_cap = x86_read_arch_cap_msr();

	/*
	 * Enable the idle clearing if SMT is active on CPUs which are
	 * affected only by MSBDS and not any other MDS variant.
	 *
	 * The other variants cannot be mitigated when SMT is enabled, so
	 * clearing the buffers on idle just to prevent the Store Buffer
	 * repartitioning leak would be a window dressing exercise.
	 */
	if (!boot_cpu_has_bug(X86_BUG_MSBDS_ONLY))
		return;

	if (sched_smt_active()) {
		static_branch_enable(&mds_idle_clear);
	} else if (mmio_mitigation == MMIO_MITIGATION_OFF ||
		   (ia32_cap & ARCH_CAP_FBSDP_NO)) {
		static_branch_disable(&mds_idle_clear);
	}
}

#define MDS_MSG_SMT "MDS CPU bug present and SMT on, data leak possible. See https://www.kernel.org/doc/html/latest/admin-guide/hw-vuln/mds.html for more details.\n"
#define TAA_MSG_SMT "TAA CPU bug present and SMT on, data leak possible. See https://www.kernel.org/doc/html/latest/admin-guide/hw-vuln/tsx_async_abort.html for more details.\n"
#define MMIO_MSG_SMT "MMIO Stale Data CPU bug present and SMT on, data leak possible. See https://www.kernel.org/doc/html/latest/admin-guide/hw-vuln/processor_mmio_stale_data.html for more details.\n"

void cpu_bugs_smt_update(void)
{
	mutex_lock(&spec_ctrl_mutex);

	if (sched_smt_active() && unprivileged_ebpf_enabled() &&
	    spectre_v2_enabled == SPECTRE_V2_EIBRS_LFENCE)
		pr_warn_once(SPECTRE_V2_EIBRS_LFENCE_EBPF_SMT_MSG);

	switch (spectre_v2_user_stibp) {
	case SPECTRE_V2_USER_NONE:
		break;
	case SPECTRE_V2_USER_STRICT:
	case SPECTRE_V2_USER_STRICT_PREFERRED:
		update_stibp_strict();
		break;
	case SPECTRE_V2_USER_PRCTL:
	case SPECTRE_V2_USER_SECCOMP:
		update_indir_branch_cond();
		break;
	}

	switch (mds_mitigation) {
	case MDS_MITIGATION_FULL:
	case MDS_MITIGATION_VMWERV:
		if (sched_smt_active() && !boot_cpu_has(X86_BUG_MSBDS_ONLY))
			pr_warn_once(MDS_MSG_SMT);
		update_mds_branch_idle();
		break;
	case MDS_MITIGATION_OFF:
		break;
	}

	switch (taa_mitigation) {
	case TAA_MITIGATION_VERW:
	case TAA_MITIGATION_UCODE_NEEDED:
		if (sched_smt_active())
			pr_warn_once(TAA_MSG_SMT);
		break;
	case TAA_MITIGATION_TSX_DISABLED:
	case TAA_MITIGATION_OFF:
		break;
	}

	switch (mmio_mitigation) {
	case MMIO_MITIGATION_VERW:
	case MMIO_MITIGATION_UCODE_NEEDED:
		if (sched_smt_active())
			pr_warn_once(MMIO_MSG_SMT);
		break;
	case MMIO_MITIGATION_OFF:
		break;
	}

	mutex_unlock(&spec_ctrl_mutex);
}

#undef pr_fmt
#define pr_fmt(fmt)	"Speculative Store Bypass: " fmt

static enum ssb_mitigation ssb_mode __ro_after_init = SPEC_STORE_BYPASS_NONE;

/* The kernel command line selection */
enum ssb_mitigation_cmd {
	SPEC_STORE_BYPASS_CMD_NONE,
	SPEC_STORE_BYPASS_CMD_AUTO,
	SPEC_STORE_BYPASS_CMD_ON,
	SPEC_STORE_BYPASS_CMD_PRCTL,
	SPEC_STORE_BYPASS_CMD_SECCOMP,
};

static const char * const ssb_strings[] = {
	[SPEC_STORE_BYPASS_NONE]	= "Vulnerable",
	[SPEC_STORE_BYPASS_DISABLE]	= "Mitigation: Speculative Store Bypass disabled",
	[SPEC_STORE_BYPASS_PRCTL]	= "Mitigation: Speculative Store Bypass disabled via prctl",
	[SPEC_STORE_BYPASS_SECCOMP]	= "Mitigation: Speculative Store Bypass disabled via prctl and seccomp",
};

static const struct {
	const char *option;
	enum ssb_mitigation_cmd cmd;
} ssb_mitigation_options[]  __initconst = {
	{ "auto",	SPEC_STORE_BYPASS_CMD_AUTO },    /* Platform decides */
	{ "on",		SPEC_STORE_BYPASS_CMD_ON },      /* Disable Speculative Store Bypass */
	{ "off",	SPEC_STORE_BYPASS_CMD_NONE },    /* Don't touch Speculative Store Bypass */
	{ "prctl",	SPEC_STORE_BYPASS_CMD_PRCTL },   /* Disable Speculative Store Bypass via prctl */
	{ "seccomp",	SPEC_STORE_BYPASS_CMD_SECCOMP }, /* Disable Speculative Store Bypass via prctl and seccomp */
};

static enum ssb_mitigation_cmd __init ssb_parse_cmdline(void)
{
	enum ssb_mitigation_cmd cmd = SPEC_STORE_BYPASS_CMD_AUTO;
	char arg[20];
	int ret, i;

	if (cmdline_find_option_bool(boot_command_line, "nospec_store_bypass_disable") ||
	    cpu_mitigations_off()) {
		return SPEC_STORE_BYPASS_CMD_NONE;
	} else {
		ret = cmdline_find_option(boot_command_line, "spec_store_bypass_disable",
					  arg, sizeof(arg));
		if (ret < 0)
			return SPEC_STORE_BYPASS_CMD_AUTO;

		for (i = 0; i < ARRAY_SIZE(ssb_mitigation_options); i++) {
			if (!match_option(arg, ret, ssb_mitigation_options[i].option))
				continue;

			cmd = ssb_mitigation_options[i].cmd;
			break;
		}

		if (i >= ARRAY_SIZE(ssb_mitigation_options)) {
			pr_err("unknown option (%s). Switching to AUTO select\n", arg);
			return SPEC_STORE_BYPASS_CMD_AUTO;
		}
	}

	return cmd;
}

static enum ssb_mitigation __init __ssb_select_mitigation(void)
{
	enum ssb_mitigation mode = SPEC_STORE_BYPASS_NONE;
	enum ssb_mitigation_cmd cmd;

	if (!boot_cpu_has(X86_FEATURE_SSBD))
		return mode;

	cmd = ssb_parse_cmdline();
	if (!boot_cpu_has_bug(X86_BUG_SPEC_STORE_BYPASS) &&
	    (cmd == SPEC_STORE_BYPASS_CMD_NONE ||
	     cmd == SPEC_STORE_BYPASS_CMD_AUTO))
		return mode;

	switch (cmd) {
	case SPEC_STORE_BYPASS_CMD_SECCOMP:
		/*
		 * Choose prctl+seccomp as the default mode if seccomp is
		 * enabled.
		 */
		if (IS_ENABLED(CONFIG_SECCOMP))
			mode = SPEC_STORE_BYPASS_SECCOMP;
		else
			mode = SPEC_STORE_BYPASS_PRCTL;
		break;
	case SPEC_STORE_BYPASS_CMD_ON:
		mode = SPEC_STORE_BYPASS_DISABLE;
		break;
	case SPEC_STORE_BYPASS_CMD_AUTO:
	case SPEC_STORE_BYPASS_CMD_PRCTL:
		mode = SPEC_STORE_BYPASS_PRCTL;
		break;
	case SPEC_STORE_BYPASS_CMD_NONE:
		break;
	}

	/*
	 * We have three CPU feature flags that are in play here:
	 *  - X86_BUG_SPEC_STORE_BYPASS - CPU is susceptible.
	 *  - X86_FEATURE_SSBD - CPU is able to turn off speculative store bypass
	 *  - X86_FEATURE_SPEC_STORE_BYPASS_DISABLE - engage the mitigation
	 */
	if (mode == SPEC_STORE_BYPASS_DISABLE) {
		setup_force_cpu_cap(X86_FEATURE_SPEC_STORE_BYPASS_DISABLE);
		/*
		 * Intel uses the SPEC CTRL MSR Bit(2) for this, while AMD may
		 * use a completely different MSR and bit dependent on family.
		 */
		if (!static_cpu_has(X86_FEATURE_SPEC_CTRL_SSBD) &&
		    !static_cpu_has(X86_FEATURE_AMD_SSBD)) {
			x86_amd_ssb_disable();
		} else {
			x86_spec_ctrl_base |= SPEC_CTRL_SSBD;
			update_spec_ctrl(x86_spec_ctrl_base);
		}
	}

	return mode;
}

static void ssb_select_mitigation(void)
{
	ssb_mode = __ssb_select_mitigation();

	if (boot_cpu_has_bug(X86_BUG_SPEC_STORE_BYPASS))
		pr_info("%s\n", ssb_strings[ssb_mode]);
}

#undef pr_fmt
#define pr_fmt(fmt)     "Speculation prctl: " fmt

static void task_update_spec_tif(struct task_struct *tsk)
{
	/* Force the update of the real TIF bits */
	set_tsk_thread_flag(tsk, TIF_SPEC_FORCE_UPDATE);

	/*
	 * Immediately update the speculation control MSRs for the current
	 * task, but for a non-current task delay setting the CPU
	 * mitigation until it is scheduled next.
	 *
	 * This can only happen for SECCOMP mitigation. For PRCTL it's
	 * always the current task.
	 */
	if (tsk == current)
		speculation_ctrl_update_current();
}

static int l1d_flush_prctl_set(struct task_struct *task, unsigned long ctrl)
{

	if (!static_branch_unlikely(&switch_mm_cond_l1d_flush))
		return -EPERM;

	switch (ctrl) {
	case PR_SPEC_ENABLE:
		set_ti_thread_flag(&task->thread_info, TIF_SPEC_L1D_FLUSH);
		return 0;
	case PR_SPEC_DISABLE:
		clear_ti_thread_flag(&task->thread_info, TIF_SPEC_L1D_FLUSH);
		return 0;
	default:
		return -ERANGE;
	}
}

static int ssb_prctl_set(struct task_struct *task, unsigned long ctrl)
{
	if (ssb_mode != SPEC_STORE_BYPASS_PRCTL &&
	    ssb_mode != SPEC_STORE_BYPASS_SECCOMP)
		return -ENXIO;

	switch (ctrl) {
	case PR_SPEC_ENABLE:
		/* If speculation is force disabled, enable is not allowed */
		if (task_spec_ssb_force_disable(task))
			return -EPERM;
		task_clear_spec_ssb_disable(task);
		task_clear_spec_ssb_noexec(task);
		task_update_spec_tif(task);
		break;
	case PR_SPEC_DISABLE:
		task_set_spec_ssb_disable(task);
		task_clear_spec_ssb_noexec(task);
		task_update_spec_tif(task);
		break;
	case PR_SPEC_FORCE_DISABLE:
		task_set_spec_ssb_disable(task);
		task_set_spec_ssb_force_disable(task);
		task_clear_spec_ssb_noexec(task);
		task_update_spec_tif(task);
		break;
	case PR_SPEC_DISABLE_NOEXEC:
		if (task_spec_ssb_force_disable(task))
			return -EPERM;
		task_set_spec_ssb_disable(task);
		task_set_spec_ssb_noexec(task);
		task_update_spec_tif(task);
		break;
	default:
		return -ERANGE;
	}
	return 0;
}

static bool is_spec_ib_user_controlled(void)
{
	return spectre_v2_user_ibpb == SPECTRE_V2_USER_PRCTL ||
		spectre_v2_user_ibpb == SPECTRE_V2_USER_SECCOMP ||
		spectre_v2_user_stibp == SPECTRE_V2_USER_PRCTL ||
		spectre_v2_user_stibp == SPECTRE_V2_USER_SECCOMP;
}

static int ib_prctl_set(struct task_struct *task, unsigned long ctrl)
{
	switch (ctrl) {
	case PR_SPEC_ENABLE:
		if (spectre_v2_user_ibpb == SPECTRE_V2_USER_NONE &&
		    spectre_v2_user_stibp == SPECTRE_V2_USER_NONE)
			return 0;

		/*
		 * With strict mode for both IBPB and STIBP, the instruction
		 * code paths avoid checking this task flag and instead,
		 * unconditionally run the instruction. However, STIBP and IBPB
		 * are independent and either can be set to conditionally
		 * enabled regardless of the mode of the other.
		 *
		 * If either is set to conditional, allow the task flag to be
		 * updated, unless it was force-disabled by a previous prctl
		 * call. Currently, this is possible on an AMD CPU which has the
		 * feature X86_FEATURE_AMD_STIBP_ALWAYS_ON. In this case, if the
		 * kernel is booted with 'spectre_v2_user=seccomp', then
		 * spectre_v2_user_ibpb == SPECTRE_V2_USER_SECCOMP and
		 * spectre_v2_user_stibp == SPECTRE_V2_USER_STRICT_PREFERRED.
		 */
		if (!is_spec_ib_user_controlled() ||
		    task_spec_ib_force_disable(task))
			return -EPERM;

		task_clear_spec_ib_disable(task);
		task_update_spec_tif(task);
		break;
	case PR_SPEC_DISABLE:
	case PR_SPEC_FORCE_DISABLE:
		/*
		 * Indirect branch speculation is always allowed when
		 * mitigation is force disabled.
		 */
		if (spectre_v2_user_ibpb == SPECTRE_V2_USER_NONE &&
		    spectre_v2_user_stibp == SPECTRE_V2_USER_NONE)
			return -EPERM;

		if (!is_spec_ib_user_controlled())
			return 0;

		task_set_spec_ib_disable(task);
		if (ctrl == PR_SPEC_FORCE_DISABLE)
			task_set_spec_ib_force_disable(task);
		task_update_spec_tif(task);
		if (task == current)
			indirect_branch_prediction_barrier();
		break;
	default:
		return -ERANGE;
	}
	return 0;
}

int arch_prctl_spec_ctrl_set(struct task_struct *task, unsigned long which,
			     unsigned long ctrl)
{
	switch (which) {
	case PR_SPEC_STORE_BYPASS:
		return ssb_prctl_set(task, ctrl);
	case PR_SPEC_INDIRECT_BRANCH:
		return ib_prctl_set(task, ctrl);
	case PR_SPEC_L1D_FLUSH:
		return l1d_flush_prctl_set(task, ctrl);
	default:
		return -ENODEV;
	}
}

#ifdef CONFIG_SECCOMP
void arch_seccomp_spec_mitigate(struct task_struct *task)
{
	if (ssb_mode == SPEC_STORE_BYPASS_SECCOMP)
		ssb_prctl_set(task, PR_SPEC_FORCE_DISABLE);
	if (spectre_v2_user_ibpb == SPECTRE_V2_USER_SECCOMP ||
	    spectre_v2_user_stibp == SPECTRE_V2_USER_SECCOMP)
		ib_prctl_set(task, PR_SPEC_FORCE_DISABLE);
}
#endif

static int l1d_flush_prctl_get(struct task_struct *task)
{
	if (!static_branch_unlikely(&switch_mm_cond_l1d_flush))
		return PR_SPEC_FORCE_DISABLE;

	if (test_ti_thread_flag(&task->thread_info, TIF_SPEC_L1D_FLUSH))
		return PR_SPEC_PRCTL | PR_SPEC_ENABLE;
	else
		return PR_SPEC_PRCTL | PR_SPEC_DISABLE;
}

static int ssb_prctl_get(struct task_struct *task)
{
	switch (ssb_mode) {
	case SPEC_STORE_BYPASS_NONE:
		if (boot_cpu_has_bug(X86_BUG_SPEC_STORE_BYPASS))
			return PR_SPEC_ENABLE;
		return PR_SPEC_NOT_AFFECTED;
	case SPEC_STORE_BYPASS_DISABLE:
		return PR_SPEC_DISABLE;
	case SPEC_STORE_BYPASS_SECCOMP:
	case SPEC_STORE_BYPASS_PRCTL:
		if (task_spec_ssb_force_disable(task))
			return PR_SPEC_PRCTL | PR_SPEC_FORCE_DISABLE;
		if (task_spec_ssb_noexec(task))
			return PR_SPEC_PRCTL | PR_SPEC_DISABLE_NOEXEC;
		if (task_spec_ssb_disable(task))
			return PR_SPEC_PRCTL | PR_SPEC_DISABLE;
		return PR_SPEC_PRCTL | PR_SPEC_ENABLE;
	}
	BUG();
}

static int ib_prctl_get(struct task_struct *task)
{
	if (!boot_cpu_has_bug(X86_BUG_SPECTRE_V2))
		return PR_SPEC_NOT_AFFECTED;

	if (spectre_v2_user_ibpb == SPECTRE_V2_USER_NONE &&
	    spectre_v2_user_stibp == SPECTRE_V2_USER_NONE)
		return PR_SPEC_ENABLE;
	else if (is_spec_ib_user_controlled()) {
		if (task_spec_ib_force_disable(task))
			return PR_SPEC_PRCTL | PR_SPEC_FORCE_DISABLE;
		if (task_spec_ib_disable(task))
			return PR_SPEC_PRCTL | PR_SPEC_DISABLE;
		return PR_SPEC_PRCTL | PR_SPEC_ENABLE;
	} else if (spectre_v2_user_ibpb == SPECTRE_V2_USER_STRICT ||
	    spectre_v2_user_stibp == SPECTRE_V2_USER_STRICT ||
	    spectre_v2_user_stibp == SPECTRE_V2_USER_STRICT_PREFERRED)
		return PR_SPEC_DISABLE;
	else
		return PR_SPEC_NOT_AFFECTED;
}

int arch_prctl_spec_ctrl_get(struct task_struct *task, unsigned long which)
{
	switch (which) {
	case PR_SPEC_STORE_BYPASS:
		return ssb_prctl_get(task);
	case PR_SPEC_INDIRECT_BRANCH:
		return ib_prctl_get(task);
	case PR_SPEC_L1D_FLUSH:
		return l1d_flush_prctl_get(task);
	default:
		return -ENODEV;
	}
}

void x86_spec_ctrl_setup_ap(void)
{
	if (boot_cpu_has(X86_FEATURE_MSR_SPEC_CTRL))
		update_spec_ctrl(x86_spec_ctrl_base);

	if (ssb_mode == SPEC_STORE_BYPASS_DISABLE)
		x86_amd_ssb_disable();
}

bool itlb_multihit_kvm_mitigation;
EXPORT_SYMBOL_GPL(itlb_multihit_kvm_mitigation);

#undef pr_fmt
#define pr_fmt(fmt)	"L1TF: " fmt

/* Default mitigation for L1TF-affected CPUs */
enum l1tf_mitigations l1tf_mitigation __ro_after_init = L1TF_MITIGATION_FLUSH;
#if IS_ENABLED(CONFIG_KVM_INTEL)
EXPORT_SYMBOL_GPL(l1tf_mitigation);
#endif
enum vmx_l1d_flush_state l1tf_vmx_mitigation = VMENTER_L1D_FLUSH_AUTO;
EXPORT_SYMBOL_GPL(l1tf_vmx_mitigation);

/*
 * These CPUs all support 44bits physical address space internally in the
 * cache but CPUID can report a smaller number of physical address bits.
 *
 * The L1TF mitigation uses the top most address bit for the inversion of
 * non present PTEs. When the installed memory reaches into the top most
 * address bit due to memory holes, which has been observed on machines
 * which report 36bits physical address bits and have 32G RAM installed,
 * then the mitigation range check in l1tf_select_mitigation() triggers.
 * This is a false positive because the mitigation is still possible due to
 * the fact that the cache uses 44bit internally. Use the cache bits
 * instead of the reported physical bits and adjust them on the affected
 * machines to 44bit if the reported bits are less than 44.
 */
static void override_cache_bits(struct cpuinfo_x86 *c)
{
	if (c->x86 != 6)
		return;

	switch (c->x86_model) {
	case INTEL_FAM6_NEHALEM:
	case INTEL_FAM6_WESTMERE:
	case INTEL_FAM6_SANDYBRIDGE:
	case INTEL_FAM6_IVYBRIDGE:
	case INTEL_FAM6_HASWELL:
	case INTEL_FAM6_HASWELL_L:
	case INTEL_FAM6_HASWELL_G:
	case INTEL_FAM6_BROADWELL:
	case INTEL_FAM6_BROADWELL_G:
	case INTEL_FAM6_SKYLAKE_L:
	case INTEL_FAM6_SKYLAKE:
	case INTEL_FAM6_KABYLAKE_L:
	case INTEL_FAM6_KABYLAKE:
		if (c->x86_cache_bits < 44)
			c->x86_cache_bits = 44;
		break;
	}
}

static void __init l1tf_select_mitigation(void)
{
	u64 half_pa;

	if (!boot_cpu_has_bug(X86_BUG_L1TF))
		return;

	if (cpu_mitigations_off())
		l1tf_mitigation = L1TF_MITIGATION_OFF;
	else if (cpu_mitigations_auto_nosmt())
		l1tf_mitigation = L1TF_MITIGATION_FLUSH_NOSMT;

	override_cache_bits(&boot_cpu_data);

	switch (l1tf_mitigation) {
	case L1TF_MITIGATION_OFF:
	case L1TF_MITIGATION_FLUSH_NOWARN:
	case L1TF_MITIGATION_FLUSH:
		break;
	case L1TF_MITIGATION_FLUSH_NOSMT:
	case L1TF_MITIGATION_FULL:
		cpu_smt_disable(false);
		break;
	case L1TF_MITIGATION_FULL_FORCE:
		cpu_smt_disable(true);
		break;
	}

#if CONFIG_PGTABLE_LEVELS == 2
	pr_warn("Kernel not compiled for PAE. No mitigation for L1TF\n");
	return;
#endif

	half_pa = (u64)l1tf_pfn_limit() << PAGE_SHIFT;
	if (l1tf_mitigation != L1TF_MITIGATION_OFF &&
			e820__mapped_any(half_pa, ULLONG_MAX - half_pa, E820_TYPE_RAM)) {
		pr_warn("System has more than MAX_PA/2 memory. L1TF mitigation not effective.\n");
		pr_info("You may make it effective by booting the kernel with mem=%llu parameter.\n",
				half_pa);
		pr_info("However, doing so will make a part of your RAM unusable.\n");
		pr_info("Reading https://www.kernel.org/doc/html/latest/admin-guide/hw-vuln/l1tf.html might help you decide.\n");
		return;
	}

	setup_force_cpu_cap(X86_FEATURE_L1TF_PTEINV);
}

static int __init l1tf_cmdline(char *str)
{
	if (!boot_cpu_has_bug(X86_BUG_L1TF))
		return 0;

	if (!str)
		return -EINVAL;

	if (!strcmp(str, "off"))
		l1tf_mitigation = L1TF_MITIGATION_OFF;
	else if (!strcmp(str, "flush,nowarn"))
		l1tf_mitigation = L1TF_MITIGATION_FLUSH_NOWARN;
	else if (!strcmp(str, "flush"))
		l1tf_mitigation = L1TF_MITIGATION_FLUSH;
	else if (!strcmp(str, "flush,nosmt"))
		l1tf_mitigation = L1TF_MITIGATION_FLUSH_NOSMT;
	else if (!strcmp(str, "full"))
		l1tf_mitigation = L1TF_MITIGATION_FULL;
	else if (!strcmp(str, "full,force"))
		l1tf_mitigation = L1TF_MITIGATION_FULL_FORCE;

	return 0;
}
early_param("l1tf", l1tf_cmdline);

#undef pr_fmt
#define pr_fmt(fmt)	"Speculative Return Stack Overflow: " fmt

enum srso_mitigation {
	SRSO_MITIGATION_NONE,
	SRSO_MITIGATION_UCODE_NEEDED,
	SRSO_MITIGATION_SAFE_RET_UCODE_NEEDED,
	SRSO_MITIGATION_MICROCODE,
	SRSO_MITIGATION_SAFE_RET,
	SRSO_MITIGATION_IBPB,
	SRSO_MITIGATION_IBPB_ON_VMEXIT,
};

enum srso_mitigation_cmd {
	SRSO_CMD_OFF,
	SRSO_CMD_MICROCODE,
	SRSO_CMD_SAFE_RET,
	SRSO_CMD_IBPB,
	SRSO_CMD_IBPB_ON_VMEXIT,
};

static const char * const srso_strings[] = {
	[SRSO_MITIGATION_NONE]			= "Vulnerable",
	[SRSO_MITIGATION_UCODE_NEEDED]		= "Vulnerable: No microcode",
	[SRSO_MITIGATION_SAFE_RET_UCODE_NEEDED]	= "Vulnerable: Safe RET, no microcode",
	[SRSO_MITIGATION_MICROCODE]		= "Vulnerable: Microcode, no safe RET",
	[SRSO_MITIGATION_SAFE_RET]		= "Mitigation: Safe RET",
	[SRSO_MITIGATION_IBPB]			= "Mitigation: IBPB",
	[SRSO_MITIGATION_IBPB_ON_VMEXIT]	= "Mitigation: IBPB on VMEXIT only"
};

static enum srso_mitigation srso_mitigation __ro_after_init = SRSO_MITIGATION_NONE;
static enum srso_mitigation_cmd srso_cmd __ro_after_init = SRSO_CMD_SAFE_RET;

static int __init srso_parse_cmdline(char *str)
{
	if (!str)
		return -EINVAL;

	if (!strcmp(str, "off"))
		srso_cmd = SRSO_CMD_OFF;
	else if (!strcmp(str, "microcode"))
		srso_cmd = SRSO_CMD_MICROCODE;
	else if (!strcmp(str, "safe-ret"))
		srso_cmd = SRSO_CMD_SAFE_RET;
	else if (!strcmp(str, "ibpb"))
		srso_cmd = SRSO_CMD_IBPB;
	else if (!strcmp(str, "ibpb-vmexit"))
		srso_cmd = SRSO_CMD_IBPB_ON_VMEXIT;
	else
		pr_err("Ignoring unknown SRSO option (%s).", str);

	return 0;
}
early_param("spec_rstack_overflow", srso_parse_cmdline);

#define SRSO_NOTICE "WARNING: See https://kernel.org/doc/html/latest/admin-guide/hw-vuln/srso.html for mitigation options."

static void __init srso_select_mitigation(void)
{
	bool has_microcode = boot_cpu_has(X86_FEATURE_IBPB_BRTYPE);

	if (cpu_mitigations_off())
		return;

	if (!boot_cpu_has_bug(X86_BUG_SRSO)) {
		if (boot_cpu_has(X86_FEATURE_SBPB))
			x86_pred_cmd = PRED_CMD_SBPB;
		return;
	}

	if (has_microcode) {
		/*
		 * Zen1/2 with SMT off aren't vulnerable after the right
		 * IBPB microcode has been applied.
		 *
		 * Zen1/2 don't have SBPB, no need to try to enable it here.
		 */
		if (boot_cpu_data.x86 < 0x19 && !cpu_smt_possible()) {
			setup_force_cpu_cap(X86_FEATURE_SRSO_NO);
			return;
		}

		if (retbleed_mitigation == RETBLEED_MITIGATION_IBPB) {
			srso_mitigation = SRSO_MITIGATION_IBPB;
			goto out;
		}
	} else {
		pr_warn("IBPB-extending microcode not applied!\n");
		pr_warn(SRSO_NOTICE);

		/* may be overwritten by SRSO_CMD_SAFE_RET below */
		srso_mitigation = SRSO_MITIGATION_UCODE_NEEDED;
	}

	switch (srso_cmd) {
	case SRSO_CMD_OFF:
		if (boot_cpu_has(X86_FEATURE_SBPB))
			x86_pred_cmd = PRED_CMD_SBPB;
		return;

	case SRSO_CMD_MICROCODE:
		if (has_microcode) {
			srso_mitigation = SRSO_MITIGATION_MICROCODE;
			pr_warn(SRSO_NOTICE);
		}
		break;

	case SRSO_CMD_SAFE_RET:
		if (IS_ENABLED(CONFIG_MITIGATION_SRSO)) {
			/*
			 * Enable the return thunk for generated code
			 * like ftrace, static_call, etc.
			 */
			setup_force_cpu_cap(X86_FEATURE_RETHUNK);
			setup_force_cpu_cap(X86_FEATURE_UNRET);

			if (boot_cpu_data.x86 == 0x19) {
				setup_force_cpu_cap(X86_FEATURE_SRSO_ALIAS);
				x86_return_thunk = srso_alias_return_thunk;
			} else {
				setup_force_cpu_cap(X86_FEATURE_SRSO);
				x86_return_thunk = srso_return_thunk;
			}
			if (has_microcode)
				srso_mitigation = SRSO_MITIGATION_SAFE_RET;
			else
				srso_mitigation = SRSO_MITIGATION_SAFE_RET_UCODE_NEEDED;
		} else {
			pr_err("WARNING: kernel not compiled with MITIGATION_SRSO.\n");
		}
		break;

	case SRSO_CMD_IBPB:
		if (IS_ENABLED(CONFIG_MITIGATION_IBPB_ENTRY)) {
			if (has_microcode) {
				setup_force_cpu_cap(X86_FEATURE_ENTRY_IBPB);
				srso_mitigation = SRSO_MITIGATION_IBPB;
			}
		} else {
			pr_err("WARNING: kernel not compiled with MITIGATION_IBPB_ENTRY.\n");
		}
		break;

	case SRSO_CMD_IBPB_ON_VMEXIT:
		if (IS_ENABLED(CONFIG_MITIGATION_SRSO)) {
			if (!boot_cpu_has(X86_FEATURE_ENTRY_IBPB) && has_microcode) {
				setup_force_cpu_cap(X86_FEATURE_IBPB_ON_VMEXIT);
				srso_mitigation = SRSO_MITIGATION_IBPB_ON_VMEXIT;
			}
		} else {
			pr_err("WARNING: kernel not compiled with MITIGATION_SRSO.\n");
                }
		break;
	}

out:
	pr_info("%s\n", srso_strings[srso_mitigation]);
}

#undef pr_fmt
#define pr_fmt(fmt) fmt

#ifdef CONFIG_SYSFS

#define L1TF_DEFAULT_MSG "Mitigation: PTE Inversion"

#if IS_ENABLED(CONFIG_KVM_INTEL)
static const char * const l1tf_vmx_states[] = {
	[VMENTER_L1D_FLUSH_AUTO]		= "auto",
	[VMENTER_L1D_FLUSH_NEVER]		= "vulnerable",
	[VMENTER_L1D_FLUSH_COND]		= "conditional cache flushes",
	[VMENTER_L1D_FLUSH_ALWAYS]		= "cache flushes",
	[VMENTER_L1D_FLUSH_EPT_DISABLED]	= "EPT disabled",
	[VMENTER_L1D_FLUSH_NOT_REQUIRED]	= "flush not necessary"
};

static ssize_t l1tf_show_state(char *buf)
{
	if (l1tf_vmx_mitigation == VMENTER_L1D_FLUSH_AUTO)
		return sysfs_emit(buf, "%s\n", L1TF_DEFAULT_MSG);

	if (l1tf_vmx_mitigation == VMENTER_L1D_FLUSH_EPT_DISABLED ||
	    (l1tf_vmx_mitigation == VMENTER_L1D_FLUSH_NEVER &&
	     sched_smt_active())) {
		return sysfs_emit(buf, "%s; VMX: %s\n", L1TF_DEFAULT_MSG,
				  l1tf_vmx_states[l1tf_vmx_mitigation]);
	}

	return sysfs_emit(buf, "%s; VMX: %s, SMT %s\n", L1TF_DEFAULT_MSG,
			  l1tf_vmx_states[l1tf_vmx_mitigation],
			  sched_smt_active() ? "vulnerable" : "disabled");
}

static ssize_t itlb_multihit_show_state(char *buf)
{
	if (!boot_cpu_has(X86_FEATURE_MSR_IA32_FEAT_CTL) ||
	    !boot_cpu_has(X86_FEATURE_VMX))
		return sysfs_emit(buf, "KVM: Mitigation: VMX unsupported\n");
	else if (!(cr4_read_shadow() & X86_CR4_VMXE))
		return sysfs_emit(buf, "KVM: Mitigation: VMX disabled\n");
	else if (itlb_multihit_kvm_mitigation)
		return sysfs_emit(buf, "KVM: Mitigation: Split huge pages\n");
	else
		return sysfs_emit(buf, "KVM: Vulnerable\n");
}
#else
static ssize_t l1tf_show_state(char *buf)
{
	return sysfs_emit(buf, "%s\n", L1TF_DEFAULT_MSG);
}

static ssize_t itlb_multihit_show_state(char *buf)
{
	return sysfs_emit(buf, "Processor vulnerable\n");
}
#endif

static ssize_t mds_show_state(char *buf)
{
	if (boot_cpu_has(X86_FEATURE_HYPERVISOR)) {
		return sysfs_emit(buf, "%s; SMT Host state unknown\n",
				  mds_strings[mds_mitigation]);
	}

	if (boot_cpu_has(X86_BUG_MSBDS_ONLY)) {
		return sysfs_emit(buf, "%s; SMT %s\n", mds_strings[mds_mitigation],
				  (mds_mitigation == MDS_MITIGATION_OFF ? "vulnerable" :
				   sched_smt_active() ? "mitigated" : "disabled"));
	}

	return sysfs_emit(buf, "%s; SMT %s\n", mds_strings[mds_mitigation],
			  sched_smt_active() ? "vulnerable" : "disabled");
}

static ssize_t tsx_async_abort_show_state(char *buf)
{
	if ((taa_mitigation == TAA_MITIGATION_TSX_DISABLED) ||
	    (taa_mitigation == TAA_MITIGATION_OFF))
		return sysfs_emit(buf, "%s\n", taa_strings[taa_mitigation]);

	if (boot_cpu_has(X86_FEATURE_HYPERVISOR)) {
		return sysfs_emit(buf, "%s; SMT Host state unknown\n",
				  taa_strings[taa_mitigation]);
	}

	return sysfs_emit(buf, "%s; SMT %s\n", taa_strings[taa_mitigation],
			  sched_smt_active() ? "vulnerable" : "disabled");
}

static ssize_t mmio_stale_data_show_state(char *buf)
{
	if (boot_cpu_has_bug(X86_BUG_MMIO_UNKNOWN))
		return sysfs_emit(buf, "Unknown: No mitigations\n");

	if (mmio_mitigation == MMIO_MITIGATION_OFF)
		return sysfs_emit(buf, "%s\n", mmio_strings[mmio_mitigation]);

	if (boot_cpu_has(X86_FEATURE_HYPERVISOR)) {
		return sysfs_emit(buf, "%s; SMT Host state unknown\n",
				  mmio_strings[mmio_mitigation]);
	}

	return sysfs_emit(buf, "%s; SMT %s\n", mmio_strings[mmio_mitigation],
			  sched_smt_active() ? "vulnerable" : "disabled");
}

static ssize_t rfds_show_state(char *buf)
{
	return sysfs_emit(buf, "%s\n", rfds_strings[rfds_mitigation]);
}

static char *stibp_state(void)
{
	if (spectre_v2_in_eibrs_mode(spectre_v2_enabled) &&
	    !boot_cpu_has(X86_FEATURE_AUTOIBRS))
		return "";

	switch (spectre_v2_user_stibp) {
	case SPECTRE_V2_USER_NONE:
		return ", STIBP: disabled";
	case SPECTRE_V2_USER_STRICT:
		return ", STIBP: forced";
	case SPECTRE_V2_USER_STRICT_PREFERRED:
		return ", STIBP: always-on";
	case SPECTRE_V2_USER_PRCTL:
	case SPECTRE_V2_USER_SECCOMP:
		if (static_key_enabled(&switch_to_cond_stibp))
			return ", STIBP: conditional";
	}
	return "";
}

static char *ibpb_state(void)
{
	if (boot_cpu_has(X86_FEATURE_IBPB)) {
		if (static_key_enabled(&switch_mm_always_ibpb))
			return ", IBPB: always-on";
		if (static_key_enabled(&switch_mm_cond_ibpb))
			return ", IBPB: conditional";
		return ", IBPB: disabled";
	}
	return "";
}

static char *pbrsb_eibrs_state(void)
{
	if (boot_cpu_has_bug(X86_BUG_EIBRS_PBRSB)) {
		if (boot_cpu_has(X86_FEATURE_RSB_VMEXIT_LITE) ||
		    boot_cpu_has(X86_FEATURE_RSB_VMEXIT))
			return ", PBRSB-eIBRS: SW sequence";
		else
			return ", PBRSB-eIBRS: Vulnerable";
	} else {
		return ", PBRSB-eIBRS: Not affected";
	}
}

static ssize_t spectre_v2_show_state(char *buf)
{
	if (spectre_v2_enabled == SPECTRE_V2_LFENCE)
		return sysfs_emit(buf, "Vulnerable: LFENCE\n");

	if (spectre_v2_enabled == SPECTRE_V2_EIBRS && unprivileged_ebpf_enabled())
		return sysfs_emit(buf, "Vulnerable: eIBRS with unprivileged eBPF\n");

	if (sched_smt_active() && unprivileged_ebpf_enabled() &&
	    spectre_v2_enabled == SPECTRE_V2_EIBRS_LFENCE)
		return sysfs_emit(buf, "Vulnerable: eIBRS+LFENCE with unprivileged eBPF and SMT\n");

	return sysfs_emit(buf, "%s%s%s%s%s%s%s\n",
			  spectre_v2_strings[spectre_v2_enabled],
			  ibpb_state(),
			  boot_cpu_has(X86_FEATURE_USE_IBRS_FW) ? ", IBRS_FW" : "",
			  stibp_state(),
			  boot_cpu_has(X86_FEATURE_RSB_CTXSW) ? ", RSB filling" : "",
			  pbrsb_eibrs_state(),
			  spectre_v2_module_string());
}

static ssize_t srbds_show_state(char *buf)
{
	return sysfs_emit(buf, "%s\n", srbds_strings[srbds_mitigation]);
}

static ssize_t retbleed_show_state(char *buf)
{
	if (retbleed_mitigation == RETBLEED_MITIGATION_UNRET ||
	    retbleed_mitigation == RETBLEED_MITIGATION_IBPB) {
		if (boot_cpu_data.x86_vendor != X86_VENDOR_AMD &&
		    boot_cpu_data.x86_vendor != X86_VENDOR_HYGON)
			return sysfs_emit(buf, "Vulnerable: untrained return thunk / IBPB on non-AMD based uarch\n");

		return sysfs_emit(buf, "%s; SMT %s\n", retbleed_strings[retbleed_mitigation],
				  !sched_smt_active() ? "disabled" :
				  spectre_v2_user_stibp == SPECTRE_V2_USER_STRICT ||
				  spectre_v2_user_stibp == SPECTRE_V2_USER_STRICT_PREFERRED ?
				  "enabled with STIBP protection" : "vulnerable");
	}

	return sysfs_emit(buf, "%s\n", retbleed_strings[retbleed_mitigation]);
}

static ssize_t srso_show_state(char *buf)
{
	if (boot_cpu_has(X86_FEATURE_SRSO_NO))
		return sysfs_emit(buf, "Mitigation: SMT disabled\n");

	return sysfs_emit(buf, "%s\n", srso_strings[srso_mitigation]);
}

static ssize_t gds_show_state(char *buf)
{
	return sysfs_emit(buf, "%s\n", gds_strings[gds_mitigation]);
}

static ssize_t cpu_show_common(struct device *dev, struct device_attribute *attr,
			       char *buf, unsigned int bug)
{
	if (!boot_cpu_has_bug(bug))
		return sysfs_emit(buf, "Not affected\n");

	switch (bug) {
	case X86_BUG_CPU_MELTDOWN:
		if (boot_cpu_has(X86_FEATURE_PTI))
			return sysfs_emit(buf, "Mitigation: PTI\n");

		if (hypervisor_is_type(X86_HYPER_XEN_PV))
			return sysfs_emit(buf, "Unknown (XEN PV detected, hypervisor mitigation required)\n");

		break;

	case X86_BUG_SPECTRE_V1:
		return sysfs_emit(buf, "%s\n", spectre_v1_strings[spectre_v1_mitigation]);

	case X86_BUG_SPECTRE_V2:
		return spectre_v2_show_state(buf);

	case X86_BUG_SPEC_STORE_BYPASS:
		return sysfs_emit(buf, "%s\n", ssb_strings[ssb_mode]);

	case X86_BUG_L1TF:
		if (boot_cpu_has(X86_FEATURE_L1TF_PTEINV))
			return l1tf_show_state(buf);
		break;

	case X86_BUG_MDS:
		return mds_show_state(buf);

	case X86_BUG_TAA:
		return tsx_async_abort_show_state(buf);

	case X86_BUG_ITLB_MULTIHIT:
		return itlb_multihit_show_state(buf);

	case X86_BUG_SRBDS:
		return srbds_show_state(buf);

	case X86_BUG_MMIO_STALE_DATA:
	case X86_BUG_MMIO_UNKNOWN:
		return mmio_stale_data_show_state(buf);

	case X86_BUG_RETBLEED:
		return retbleed_show_state(buf);

	case X86_BUG_SRSO:
		return srso_show_state(buf);

	case X86_BUG_GDS:
		return gds_show_state(buf);

	case X86_BUG_RFDS:
		return rfds_show_state(buf);

	default:
		break;
	}

	return sysfs_emit(buf, "Vulnerable\n");
}

ssize_t cpu_show_meltdown(struct device *dev, struct device_attribute *attr, char *buf)
{
	return cpu_show_common(dev, attr, buf, X86_BUG_CPU_MELTDOWN);
}

ssize_t cpu_show_spectre_v1(struct device *dev, struct device_attribute *attr, char *buf)
{
	return cpu_show_common(dev, attr, buf, X86_BUG_SPECTRE_V1);
}

ssize_t cpu_show_spectre_v2(struct device *dev, struct device_attribute *attr, char *buf)
{
	return cpu_show_common(dev, attr, buf, X86_BUG_SPECTRE_V2);
}

ssize_t cpu_show_spec_store_bypass(struct device *dev, struct device_attribute *attr, char *buf)
{
	return cpu_show_common(dev, attr, buf, X86_BUG_SPEC_STORE_BYPASS);
}

ssize_t cpu_show_l1tf(struct device *dev, struct device_attribute *attr, char *buf)
{
	return cpu_show_common(dev, attr, buf, X86_BUG_L1TF);
}

ssize_t cpu_show_mds(struct device *dev, struct device_attribute *attr, char *buf)
{
	return cpu_show_common(dev, attr, buf, X86_BUG_MDS);
}

ssize_t cpu_show_tsx_async_abort(struct device *dev, struct device_attribute *attr, char *buf)
{
	return cpu_show_common(dev, attr, buf, X86_BUG_TAA);
}

ssize_t cpu_show_itlb_multihit(struct device *dev, struct device_attribute *attr, char *buf)
{
	return cpu_show_common(dev, attr, buf, X86_BUG_ITLB_MULTIHIT);
}

ssize_t cpu_show_srbds(struct device *dev, struct device_attribute *attr, char *buf)
{
	return cpu_show_common(dev, attr, buf, X86_BUG_SRBDS);
}

ssize_t cpu_show_mmio_stale_data(struct device *dev, struct device_attribute *attr, char *buf)
{
	if (boot_cpu_has_bug(X86_BUG_MMIO_UNKNOWN))
		return cpu_show_common(dev, attr, buf, X86_BUG_MMIO_UNKNOWN);
	else
		return cpu_show_common(dev, attr, buf, X86_BUG_MMIO_STALE_DATA);
}

ssize_t cpu_show_retbleed(struct device *dev, struct device_attribute *attr, char *buf)
{
	return cpu_show_common(dev, attr, buf, X86_BUG_RETBLEED);
}

ssize_t cpu_show_spec_rstack_overflow(struct device *dev, struct device_attribute *attr, char *buf)
{
	return cpu_show_common(dev, attr, buf, X86_BUG_SRSO);
}

ssize_t cpu_show_gds(struct device *dev, struct device_attribute *attr, char *buf)
{
	return cpu_show_common(dev, attr, buf, X86_BUG_GDS);
}
<<<<<<< HEAD
#endif

void __warn_thunk(void)
{
	WARN_ONCE(1, "Unpatched return thunk in use. This should not happen!\n");
}
=======

ssize_t cpu_show_reg_file_data_sampling(struct device *dev, struct device_attribute *attr, char *buf)
{
	return cpu_show_common(dev, attr, buf, X86_BUG_RFDS);
}
#endif
>>>>>>> 2a018012
<|MERGE_RESOLUTION|>--- conflicted
+++ resolved
@@ -2923,18 +2923,14 @@
 {
 	return cpu_show_common(dev, attr, buf, X86_BUG_GDS);
 }
-<<<<<<< HEAD
+
+ssize_t cpu_show_reg_file_data_sampling(struct device *dev, struct device_attribute *attr, char *buf)
+{
+	return cpu_show_common(dev, attr, buf, X86_BUG_RFDS);
+}
 #endif
 
 void __warn_thunk(void)
 {
 	WARN_ONCE(1, "Unpatched return thunk in use. This should not happen!\n");
-}
-=======
-
-ssize_t cpu_show_reg_file_data_sampling(struct device *dev, struct device_attribute *attr, char *buf)
-{
-	return cpu_show_common(dev, attr, buf, X86_BUG_RFDS);
-}
-#endif
->>>>>>> 2a018012
+}