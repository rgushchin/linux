// SPDX-License-Identifier: GPL-2.0-only
/*
 * arch/arm64/kernel/ftrace.c
 *
 * Copyright (C) 2013 Linaro Limited
 * Author: AKASHI Takahiro <takahiro.akashi@linaro.org>
 */

#include <linux/ftrace.h>
#include <linux/module.h>
#include <linux/swab.h>
#include <linux/uaccess.h>

#include <asm/cacheflush.h>
#include <asm/debug-monitors.h>
#include <asm/ftrace.h>
#include <asm/insn.h>

#ifdef CONFIG_DYNAMIC_FTRACE
/*
 * Replace a single instruction, which may be a branch or NOP.
 * If @validate == true, a replaced instruction is checked against 'old'.
 */
static int ftrace_modify_code(unsigned long pc, u32 old, u32 new,
			      bool validate)
{
	u32 replaced;

	/*
	 * Note:
	 * We are paranoid about modifying text, as if a bug were to happen, it
	 * could cause us to read or write to someplace that could cause harm.
	 * Carefully read and modify the code with aarch64_insn_*() which uses
	 * probe_kernel_*(), and make sure what we read is what we expected it
	 * to be before modifying it.
	 */
	if (validate) {
		if (aarch64_insn_read((void *)pc, &replaced))
			return -EFAULT;

		if (replaced != old)
			return -EINVAL;
	}
	if (aarch64_insn_patch_text_nosync((void *)pc, new))
		return -EPERM;

	return 0;
}

/*
 * Replace tracer function in ftrace_caller()
 */
int ftrace_update_ftrace_func(ftrace_func_t func)
{
	unsigned long pc;
	u32 new;

	pc = (unsigned long)&ftrace_call;
	new = aarch64_insn_gen_branch_imm(pc, (unsigned long)func,
					  AARCH64_INSN_BRANCH_LINK);

	return ftrace_modify_code(pc, 0, new, false);
}

static struct plt_entry *get_ftrace_plt(struct module *mod, unsigned long addr)
{
#ifdef CONFIG_ARM64_MODULE_PLTS
	struct plt_entry *plt = mod->arch.ftrace_trampolines;

	if (addr == FTRACE_ADDR)
		return &plt[FTRACE_PLT_IDX];
	if (addr == FTRACE_REGS_ADDR && IS_ENABLED(CONFIG_FTRACE_WITH_REGS))
		return &plt[FTRACE_REGS_PLT_IDX];
#endif
	return NULL;
}

/*
 * Turn on the call to ftrace_caller() in instrumented function
 */
int ftrace_make_call(struct dyn_ftrace *rec, unsigned long addr)
{
	unsigned long pc = rec->ip;
	u32 old, new;
	long offset = (long)pc - (long)addr;

	if (offset < -SZ_128M || offset >= SZ_128M) {
		struct module *mod;
		struct plt_entry *plt;

		if (!IS_ENABLED(CONFIG_ARM64_MODULE_PLTS))
			return -EINVAL;

		/*
		 * On kernels that support module PLTs, the offset between the
		 * branch instruction and its target may legally exceed the
		 * range of an ordinary relative 'bl' opcode. In this case, we
		 * need to branch via a trampoline in the module.
		 *
		 * NOTE: __module_text_address() must be called with preemption
		 * disabled, but we can rely on ftrace_lock to ensure that 'mod'
		 * retains its validity throughout the remainder of this code.
		 */
		preempt_disable();
		mod = __module_text_address(pc);
		preempt_enable();

		if (WARN_ON(!mod))
			return -EINVAL;

<<<<<<< HEAD
		/*
		 * There is only one ftrace trampoline per module. For now,
		 * this is not a problem since on arm64, all dynamic ftrace
		 * invocations are routed via ftrace_caller(). This will need
		 * to be revisited if support for multiple ftrace entry points
		 * is added in the future, but for now, the pr_err() below
		 * deals with a theoretical issue only.
		 *
		 * Note that PLTs are place relative, and plt_entries_equal()
		 * checks whether they point to the same target. Here, we need
		 * to check if the actual opcodes are in fact identical,
		 * regardless of the offset in memory so use memcmp() instead.
		 */
		dst = mod->arch.ftrace_trampoline;
		trampoline = get_plt_entry(addr, dst);
		if (memcmp(dst, &trampoline, sizeof(trampoline))) {
			if (plt_entry_is_initialized(dst)) {
				pr_err("ftrace: far branches to multiple entry points unsupported inside a single module\n");
				return -EINVAL;
			}

			/* point the trampoline to our ftrace entry point */
			module_disable_ro(mod);
			*dst = trampoline;
			module_enable_ro(mod, true);

			/*
			 * Ensure updated trampoline is visible to instruction
			 * fetch before we patch in the branch. Although the
			 * architecture doesn't require an IPI in this case,
			 * Neoverse-N1 erratum #1542419 does require one
			 * if the TLB maintenance in module_enable_ro() is
			 * skipped due to rodata_enabled. It doesn't seem worth
			 * it to make it conditional given that this is
			 * certainly not a fast-path.
			 */
			flush_icache_range((unsigned long)&dst[0],
					   (unsigned long)&dst[1]);
=======
		plt = get_ftrace_plt(mod, addr);
		if (!plt) {
			pr_err("ftrace: no module PLT for %ps\n", (void *)addr);
			return -EINVAL;
>>>>>>> b08baef0
		}

		addr = (unsigned long)plt;
	}

	old = aarch64_insn_gen_nop();
	new = aarch64_insn_gen_branch_imm(pc, addr, AARCH64_INSN_BRANCH_LINK);

	return ftrace_modify_code(pc, old, new, true);
}

#ifdef CONFIG_DYNAMIC_FTRACE_WITH_REGS
int ftrace_modify_call(struct dyn_ftrace *rec, unsigned long old_addr,
			unsigned long addr)
{
	unsigned long pc = rec->ip;
	u32 old, new;

	old = aarch64_insn_gen_branch_imm(pc, old_addr,
					  AARCH64_INSN_BRANCH_LINK);
	new = aarch64_insn_gen_branch_imm(pc, addr, AARCH64_INSN_BRANCH_LINK);

	return ftrace_modify_code(pc, old, new, true);
}

/*
 * The compiler has inserted two NOPs before the regular function prologue.
 * All instrumented functions follow the AAPCS, so x0-x8 and x19-x30 are live,
 * and x9-x18 are free for our use.
 *
 * At runtime we want to be able to swing a single NOP <-> BL to enable or
 * disable the ftrace call. The BL requires us to save the original LR value,
 * so here we insert a <MOV X9, LR> over the first NOP so the instructions
 * before the regular prologue are:
 *
 * | Compiled | Disabled   | Enabled    |
 * +----------+------------+------------+
 * | NOP      | MOV X9, LR | MOV X9, LR |
 * | NOP      | NOP        | BL <entry> |
 *
 * The LR value will be recovered by ftrace_regs_entry, and restored into LR
 * before returning to the regular function prologue. When a function is not
 * being traced, the MOV is not harmful given x9 is not live per the AAPCS.
 *
 * Note: ftrace_process_locs() has pre-adjusted rec->ip to be the address of
 * the BL.
 */
int ftrace_init_nop(struct module *mod, struct dyn_ftrace *rec)
{
	unsigned long pc = rec->ip - AARCH64_INSN_SIZE;
	u32 old, new;

	old = aarch64_insn_gen_nop();
	new = aarch64_insn_gen_move_reg(AARCH64_INSN_REG_9,
					AARCH64_INSN_REG_LR,
					AARCH64_INSN_VARIANT_64BIT);
	return ftrace_modify_code(pc, old, new, true);
}
#endif

/*
 * Turn off the call to ftrace_caller() in instrumented function
 */
int ftrace_make_nop(struct module *mod, struct dyn_ftrace *rec,
		    unsigned long addr)
{
	unsigned long pc = rec->ip;
	bool validate = true;
	u32 old = 0, new;
	long offset = (long)pc - (long)addr;

	if (offset < -SZ_128M || offset >= SZ_128M) {
		u32 replaced;

		if (!IS_ENABLED(CONFIG_ARM64_MODULE_PLTS))
			return -EINVAL;

		/*
		 * 'mod' is only set at module load time, but if we end up
		 * dealing with an out-of-range condition, we can assume it
		 * is due to a module being loaded far away from the kernel.
		 */
		if (!mod) {
			preempt_disable();
			mod = __module_text_address(pc);
			preempt_enable();

			if (WARN_ON(!mod))
				return -EINVAL;
		}

		/*
		 * The instruction we are about to patch may be a branch and
		 * link instruction that was redirected via a PLT entry. In
		 * this case, the normal validation will fail, but we can at
		 * least check that we are dealing with a branch and link
		 * instruction that points into the right module.
		 */
		if (aarch64_insn_read((void *)pc, &replaced))
			return -EFAULT;

		if (!aarch64_insn_is_bl(replaced) ||
		    !within_module(pc + aarch64_get_branch_offset(replaced),
				   mod))
			return -EINVAL;

		validate = false;
	} else {
		old = aarch64_insn_gen_branch_imm(pc, addr,
						  AARCH64_INSN_BRANCH_LINK);
	}

	new = aarch64_insn_gen_nop();

	return ftrace_modify_code(pc, old, new, validate);
}

void arch_ftrace_update_code(int command)
{
	command |= FTRACE_MAY_SLEEP;
	ftrace_modify_all_code(command);
}

int __init ftrace_dyn_arch_init(void)
{
	return 0;
}
#endif /* CONFIG_DYNAMIC_FTRACE */

#ifdef CONFIG_FUNCTION_GRAPH_TRACER
/*
 * function_graph tracer expects ftrace_return_to_handler() to be called
 * on the way back to parent. For this purpose, this function is called
 * in _mcount() or ftrace_caller() to replace return address (*parent) on
 * the call stack to return_to_handler.
 *
 * Note that @frame_pointer is used only for sanity check later.
 */
void prepare_ftrace_return(unsigned long self_addr, unsigned long *parent,
			   unsigned long frame_pointer)
{
	unsigned long return_hooker = (unsigned long)&return_to_handler;
	unsigned long old;

	if (unlikely(atomic_read(&current->tracing_graph_pause)))
		return;

	/*
	 * Note:
	 * No protection against faulting at *parent, which may be seen
	 * on other archs. It's unlikely on AArch64.
	 */
	old = *parent;

	if (!function_graph_enter(old, self_addr, frame_pointer, NULL))
		*parent = return_hooker;
}

#ifdef CONFIG_DYNAMIC_FTRACE
/*
 * Turn on/off the call to ftrace_graph_caller() in ftrace_caller()
 * depending on @enable.
 */
static int ftrace_modify_graph_caller(bool enable)
{
	unsigned long pc = (unsigned long)&ftrace_graph_call;
	u32 branch, nop;

	branch = aarch64_insn_gen_branch_imm(pc,
					     (unsigned long)ftrace_graph_caller,
					     AARCH64_INSN_BRANCH_NOLINK);
	nop = aarch64_insn_gen_nop();

	if (enable)
		return ftrace_modify_code(pc, nop, branch, true);
	else
		return ftrace_modify_code(pc, branch, nop, true);
}

int ftrace_enable_ftrace_graph_caller(void)
{
	return ftrace_modify_graph_caller(true);
}

int ftrace_disable_ftrace_graph_caller(void)
{
	return ftrace_modify_graph_caller(false);
}
#endif /* CONFIG_DYNAMIC_FTRACE */
#endif /* CONFIG_FUNCTION_GRAPH_TRACER */<|MERGE_RESOLUTION|>--- conflicted
+++ resolved
@@ -108,51 +108,10 @@
 		if (WARN_ON(!mod))
 			return -EINVAL;
 
-<<<<<<< HEAD
-		/*
-		 * There is only one ftrace trampoline per module. For now,
-		 * this is not a problem since on arm64, all dynamic ftrace
-		 * invocations are routed via ftrace_caller(). This will need
-		 * to be revisited if support for multiple ftrace entry points
-		 * is added in the future, but for now, the pr_err() below
-		 * deals with a theoretical issue only.
-		 *
-		 * Note that PLTs are place relative, and plt_entries_equal()
-		 * checks whether they point to the same target. Here, we need
-		 * to check if the actual opcodes are in fact identical,
-		 * regardless of the offset in memory so use memcmp() instead.
-		 */
-		dst = mod->arch.ftrace_trampoline;
-		trampoline = get_plt_entry(addr, dst);
-		if (memcmp(dst, &trampoline, sizeof(trampoline))) {
-			if (plt_entry_is_initialized(dst)) {
-				pr_err("ftrace: far branches to multiple entry points unsupported inside a single module\n");
-				return -EINVAL;
-			}
-
-			/* point the trampoline to our ftrace entry point */
-			module_disable_ro(mod);
-			*dst = trampoline;
-			module_enable_ro(mod, true);
-
-			/*
-			 * Ensure updated trampoline is visible to instruction
-			 * fetch before we patch in the branch. Although the
-			 * architecture doesn't require an IPI in this case,
-			 * Neoverse-N1 erratum #1542419 does require one
-			 * if the TLB maintenance in module_enable_ro() is
-			 * skipped due to rodata_enabled. It doesn't seem worth
-			 * it to make it conditional given that this is
-			 * certainly not a fast-path.
-			 */
-			flush_icache_range((unsigned long)&dst[0],
-					   (unsigned long)&dst[1]);
-=======
 		plt = get_ftrace_plt(mod, addr);
 		if (!plt) {
 			pr_err("ftrace: no module PLT for %ps\n", (void *)addr);
 			return -EINVAL;
->>>>>>> b08baef0
 		}
 
 		addr = (unsigned long)plt;
