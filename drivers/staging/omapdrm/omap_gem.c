--- conflicted
+++ resolved
@@ -153,13 +153,9 @@
 		enum tiler_fmt fmt, struct usergart_entry *entry)
 {
 	if (obj->dev->dev_mapping) {
-<<<<<<< HEAD
-		size_t size = PAGE_SIZE * usergart[fmt].height;
-=======
 		struct omap_gem_object *omap_obj = to_omap_bo(obj);
 		int n = usergart[fmt].height;
 		size_t size = PAGE_SIZE * n;
->>>>>>> e9676695
 		loff_t off = mmap_offset(obj) +
 				(entry->obj_pgoff << PAGE_SHIFT);
 		const int m = 1 + ((omap_obj->width << fmt) / PAGE_SIZE);
