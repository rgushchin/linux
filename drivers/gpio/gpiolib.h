/*
 * Internal GPIO functions.
 *
 * Copyright (C) 2013, Intel Corporation
 * Author: Mika Westerberg <mika.westerberg@linux.intel.com>
 *
 * This program is free software; you can redistribute it and/or modify
 * it under the terms of the GNU General Public License version 2 as
 * published by the Free Software Foundation.
 */

#ifndef GPIOLIB_H
#define GPIOLIB_H

#include <linux/gpio/driver.h>
#include <linux/err.h>
#include <linux/device.h>
#include <linux/module.h>
#include <linux/cdev.h>

enum of_gpio_flags;
enum gpiod_flags;
enum gpio_lookup_flags;
struct acpi_device;

/**
 * struct gpio_device - internal state container for GPIO devices
 * @id: numerical ID number for the GPIO chip
 * @dev: the GPIO device struct
 * @chrdev: character device for the GPIO device
 * @mockdev: class device used by the deprecated sysfs interface (may be
 * NULL)
 * @owner: helps prevent removal of modules exporting active GPIOs
 * @chip: pointer to the corresponding gpiochip, holding static
 * data for this device
 * @descs: array of ngpio descriptors.
 * @ngpio: the number of GPIO lines on this GPIO device, equal to the size
 * of the @descs array.
 * @base: GPIO base in the DEPRECATED global Linux GPIO numberspace, assigned
 * at device creation time.
 * @label: a descriptive name for the GPIO device, such as the part number
 * or name of the IP component in a System on Chip.
 * @data: per-instance data assigned by the driver
 * @list: links gpio_device:s together for traversal
 *
 * This state container holds most of the runtime variable data
 * for a GPIO device and can hold references and live on after the
 * GPIO chip has been removed, if it is still being used from
 * userspace.
 */
struct gpio_device {
	int			id;
	struct device		dev;
	struct cdev		chrdev;
	struct device		*mockdev;
	struct module		*owner;
	struct gpio_chip	*chip;
	struct gpio_desc	*descs;
	int			base;
	u16			ngpio;
	const char		*label;
	void			*data;
	struct list_head        list;

#ifdef CONFIG_PINCTRL
	/*
	 * If CONFIG_PINCTRL is enabled, then gpio controllers can optionally
	 * describe the actual pin range which they serve in an SoC. This
	 * information would be used by pinctrl subsystem to configure
	 * corresponding pins for gpio usage.
	 */
	struct list_head pin_ranges;
#endif
};

/**
 * struct acpi_gpio_info - ACPI GPIO specific information
 * @adev: reference to ACPI device which consumes GPIO resource
 * @flags: GPIO initialization flags
 * @gpioint: if %true this GPIO is of type GpioInt otherwise type is GpioIo
 * @polarity: interrupt polarity as provided by ACPI
 * @triggering: triggering type as provided by ACPI
 * @quirks: Linux specific quirks as provided by struct acpi_gpio_mapping
 */
struct acpi_gpio_info {
	struct acpi_device *adev;
	enum gpiod_flags flags;
	bool gpioint;
	int polarity;
	int triggering;
	unsigned int quirks;
};

/* gpio suffixes used for ACPI and device tree lookup */
static const char * const gpio_suffixes[] = { "gpios", "gpio" };

#ifdef CONFIG_OF_GPIO
struct gpio_desc *of_find_gpio(struct device *dev,
			       const char *con_id,
			       unsigned int idx,
			       enum gpio_lookup_flags *flags);
struct gpio_desc *of_get_named_gpiod_flags(struct device_node *np,
		   const char *list_name, int index, enum of_gpio_flags *flags);
int of_gpiochip_add(struct gpio_chip *gc);
void of_gpiochip_remove(struct gpio_chip *gc);
#else
static inline struct gpio_desc *of_find_gpio(struct device *dev,
					     const char *con_id,
					     unsigned int idx,
					     enum gpio_lookup_flags *flags)
{
	return ERR_PTR(-ENOENT);
}
static inline struct gpio_desc *of_get_named_gpiod_flags(struct device_node *np,
		   const char *list_name, int index, enum of_gpio_flags *flags)
{
	return ERR_PTR(-ENOENT);
}
static inline int of_gpiochip_add(struct gpio_chip *gc) { return 0; }
static inline void of_gpiochip_remove(struct gpio_chip *gc) { }
#endif /* CONFIG_OF_GPIO */

#ifdef CONFIG_ACPI
void acpi_gpiochip_add(struct gpio_chip *chip);
void acpi_gpiochip_remove(struct gpio_chip *chip);

void acpi_gpiochip_request_interrupts(struct gpio_chip *chip);
void acpi_gpiochip_free_interrupts(struct gpio_chip *chip);

int acpi_gpio_update_gpiod_flags(enum gpiod_flags *flags,
				 struct acpi_gpio_info *info);

struct gpio_desc *acpi_find_gpio(struct device *dev,
				 const char *con_id,
				 unsigned int idx,
				 enum gpiod_flags *dflags,
				 enum gpio_lookup_flags *lookupflags);
struct gpio_desc *acpi_node_get_gpiod(struct fwnode_handle *fwnode,
				      const char *propname, int index,
				      struct acpi_gpio_info *info);

int acpi_gpio_count(struct device *dev, const char *con_id);

bool acpi_can_fallback_to_crs(struct acpi_device *adev, const char *con_id);
#else
static inline void acpi_gpiochip_add(struct gpio_chip *chip) { }
static inline void acpi_gpiochip_remove(struct gpio_chip *chip) { }

static inline void
acpi_gpiochip_request_interrupts(struct gpio_chip *chip) { }

static inline void
acpi_gpiochip_free_interrupts(struct gpio_chip *chip) { }

static inline int
acpi_gpio_update_gpiod_flags(enum gpiod_flags *flags, struct acpi_gpio_info *info)
{
	return 0;
}

static inline struct gpio_desc *
acpi_find_gpio(struct device *dev, const char *con_id,
	       unsigned int idx, enum gpiod_flags *dflags,
	       enum gpio_lookup_flags *lookupflags)
{
	return ERR_PTR(-ENOENT);
}
static inline struct gpio_desc *
acpi_node_get_gpiod(struct fwnode_handle *fwnode, const char *propname,
		    int index, struct acpi_gpio_info *info)
{
	return ERR_PTR(-ENXIO);
}
static inline int acpi_gpio_count(struct device *dev, const char *con_id)
{
	return -ENODEV;
}

static inline bool acpi_can_fallback_to_crs(struct acpi_device *adev,
					    const char *con_id)
{
	return false;
}
#endif

struct gpio_desc *gpiochip_get_desc(struct gpio_chip *chip, u16 hwnum);
int gpiod_get_array_value_complex(bool raw, bool can_sleep,
				  unsigned int array_size,
				  struct gpio_desc **desc_array,
				  int *value_array);
void gpiod_set_array_value_complex(bool raw, bool can_sleep,
				   unsigned int array_size,
				   struct gpio_desc **desc_array,
				   int *value_array);

/* This is just passed between gpiolib and devres */
struct gpio_desc *gpiod_get_from_of_node(struct device_node *node,
					 const char *propname, int index,
					 enum gpiod_flags dflags,
					 const char *label);

extern struct spinlock gpio_lock;
extern struct list_head gpio_devices;

struct gpio_desc {
	struct gpio_device	*gdev;
	unsigned long		flags;
/* flag symbols are bit numbers */
#define FLAG_REQUESTED	0
#define FLAG_IS_OUT	1
#define FLAG_EXPORT	2	/* protected by sysfs_lock */
#define FLAG_SYSFS	3	/* exported via /sys/class/gpio/control */
#define FLAG_ACTIVE_LOW	6	/* value has active low */
#define FLAG_OPEN_DRAIN	7	/* Gpio is open drain type */
#define FLAG_OPEN_SOURCE 8	/* Gpio is open source type */
#define FLAG_USED_AS_IRQ 9	/* GPIO is connected to an IRQ */
#define FLAG_IS_HOGGED	11	/* GPIO is hogged */
<<<<<<< HEAD
#define FLAG_SLEEP_MAY_LOSE_VALUE 12	/* GPIO may lose value in sleep */
=======
#define FLAG_TRANSITORY 12	/* GPIO may lose value in sleep or reset */
>>>>>>> 661e50bc

	/* Connection label */
	const char		*label;
	/* Name of the GPIO */
	const char		*name;
};

int gpiod_request(struct gpio_desc *desc, const char *label);
void gpiod_free(struct gpio_desc *desc);
int gpiod_configure_flags(struct gpio_desc *desc, const char *con_id,
		unsigned long lflags, enum gpiod_flags dflags);
int gpiod_hog(struct gpio_desc *desc, const char *name,
		unsigned long lflags, enum gpiod_flags dflags);

/*
 * Return the GPIO number of the passed descriptor relative to its chip
 */
static inline int gpio_chip_hwgpio(const struct gpio_desc *desc)
{
	return desc - &desc->gdev->descs[0];
}

void devprop_gpiochip_set_names(struct gpio_chip *chip,
				const struct fwnode_handle *fwnode);

/* With descriptor prefix */

#define gpiod_emerg(desc, fmt, ...)					       \
	pr_emerg("gpio-%d (%s): " fmt, desc_to_gpio(desc), desc->label ? : "?",\
		 ##__VA_ARGS__)
#define gpiod_crit(desc, fmt, ...)					       \
	pr_crit("gpio-%d (%s): " fmt, desc_to_gpio(desc), desc->label ? : "?", \
		 ##__VA_ARGS__)
#define gpiod_err(desc, fmt, ...)					       \
	pr_err("gpio-%d (%s): " fmt, desc_to_gpio(desc), desc->label ? : "?",  \
		 ##__VA_ARGS__)
#define gpiod_warn(desc, fmt, ...)					       \
	pr_warn("gpio-%d (%s): " fmt, desc_to_gpio(desc), desc->label ? : "?", \
		 ##__VA_ARGS__)
#define gpiod_info(desc, fmt, ...)					       \
	pr_info("gpio-%d (%s): " fmt, desc_to_gpio(desc), desc->label ? : "?", \
		 ##__VA_ARGS__)
#define gpiod_dbg(desc, fmt, ...)					       \
	pr_debug("gpio-%d (%s): " fmt, desc_to_gpio(desc), desc->label ? : "?",\
		 ##__VA_ARGS__)

/* With chip prefix */

#define chip_emerg(chip, fmt, ...)					\
	dev_emerg(&chip->gpiodev->dev, "(%s): " fmt, chip->label, ##__VA_ARGS__)
#define chip_crit(chip, fmt, ...)					\
	dev_crit(&chip->gpiodev->dev, "(%s): " fmt, chip->label, ##__VA_ARGS__)
#define chip_err(chip, fmt, ...)					\
	dev_err(&chip->gpiodev->dev, "(%s): " fmt, chip->label, ##__VA_ARGS__)
#define chip_warn(chip, fmt, ...)					\
	dev_warn(&chip->gpiodev->dev, "(%s): " fmt, chip->label, ##__VA_ARGS__)
#define chip_info(chip, fmt, ...)					\
	dev_info(&chip->gpiodev->dev, "(%s): " fmt, chip->label, ##__VA_ARGS__)
#define chip_dbg(chip, fmt, ...)					\
	dev_dbg(&chip->gpiodev->dev, "(%s): " fmt, chip->label, ##__VA_ARGS__)

#ifdef CONFIG_GPIO_SYSFS

int gpiochip_sysfs_register(struct gpio_device *gdev);
void gpiochip_sysfs_unregister(struct gpio_device *gdev);

#else

static inline int gpiochip_sysfs_register(struct gpio_device *gdev)
{
	return 0;
}

static inline void gpiochip_sysfs_unregister(struct gpio_device *gdev)
{
}

#endif /* CONFIG_GPIO_SYSFS */

#endif /* GPIOLIB_H */<|MERGE_RESOLUTION|>--- conflicted
+++ resolved
@@ -215,11 +215,7 @@
 #define FLAG_OPEN_SOURCE 8	/* Gpio is open source type */
 #define FLAG_USED_AS_IRQ 9	/* GPIO is connected to an IRQ */
 #define FLAG_IS_HOGGED	11	/* GPIO is hogged */
-<<<<<<< HEAD
-#define FLAG_SLEEP_MAY_LOSE_VALUE 12	/* GPIO may lose value in sleep */
-=======
 #define FLAG_TRANSITORY 12	/* GPIO may lose value in sleep or reset */
->>>>>>> 661e50bc
 
 	/* Connection label */
 	const char		*label;
