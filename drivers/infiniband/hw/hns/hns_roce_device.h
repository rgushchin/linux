--- conflicted
+++ resolved
@@ -178,10 +178,7 @@
 enum {
 	HNS_ROCE_CAP_FLAG_REREG_MR		= BIT(0),
 	HNS_ROCE_CAP_FLAG_ROCE_V1_V2		= BIT(1),
-<<<<<<< HEAD
-=======
 	HNS_ROCE_CAP_FLAG_RQ_INLINE		= BIT(2)
->>>>>>> 661e50bc
 };
 
 enum hns_roce_mtt_type {
@@ -498,11 +495,8 @@
 
 	struct hns_roce_sge	sge;
 	u32			next_sge;
-<<<<<<< HEAD
-=======
 
 	struct hns_roce_rinl_buf rq_inl_buf;
->>>>>>> 661e50bc
 };
 
 struct hns_roce_sqp {
@@ -664,12 +658,9 @@
 	u32		cqe_ba_pg_sz;
 	u32		cqe_buf_pg_sz;
 	u32		cqe_hop_num;
-<<<<<<< HEAD
-=======
 	u32		eqe_ba_pg_sz;
 	u32		eqe_buf_pg_sz;
 	u32		eqe_hop_num;
->>>>>>> 661e50bc
 	u32		chunk_sz;	/* chunk size in non multihop mode*/
 	u64		flags;
 };
@@ -719,11 +710,8 @@
 	int (*dereg_mr)(struct hns_roce_dev *hr_dev, struct hns_roce_mr *mr);
 	int (*destroy_cq)(struct ib_cq *ibcq);
 	int (*modify_cq)(struct ib_cq *cq, u16 cq_count, u16 cq_period);
-<<<<<<< HEAD
-=======
 	int (*init_eq)(struct hns_roce_dev *hr_dev);
 	void (*cleanup_eq)(struct hns_roce_dev *hr_dev);
->>>>>>> 661e50bc
 };
 
 struct hns_roce_dev {
