--- conflicted
+++ resolved
@@ -442,25 +442,11 @@
 	if (WARN_ON(!!sd->enabled_streams == !!enable))
 		return 0;
 
-<<<<<<< HEAD
-#if IS_REACHABLE(CONFIG_LEDS_CLASS)
-	if (!IS_ERR_OR_NULL(sd->privacy_led)) {
-		if (enable)
-			led_set_brightness(sd->privacy_led,
-					   sd->privacy_led->max_brightness);
-		else
-			led_set_brightness(sd->privacy_led, 0);
-	}
-#endif
-=======
->>>>>>> 0c383648
 	ret = sd->ops->video->s_stream(sd, enable);
 
 	if (!enable && ret < 0) {
 		dev_warn(sd->dev, "disabling streaming failed (%d)\n", ret);
 		ret = 0;
-<<<<<<< HEAD
-=======
 	}
 
 	if (!ret) {
@@ -475,11 +461,7 @@
 				led_set_brightness(sd->privacy_led, 0);
 		}
 #endif
->>>>>>> 0c383648
-	}
-
-	if (!ret)
-		sd->enabled_streams = enable ? BIT(0) : 0;
+	}
 
 	return ret;
 }
