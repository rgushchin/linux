--- conflicted
+++ resolved
@@ -1900,11 +1900,7 @@
 		if (arg->bw_160)
 			cmd->peer_flags |= cpu_to_le32(WMI_PEER_160MHZ);
 		if (arg->bw_320)
-<<<<<<< HEAD
-			cmd->peer_flags |= cpu_to_le32(WMI_PEER_EXT_320MHZ);
-=======
 			cmd->peer_flags_ext |= cpu_to_le32(WMI_PEER_EXT_320MHZ);
->>>>>>> 0c383648
 
 		/* Typically if STBC is enabled for VHT it should be enabled
 		 * for HT as well
