--- conflicted
+++ resolved
@@ -1089,10 +1089,7 @@
 
 	return pos;
 }
-<<<<<<< HEAD
-=======
 EXPORT_SYMBOL_NS(hda_dsp_stream_get_position, SND_SOC_SOF_INTEL_HDA_COMMON);
->>>>>>> 0c383648
 
 #define merge_u64(u32_u, u32_l) (((u64)(u32_u) << 32) | (u32_l))
 
@@ -1132,10 +1129,7 @@
 
 	return merge_u64(llp_u, llp_l);
 }
-<<<<<<< HEAD
-=======
 EXPORT_SYMBOL_NS(hda_dsp_get_stream_llp, SND_SOC_SOF_INTEL_HDA_COMMON);
->>>>>>> 0c383648
 
 /**
  * hda_dsp_get_stream_ldp - Retrieve the LDP (Linear DMA Position) of the stream
@@ -1166,9 +1160,5 @@
 	ldp_u = readl(hext_stream->pphc_addr + AZX_REG_PPHCLDPU);
 
 	return ((u64)ldp_u << 32) | ldp_l;
-<<<<<<< HEAD
-}
-=======
-}
-EXPORT_SYMBOL_NS(hda_dsp_get_stream_ldp, SND_SOC_SOF_INTEL_HDA_COMMON);
->>>>>>> 0c383648
+}
+EXPORT_SYMBOL_NS(hda_dsp_get_stream_ldp, SND_SOC_SOF_INTEL_HDA_COMMON);