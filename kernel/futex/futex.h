--- conflicted
+++ resolved
@@ -52,11 +52,8 @@
 	return flags;
 }
 
-<<<<<<< HEAD
-=======
 #define FUTEX2_VALID_MASK (FUTEX2_SIZE_MASK | FUTEX2_PRIVATE)
 
->>>>>>> 8f350194
 /* FUTEX2_ to FLAGS_ */
 static inline unsigned int futex2_to_flags(unsigned int flags2)
 {
