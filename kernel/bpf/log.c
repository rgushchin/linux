// SPDX-License-Identifier: GPL-2.0-only
/* Copyright (c) 2011-2014 PLUMgrid, http://plumgrid.com
 * Copyright (c) 2016 Facebook
 * Copyright (c) 2018 Covalent IO, Inc. http://covalent.io
 */
#include <uapi/linux/btf.h>
#include <linux/kernel.h>
#include <linux/types.h>
#include <linux/bpf.h>
#include <linux/bpf_verifier.h>
#include <linux/math64.h>
#include <linux/string.h>

#define verbose(env, fmt, args...) bpf_verifier_log_write(env, fmt, ##args)

static bool bpf_verifier_log_attr_valid(const struct bpf_verifier_log *log)
{
	/* ubuf and len_total should both be specified (or not) together */
	if (!!log->ubuf != !!log->len_total)
		return false;
	/* log buf without log_level is meaningless */
	if (log->ubuf && log->level == 0)
		return false;
	if (log->level & ~BPF_LOG_MASK)
		return false;
	if (log->len_total > UINT_MAX >> 2)
		return false;
	return true;
}

int bpf_vlog_init(struct bpf_verifier_log *log, u32 log_level,
		  char __user *log_buf, u32 log_size)
{
	log->level = log_level;
	log->ubuf = log_buf;
	log->len_total = log_size;

	/* log attributes have to be sane */
	if (!bpf_verifier_log_attr_valid(log))
		return -EINVAL;

	return 0;
}

static void bpf_vlog_update_len_max(struct bpf_verifier_log *log, u32 add_len)
{
	/* add_len includes terminal \0, so no need for +1. */
	u64 len = log->end_pos + add_len;

	/* log->len_max could be larger than our current len due to
	 * bpf_vlog_reset() calls, so we maintain the max of any length at any
	 * previous point
	 */
	if (len > UINT_MAX)
		log->len_max = UINT_MAX;
	else if (len > log->len_max)
		log->len_max = len;
}

void bpf_verifier_vlog(struct bpf_verifier_log *log, const char *fmt,
		       va_list args)
{
	u64 cur_pos;
	u32 new_n, n;

	n = vscnprintf(log->kbuf, BPF_VERIFIER_TMP_LOG_SIZE, fmt, args);

	if (log->level == BPF_LOG_KERNEL) {
		bool newline = n > 0 && log->kbuf[n - 1] == '\n';

		pr_err("BPF: %s%s", log->kbuf, newline ? "" : "\n");
		return;
	}

	n += 1; /* include terminating zero */
	bpf_vlog_update_len_max(log, n);

	if (log->level & BPF_LOG_FIXED) {
		/* check if we have at least something to put into user buf */
		new_n = 0;
		if (log->end_pos < log->len_total) {
			new_n = min_t(u32, log->len_total - log->end_pos, n);
			log->kbuf[new_n - 1] = '\0';
		}

		cur_pos = log->end_pos;
		log->end_pos += n - 1; /* don't count terminating '\0' */

		if (log->ubuf && new_n &&
		    copy_to_user(log->ubuf + cur_pos, log->kbuf, new_n))
			goto fail;
	} else {
		u64 new_end, new_start;
		u32 buf_start, buf_end, new_n;

		new_end = log->end_pos + n;
		if (new_end - log->start_pos >= log->len_total)
			new_start = new_end - log->len_total;
		else
			new_start = log->start_pos;

		log->start_pos = new_start;
		log->end_pos = new_end - 1; /* don't count terminating '\0' */

		if (!log->ubuf)
			return;

		new_n = min(n, log->len_total);
		cur_pos = new_end - new_n;
		div_u64_rem(cur_pos, log->len_total, &buf_start);
		div_u64_rem(new_end, log->len_total, &buf_end);
		/* new_end and buf_end are exclusive indices, so if buf_end is
		 * exactly zero, then it actually points right to the end of
		 * ubuf and there is no wrap around
		 */
		if (buf_end == 0)
			buf_end = log->len_total;

		/* if buf_start > buf_end, we wrapped around;
		 * if buf_start == buf_end, then we fill ubuf completely; we
		 * can't have buf_start == buf_end to mean that there is
		 * nothing to write, because we always write at least
		 * something, even if terminal '\0'
		 */
		if (buf_start < buf_end) {
			/* message fits within contiguous chunk of ubuf */
			if (copy_to_user(log->ubuf + buf_start,
					 log->kbuf + n - new_n,
					 buf_end - buf_start))
				goto fail;
		} else {
			/* message wraps around the end of ubuf, copy in two chunks */
			if (copy_to_user(log->ubuf + buf_start,
					 log->kbuf + n - new_n,
					 log->len_total - buf_start))
				goto fail;
			if (copy_to_user(log->ubuf,
					 log->kbuf + n - buf_end,
					 buf_end))
				goto fail;
		}
	}

	return;
fail:
	log->ubuf = NULL;
}

void bpf_vlog_reset(struct bpf_verifier_log *log, u64 new_pos)
{
	char zero = 0;
	u32 pos;

	if (WARN_ON_ONCE(new_pos > log->end_pos))
		return;

	if (!bpf_verifier_log_needed(log) || log->level == BPF_LOG_KERNEL)
		return;

	/* if position to which we reset is beyond current log window,
	 * then we didn't preserve any useful content and should adjust
	 * start_pos to end up with an empty log (start_pos == end_pos)
	 */
	log->end_pos = new_pos;
	if (log->end_pos < log->start_pos)
		log->start_pos = log->end_pos;

	if (!log->ubuf)
		return;

	if (log->level & BPF_LOG_FIXED)
		pos = log->end_pos + 1;
	else
		div_u64_rem(new_pos, log->len_total, &pos);

	if (pos < log->len_total && put_user(zero, log->ubuf + pos))
		log->ubuf = NULL;
}

static void bpf_vlog_reverse_kbuf(char *buf, int len)
{
	int i, j;

	for (i = 0, j = len - 1; i < j; i++, j--)
		swap(buf[i], buf[j]);
}

static int bpf_vlog_reverse_ubuf(struct bpf_verifier_log *log, int start, int end)
{
	/* we split log->kbuf into two equal parts for both ends of array */
	int n = sizeof(log->kbuf) / 2, nn;
	char *lbuf = log->kbuf, *rbuf = log->kbuf + n;

	/* Read ubuf's section [start, end) two chunks at a time, from left
	 * and right side; within each chunk, swap all the bytes; after that
	 * reverse the order of lbuf and rbuf and write result back to ubuf.
	 * This way we'll end up with swapped contents of specified
	 * [start, end) ubuf segment.
	 */
	while (end - start > 1) {
		nn = min(n, (end - start ) / 2);

		if (copy_from_user(lbuf, log->ubuf + start, nn))
			return -EFAULT;
		if (copy_from_user(rbuf, log->ubuf + end - nn, nn))
			return -EFAULT;

		bpf_vlog_reverse_kbuf(lbuf, nn);
		bpf_vlog_reverse_kbuf(rbuf, nn);

		/* we write lbuf to the right end of ubuf, while rbuf to the
		 * left one to end up with properly reversed overall ubuf
		 */
		if (copy_to_user(log->ubuf + start, rbuf, nn))
			return -EFAULT;
		if (copy_to_user(log->ubuf + end - nn, lbuf, nn))
			return -EFAULT;

		start += nn;
		end -= nn;
	}

	return 0;
}

int bpf_vlog_finalize(struct bpf_verifier_log *log, u32 *log_size_actual)
{
	u32 sublen;
	int err;

	*log_size_actual = 0;
	if (!log || log->level == 0 || log->level == BPF_LOG_KERNEL)
		return 0;

	if (!log->ubuf)
		goto skip_log_rotate;
	/* If we never truncated log, there is nothing to move around. */
	if (log->start_pos == 0)
		goto skip_log_rotate;

	/* Otherwise we need to rotate log contents to make it start from the
	 * buffer beginning and be a continuous zero-terminated string. Note
	 * that if log->start_pos != 0 then we definitely filled up entire log
	 * buffer with no gaps, and we just need to shift buffer contents to
	 * the left by (log->start_pos % log->len_total) bytes.
	 *
	 * Unfortunately, user buffer could be huge and we don't want to
	 * allocate temporary kernel memory of the same size just to shift
	 * contents in a straightforward fashion. Instead, we'll be clever and
	 * do in-place array rotation. This is a leetcode-style problem, which
	 * could be solved by three rotations.
	 *
	 * Let's say we have log buffer that has to be shifted left by 7 bytes
	 * (spaces and vertical bar is just for demonstrative purposes):
	 *   E F G H I J K | A B C D
	 *
	 * First, we reverse entire array:
	 *   D C B A | K J I H G F E
	 *
	 * Then we rotate first 4 bytes (DCBA) and separately last 7 bytes
	 * (KJIHGFE), resulting in a properly rotated array:
	 *   A B C D | E F G H I J K
	 *
	 * We'll utilize log->kbuf to read user memory chunk by chunk, swap
	 * bytes, and write them back. Doing it byte-by-byte would be
	 * unnecessarily inefficient. Altogether we are going to read and
	 * write each byte twice, for total 4 memory copies between kernel and
	 * user space.
	 */

	/* length of the chopped off part that will be the beginning;
	 * len(ABCD) in the example above
	 */
	div_u64_rem(log->start_pos, log->len_total, &sublen);
	sublen = log->len_total - sublen;

	err = bpf_vlog_reverse_ubuf(log, 0, log->len_total);
	err = err ?: bpf_vlog_reverse_ubuf(log, 0, sublen);
	err = err ?: bpf_vlog_reverse_ubuf(log, sublen, log->len_total);
	if (err)
		log->ubuf = NULL;

skip_log_rotate:
	*log_size_actual = log->len_max;

	/* properly initialized log has either both ubuf!=NULL and len_total>0
	 * or ubuf==NULL and len_total==0, so if this condition doesn't hold,
	 * we got a fault somewhere along the way, so report it back
	 */
	if (!!log->ubuf != !!log->len_total)
		return -EFAULT;

	/* did truncation actually happen? */
	if (log->ubuf && log->len_max > log->len_total)
		return -ENOSPC;

	return 0;
}

/* log_level controls verbosity level of eBPF verifier.
 * bpf_verifier_log_write() is used to dump the verification trace to the log,
 * so the user can figure out what's wrong with the program
 */
__printf(2, 3) void bpf_verifier_log_write(struct bpf_verifier_env *env,
					   const char *fmt, ...)
{
	va_list args;

	if (!bpf_verifier_log_needed(&env->log))
		return;

	va_start(args, fmt);
	bpf_verifier_vlog(&env->log, fmt, args);
	va_end(args);
}
EXPORT_SYMBOL_GPL(bpf_verifier_log_write);

__printf(2, 3) void bpf_log(struct bpf_verifier_log *log,
			    const char *fmt, ...)
{
	va_list args;

	if (!bpf_verifier_log_needed(log))
		return;

	va_start(args, fmt);
	bpf_verifier_vlog(log, fmt, args);
	va_end(args);
}
EXPORT_SYMBOL_GPL(bpf_log);

static const struct bpf_line_info *
find_linfo(const struct bpf_verifier_env *env, u32 insn_off)
{
	const struct bpf_line_info *linfo;
	const struct bpf_prog *prog;
	u32 nr_linfo;
	int l, r, m;

	prog = env->prog;
	nr_linfo = prog->aux->nr_linfo;

	if (!nr_linfo || insn_off >= prog->len)
		return NULL;

	linfo = prog->aux->linfo;
	/* Loop invariant: linfo[l].insn_off <= insns_off.
	 * linfo[0].insn_off == 0 which always satisfies above condition.
	 * Binary search is searching for rightmost linfo entry that satisfies
	 * the above invariant, giving us the desired record that covers given
	 * instruction offset.
	 */
	l = 0;
	r = nr_linfo - 1;
	while (l < r) {
		/* (r - l + 1) / 2 means we break a tie to the right, so if:
		 * l=1, r=2, linfo[l].insn_off <= insn_off, linfo[r].insn_off > insn_off,
		 * then m=2, we see that linfo[m].insn_off > insn_off, and so
		 * r becomes 1 and we exit the loop with correct l==1.
		 * If the tie was broken to the left, m=1 would end us up in
		 * an endless loop where l and m stay at 1 and r stays at 2.
		 */
		m = l + (r - l + 1) / 2;
		if (linfo[m].insn_off <= insn_off)
			l = m;
		else
			r = m - 1;
	}

	return &linfo[l];
}

static const char *ltrim(const char *s)
{
	while (isspace(*s))
		s++;

	return s;
}

__printf(3, 4) void verbose_linfo(struct bpf_verifier_env *env,
				  u32 insn_off,
				  const char *prefix_fmt, ...)
{
	const struct bpf_line_info *linfo, *prev_linfo;
	const struct btf *btf;
	const char *s, *fname;

	if (!bpf_verifier_log_needed(&env->log))
		return;

	prev_linfo = env->prev_linfo;
	linfo = find_linfo(env, insn_off);
	if (!linfo || linfo == prev_linfo)
		return;

	/* It often happens that two separate linfo records point to the same
	 * source code line, but have differing column numbers. Given verifier
	 * log doesn't emit column information, from user perspective we just
	 * end up emitting the same source code line twice unnecessarily.
	 * So instead check that previous and current linfo record point to
	 * the same file (file_name_offs match) and the same line number, and
	 * avoid emitting duplicated source code line in such case.
	 */
	if (prev_linfo && linfo->file_name_off == prev_linfo->file_name_off &&
	    BPF_LINE_INFO_LINE_NUM(linfo->line_col) == BPF_LINE_INFO_LINE_NUM(prev_linfo->line_col))
		return;

	if (prefix_fmt) {
		va_list args;

		va_start(args, prefix_fmt);
		bpf_verifier_vlog(&env->log, prefix_fmt, args);
		va_end(args);
	}

	btf = env->prog->aux->btf;
	s = ltrim(btf_name_by_offset(btf, linfo->line_off));
	verbose(env, "%s", s); /* source code line */

	s = btf_name_by_offset(btf, linfo->file_name_off);
	/* leave only file name */
	fname = strrchr(s, '/');
	fname = fname ? fname + 1 : s;
	verbose(env, " @ %s:%u\n", fname, BPF_LINE_INFO_LINE_NUM(linfo->line_col));

	env->prev_linfo = linfo;
}

static const char *btf_type_name(const struct btf *btf, u32 id)
{
	return btf_name_by_offset(btf, btf_type_by_id(btf, id)->name_off);
}

/* string representation of 'enum bpf_reg_type'
 *
 * Note that reg_type_str() can not appear more than once in a single verbose()
 * statement.
 */
const char *reg_type_str(struct bpf_verifier_env *env, enum bpf_reg_type type)
{
	char postfix[16] = {0}, prefix[64] = {0};
	static const char * const str[] = {
		[NOT_INIT]		= "?",
		[SCALAR_VALUE]		= "scalar",
		[PTR_TO_CTX]		= "ctx",
		[CONST_PTR_TO_MAP]	= "map_ptr",
		[PTR_TO_MAP_VALUE]	= "map_value",
		[PTR_TO_STACK]		= "fp",
		[PTR_TO_PACKET]		= "pkt",
		[PTR_TO_PACKET_META]	= "pkt_meta",
		[PTR_TO_PACKET_END]	= "pkt_end",
		[PTR_TO_FLOW_KEYS]	= "flow_keys",
		[PTR_TO_SOCKET]		= "sock",
		[PTR_TO_SOCK_COMMON]	= "sock_common",
		[PTR_TO_TCP_SOCK]	= "tcp_sock",
		[PTR_TO_TP_BUFFER]	= "tp_buffer",
		[PTR_TO_XDP_SOCK]	= "xdp_sock",
		[PTR_TO_BTF_ID]		= "ptr_",
		[PTR_TO_MEM]		= "mem",
		[PTR_TO_ARENA]		= "arena",
		[PTR_TO_BUF]		= "buf",
		[PTR_TO_FUNC]		= "func",
		[PTR_TO_MAP_KEY]	= "map_key",
		[CONST_PTR_TO_DYNPTR]	= "dynptr_ptr",
	};

	if (type & PTR_MAYBE_NULL) {
		if (base_type(type) == PTR_TO_BTF_ID)
<<<<<<< HEAD
			strncpy(postfix, "or_null_", 16);
		else
			strncpy(postfix, "_or_null", 16);
=======
			strscpy(postfix, "or_null_");
		else
			strscpy(postfix, "_or_null");
>>>>>>> 0c383648
	}

	snprintf(prefix, sizeof(prefix), "%s%s%s%s%s%s%s",
		 type & MEM_RDONLY ? "rdonly_" : "",
		 type & MEM_RINGBUF ? "ringbuf_" : "",
		 type & MEM_USER ? "user_" : "",
		 type & MEM_PERCPU ? "percpu_" : "",
		 type & MEM_RCU ? "rcu_" : "",
		 type & PTR_UNTRUSTED ? "untrusted_" : "",
		 type & PTR_TRUSTED ? "trusted_" : ""
	);

	snprintf(env->tmp_str_buf, TMP_STR_BUF_LEN, "%s%s%s",
		 prefix, str[base_type(type)], postfix);
	return env->tmp_str_buf;
}

const char *dynptr_type_str(enum bpf_dynptr_type type)
{
	switch (type) {
	case BPF_DYNPTR_TYPE_LOCAL:
		return "local";
	case BPF_DYNPTR_TYPE_RINGBUF:
		return "ringbuf";
	case BPF_DYNPTR_TYPE_SKB:
		return "skb";
	case BPF_DYNPTR_TYPE_XDP:
		return "xdp";
	case BPF_DYNPTR_TYPE_INVALID:
		return "<invalid>";
	default:
		WARN_ONCE(1, "unknown dynptr type %d\n", type);
		return "<unknown>";
	}
}

const char *iter_type_str(const struct btf *btf, u32 btf_id)
{
	if (!btf || btf_id == 0)
		return "<invalid>";

	/* we already validated that type is valid and has conforming name */
	return btf_type_name(btf, btf_id) + sizeof(ITER_PREFIX) - 1;
}

const char *iter_state_str(enum bpf_iter_state state)
{
	switch (state) {
	case BPF_ITER_STATE_ACTIVE:
		return "active";
	case BPF_ITER_STATE_DRAINED:
		return "drained";
	case BPF_ITER_STATE_INVALID:
		return "<invalid>";
	default:
		WARN_ONCE(1, "unknown iter state %d\n", state);
		return "<unknown>";
	}
}

static char slot_type_char[] = {
	[STACK_INVALID]	= '?',
	[STACK_SPILL]	= 'r',
	[STACK_MISC]	= 'm',
	[STACK_ZERO]	= '0',
	[STACK_DYNPTR]	= 'd',
	[STACK_ITER]	= 'i',
};

static void print_liveness(struct bpf_verifier_env *env,
			   enum bpf_reg_liveness live)
{
	if (live & (REG_LIVE_READ | REG_LIVE_WRITTEN | REG_LIVE_DONE))
	    verbose(env, "_");
	if (live & REG_LIVE_READ)
		verbose(env, "r");
	if (live & REG_LIVE_WRITTEN)
		verbose(env, "w");
	if (live & REG_LIVE_DONE)
		verbose(env, "D");
}

#define UNUM_MAX_DECIMAL U16_MAX
#define SNUM_MAX_DECIMAL S16_MAX
#define SNUM_MIN_DECIMAL S16_MIN

static bool is_unum_decimal(u64 num)
{
	return num <= UNUM_MAX_DECIMAL;
}

static bool is_snum_decimal(s64 num)
{
	return num >= SNUM_MIN_DECIMAL && num <= SNUM_MAX_DECIMAL;
}

static void verbose_unum(struct bpf_verifier_env *env, u64 num)
{
	if (is_unum_decimal(num))
		verbose(env, "%llu", num);
	else
		verbose(env, "%#llx", num);
}

static void verbose_snum(struct bpf_verifier_env *env, s64 num)
{
	if (is_snum_decimal(num))
		verbose(env, "%lld", num);
	else
		verbose(env, "%#llx", num);
}

int tnum_strn(char *str, size_t size, struct tnum a)
{
	/* print as a constant, if tnum is fully known */
	if (a.mask == 0) {
		if (is_unum_decimal(a.value))
			return snprintf(str, size, "%llu", a.value);
		else
			return snprintf(str, size, "%#llx", a.value);
	}
	return snprintf(str, size, "(%#llx; %#llx)", a.value, a.mask);
}
EXPORT_SYMBOL_GPL(tnum_strn);

static void print_scalar_ranges(struct bpf_verifier_env *env,
				const struct bpf_reg_state *reg,
				const char **sep)
{
	/* For signed ranges, we want to unify 64-bit and 32-bit values in the
	 * output as much as possible, but there is a bit of a complication.
	 * If we choose to print values as decimals, this is natural to do,
	 * because negative 64-bit and 32-bit values >= -S32_MIN have the same
	 * representation due to sign extension. But if we choose to print
	 * them in hex format (see is_snum_decimal()), then sign extension is
	 * misleading.
	 * E.g., smin=-2 and smin32=-2 are exactly the same in decimal, but in
	 * hex they will be smin=0xfffffffffffffffe and smin32=0xfffffffe, two
	 * very different numbers.
	 * So we avoid sign extension if we choose to print values in hex.
	 */
	struct {
		const char *name;
		u64 val;
		bool omit;
	} minmaxs[] = {
		{"smin",   reg->smin_value,         reg->smin_value == S64_MIN},
		{"smax",   reg->smax_value,         reg->smax_value == S64_MAX},
		{"umin",   reg->umin_value,         reg->umin_value == 0},
		{"umax",   reg->umax_value,         reg->umax_value == U64_MAX},
		{"smin32",
		 is_snum_decimal((s64)reg->s32_min_value)
			 ? (s64)reg->s32_min_value
			 : (u32)reg->s32_min_value, reg->s32_min_value == S32_MIN},
		{"smax32",
		 is_snum_decimal((s64)reg->s32_max_value)
			 ? (s64)reg->s32_max_value
			 : (u32)reg->s32_max_value, reg->s32_max_value == S32_MAX},
		{"umin32", reg->u32_min_value,      reg->u32_min_value == 0},
		{"umax32", reg->u32_max_value,      reg->u32_max_value == U32_MAX},
	}, *m1, *m2, *mend = &minmaxs[ARRAY_SIZE(minmaxs)];
	bool neg1, neg2;

	for (m1 = &minmaxs[0]; m1 < mend; m1++) {
		if (m1->omit)
			continue;

		neg1 = m1->name[0] == 's' && (s64)m1->val < 0;

		verbose(env, "%s%s=", *sep, m1->name);
		*sep = ",";

		for (m2 = m1 + 2; m2 < mend; m2 += 2) {
			if (m2->omit || m2->val != m1->val)
				continue;
			/* don't mix negatives with positives */
			neg2 = m2->name[0] == 's' && (s64)m2->val < 0;
			if (neg2 != neg1)
				continue;
			m2->omit = true;
			verbose(env, "%s=", m2->name);
		}

		if (m1->name[0] == 's')
			verbose_snum(env, m1->val);
		else
			verbose_unum(env, m1->val);
	}
}

static bool type_is_map_ptr(enum bpf_reg_type t) {
	switch (base_type(t)) {
	case CONST_PTR_TO_MAP:
	case PTR_TO_MAP_KEY:
	case PTR_TO_MAP_VALUE:
		return true;
	default:
		return false;
	}
}

/*
 * _a stands for append, was shortened to avoid multiline statements below.
 * This macro is used to output a comma separated list of attributes.
 */
#define verbose_a(fmt, ...) ({ verbose(env, "%s" fmt, sep, ##__VA_ARGS__); sep = ","; })

static void print_reg_state(struct bpf_verifier_env *env,
			    const struct bpf_func_state *state,
			    const struct bpf_reg_state *reg)
{
	enum bpf_reg_type t;
	const char *sep = "";

	t = reg->type;
	if (t == SCALAR_VALUE && reg->precise)
		verbose(env, "P");
	if (t == SCALAR_VALUE && tnum_is_const(reg->var_off)) {
		/* reg->off should be 0 for SCALAR_VALUE */
		verbose_snum(env, reg->var_off.value + reg->off);
		return;
	}

	verbose(env, "%s", reg_type_str(env, t));
	if (t == PTR_TO_ARENA)
		return;
	if (t == PTR_TO_STACK) {
		if (state->frameno != reg->frameno)
			verbose(env, "[%d]", reg->frameno);
		if (tnum_is_const(reg->var_off)) {
			verbose_snum(env, reg->var_off.value + reg->off);
			return;
		}
	}
	if (base_type(t) == PTR_TO_BTF_ID)
		verbose(env, "%s", btf_type_name(reg->btf, reg->btf_id));
	verbose(env, "(");
	if (reg->id)
		verbose_a("id=%d", reg->id);
	if (reg->ref_obj_id)
		verbose_a("ref_obj_id=%d", reg->ref_obj_id);
	if (type_is_non_owning_ref(reg->type))
		verbose_a("%s", "non_own_ref");
	if (type_is_map_ptr(t)) {
		if (reg->map_ptr->name[0])
			verbose_a("map=%s", reg->map_ptr->name);
		verbose_a("ks=%d,vs=%d",
			  reg->map_ptr->key_size,
			  reg->map_ptr->value_size);
	}
	if (t != SCALAR_VALUE && reg->off) {
		verbose_a("off=");
		verbose_snum(env, reg->off);
	}
	if (type_is_pkt_pointer(t)) {
		verbose_a("r=");
		verbose_unum(env, reg->range);
	}
	if (base_type(t) == PTR_TO_MEM) {
		verbose_a("sz=");
		verbose_unum(env, reg->mem_size);
	}
	if (t == CONST_PTR_TO_DYNPTR)
		verbose_a("type=%s",  dynptr_type_str(reg->dynptr.type));
	if (tnum_is_const(reg->var_off)) {
		/* a pointer register with fixed offset */
		if (reg->var_off.value) {
			verbose_a("imm=");
			verbose_snum(env, reg->var_off.value);
		}
	} else {
		print_scalar_ranges(env, reg, &sep);
		if (!tnum_is_unknown(reg->var_off)) {
			char tn_buf[48];

			tnum_strn(tn_buf, sizeof(tn_buf), reg->var_off);
			verbose_a("var_off=%s", tn_buf);
		}
	}
	verbose(env, ")");
}

void print_verifier_state(struct bpf_verifier_env *env, const struct bpf_func_state *state,
			  bool print_all)
{
	const struct bpf_reg_state *reg;
	int i;

	if (state->frameno)
		verbose(env, " frame%d:", state->frameno);
	for (i = 0; i < MAX_BPF_REG; i++) {
		reg = &state->regs[i];
		if (reg->type == NOT_INIT)
			continue;
		if (!print_all && !reg_scratched(env, i))
			continue;
		verbose(env, " R%d", i);
		print_liveness(env, reg->live);
		verbose(env, "=");
		print_reg_state(env, state, reg);
	}
	for (i = 0; i < state->allocated_stack / BPF_REG_SIZE; i++) {
		char types_buf[BPF_REG_SIZE + 1];
		const char *sep = "";
		bool valid = false;
		u8 slot_type;
		int j;

		if (!print_all && !stack_slot_scratched(env, i))
			continue;

		for (j = 0; j < BPF_REG_SIZE; j++) {
			slot_type = state->stack[i].slot_type[j];
			if (slot_type != STACK_INVALID)
				valid = true;
			types_buf[j] = slot_type_char[slot_type];
		}
		types_buf[BPF_REG_SIZE] = 0;
		if (!valid)
			continue;

		reg = &state->stack[i].spilled_ptr;
		switch (state->stack[i].slot_type[BPF_REG_SIZE - 1]) {
		case STACK_SPILL:
			/* print MISC/ZERO/INVALID slots above subreg spill */
			for (j = 0; j < BPF_REG_SIZE; j++)
				if (state->stack[i].slot_type[j] == STACK_SPILL)
					break;
			types_buf[j] = '\0';

			verbose(env, " fp%d", (-i - 1) * BPF_REG_SIZE);
			print_liveness(env, reg->live);
			verbose(env, "=%s", types_buf);
			print_reg_state(env, state, reg);
			break;
		case STACK_DYNPTR:
			/* skip to main dynptr slot */
			i += BPF_DYNPTR_NR_SLOTS - 1;
			reg = &state->stack[i].spilled_ptr;

			verbose(env, " fp%d", (-i - 1) * BPF_REG_SIZE);
			print_liveness(env, reg->live);
			verbose(env, "=dynptr_%s(", dynptr_type_str(reg->dynptr.type));
			if (reg->id)
				verbose_a("id=%d", reg->id);
			if (reg->ref_obj_id)
				verbose_a("ref_id=%d", reg->ref_obj_id);
			if (reg->dynptr_id)
				verbose_a("dynptr_id=%d", reg->dynptr_id);
			verbose(env, ")");
			break;
		case STACK_ITER:
			/* only main slot has ref_obj_id set; skip others */
			if (!reg->ref_obj_id)
				continue;

			verbose(env, " fp%d", (-i - 1) * BPF_REG_SIZE);
			print_liveness(env, reg->live);
			verbose(env, "=iter_%s(ref_id=%d,state=%s,depth=%u)",
				iter_type_str(reg->iter.btf, reg->iter.btf_id),
				reg->ref_obj_id, iter_state_str(reg->iter.state),
				reg->iter.depth);
			break;
		case STACK_MISC:
		case STACK_ZERO:
		default:
			verbose(env, " fp%d", (-i - 1) * BPF_REG_SIZE);
			print_liveness(env, reg->live);
			verbose(env, "=%s", types_buf);
			break;
		}
	}
	if (state->acquired_refs && state->refs[0].id) {
		verbose(env, " refs=%d", state->refs[0].id);
		for (i = 1; i < state->acquired_refs; i++)
			if (state->refs[i].id)
				verbose(env, ",%d", state->refs[i].id);
	}
	if (state->in_callback_fn)
		verbose(env, " cb");
	if (state->in_async_callback_fn)
		verbose(env, " async_cb");
	verbose(env, "\n");
	if (!print_all)
		mark_verifier_state_clean(env);
}

static inline u32 vlog_alignment(u32 pos)
{
	return round_up(max(pos + BPF_LOG_MIN_ALIGNMENT / 2, BPF_LOG_ALIGNMENT),
			BPF_LOG_MIN_ALIGNMENT) - pos - 1;
}

void print_insn_state(struct bpf_verifier_env *env, const struct bpf_func_state *state)
{
	if (env->prev_log_pos && env->prev_log_pos == env->log.end_pos) {
		/* remove new line character */
		bpf_vlog_reset(&env->log, env->prev_log_pos - 1);
		verbose(env, "%*c;", vlog_alignment(env->prev_insn_print_pos), ' ');
	} else {
		verbose(env, "%d:", env->insn_idx);
	}
	print_verifier_state(env, state, false);
}<|MERGE_RESOLUTION|>--- conflicted
+++ resolved
@@ -467,15 +467,9 @@
 
 	if (type & PTR_MAYBE_NULL) {
 		if (base_type(type) == PTR_TO_BTF_ID)
-<<<<<<< HEAD
-			strncpy(postfix, "or_null_", 16);
-		else
-			strncpy(postfix, "_or_null", 16);
-=======
 			strscpy(postfix, "or_null_");
 		else
 			strscpy(postfix, "_or_null");
->>>>>>> 0c383648
 	}
 
 	snprintf(prefix, sizeof(prefix), "%s%s%s%s%s%s%s",
