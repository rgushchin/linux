/* Copyright (c) 2011-2014 PLUMgrid, http://plumgrid.com
 * Copyright (c) 2016 Facebook
 *
 * This program is free software; you can redistribute it and/or
 * modify it under the terms of version 2 of the GNU General Public
 * License as published by the Free Software Foundation.
 *
 * This program is distributed in the hope that it will be useful, but
 * WITHOUT ANY WARRANTY; without even the implied warranty of
 * MERCHANTABILITY or FITNESS FOR A PARTICULAR PURPOSE. See the GNU
 * General Public License for more details.
 */
#include <linux/kernel.h>
#include <linux/types.h>
#include <linux/slab.h>
#include <linux/bpf.h>
#include <linux/bpf_verifier.h>
#include <linux/filter.h>
#include <net/netlink.h>
#include <linux/file.h>
#include <linux/vmalloc.h>
#include <linux/stringify.h>
#include <linux/bsearch.h>
#include <linux/sort.h>
#include <linux/perf_event.h>

#include "disasm.h"

static const struct bpf_verifier_ops * const bpf_verifier_ops[] = {
#define BPF_PROG_TYPE(_id, _name) \
	[_id] = & _name ## _verifier_ops,
#define BPF_MAP_TYPE(_id, _ops)
#include <linux/bpf_types.h>
#undef BPF_PROG_TYPE
#undef BPF_MAP_TYPE
};

/* bpf_check() is a static code analyzer that walks eBPF program
 * instruction by instruction and updates register/stack state.
 * All paths of conditional branches are analyzed until 'bpf_exit' insn.
 *
 * The first pass is depth-first-search to check that the program is a DAG.
 * It rejects the following programs:
 * - larger than BPF_MAXINSNS insns
 * - if loop is present (detected via back-edge)
 * - unreachable insns exist (shouldn't be a forest. program = one function)
 * - out of bounds or malformed jumps
 * The second pass is all possible path descent from the 1st insn.
 * Since it's analyzing all pathes through the program, the length of the
 * analysis is limited to 64k insn, which may be hit even if total number of
 * insn is less then 4K, but there are too many branches that change stack/regs.
 * Number of 'branches to be analyzed' is limited to 1k
 *
 * On entry to each instruction, each register has a type, and the instruction
 * changes the types of the registers depending on instruction semantics.
 * If instruction is BPF_MOV64_REG(BPF_REG_1, BPF_REG_5), then type of R5 is
 * copied to R1.
 *
 * All registers are 64-bit.
 * R0 - return register
 * R1-R5 argument passing registers
 * R6-R9 callee saved registers
 * R10 - frame pointer read-only
 *
 * At the start of BPF program the register R1 contains a pointer to bpf_context
 * and has type PTR_TO_CTX.
 *
 * Verifier tracks arithmetic operations on pointers in case:
 *    BPF_MOV64_REG(BPF_REG_1, BPF_REG_10),
 *    BPF_ALU64_IMM(BPF_ADD, BPF_REG_1, -20),
 * 1st insn copies R10 (which has FRAME_PTR) type into R1
 * and 2nd arithmetic instruction is pattern matched to recognize
 * that it wants to construct a pointer to some element within stack.
 * So after 2nd insn, the register R1 has type PTR_TO_STACK
 * (and -20 constant is saved for further stack bounds checking).
 * Meaning that this reg is a pointer to stack plus known immediate constant.
 *
 * Most of the time the registers have SCALAR_VALUE type, which
 * means the register has some value, but it's not a valid pointer.
 * (like pointer plus pointer becomes SCALAR_VALUE type)
 *
 * When verifier sees load or store instructions the type of base register
 * can be: PTR_TO_MAP_VALUE, PTR_TO_CTX, PTR_TO_STACK. These are three pointer
 * types recognized by check_mem_access() function.
 *
 * PTR_TO_MAP_VALUE means that this register is pointing to 'map element value'
 * and the range of [ptr, ptr + map's value_size) is accessible.
 *
 * registers used to pass values to function calls are checked against
 * function argument constraints.
 *
 * ARG_PTR_TO_MAP_KEY is one of such argument constraints.
 * It means that the register type passed to this function must be
 * PTR_TO_STACK and it will be used inside the function as
 * 'pointer to map element key'
 *
 * For example the argument constraints for bpf_map_lookup_elem():
 *   .ret_type = RET_PTR_TO_MAP_VALUE_OR_NULL,
 *   .arg1_type = ARG_CONST_MAP_PTR,
 *   .arg2_type = ARG_PTR_TO_MAP_KEY,
 *
 * ret_type says that this function returns 'pointer to map elem value or null'
 * function expects 1st argument to be a const pointer to 'struct bpf_map' and
 * 2nd argument should be a pointer to stack, which will be used inside
 * the helper function as a pointer to map element key.
 *
 * On the kernel side the helper function looks like:
 * u64 bpf_map_lookup_elem(u64 r1, u64 r2, u64 r3, u64 r4, u64 r5)
 * {
 *    struct bpf_map *map = (struct bpf_map *) (unsigned long) r1;
 *    void *key = (void *) (unsigned long) r2;
 *    void *value;
 *
 *    here kernel can access 'key' and 'map' pointers safely, knowing that
 *    [key, key + map->key_size) bytes are valid and were initialized on
 *    the stack of eBPF program.
 * }
 *
 * Corresponding eBPF program may look like:
 *    BPF_MOV64_REG(BPF_REG_2, BPF_REG_10),  // after this insn R2 type is FRAME_PTR
 *    BPF_ALU64_IMM(BPF_ADD, BPF_REG_2, -4), // after this insn R2 type is PTR_TO_STACK
 *    BPF_LD_MAP_FD(BPF_REG_1, map_fd),      // after this insn R1 type is CONST_PTR_TO_MAP
 *    BPF_RAW_INSN(BPF_JMP | BPF_CALL, 0, 0, 0, BPF_FUNC_map_lookup_elem),
 * here verifier looks at prototype of map_lookup_elem() and sees:
 * .arg1_type == ARG_CONST_MAP_PTR and R1->type == CONST_PTR_TO_MAP, which is ok,
 * Now verifier knows that this map has key of R1->map_ptr->key_size bytes
 *
 * Then .arg2_type == ARG_PTR_TO_MAP_KEY and R2->type == PTR_TO_STACK, ok so far,
 * Now verifier checks that [R2, R2 + map's key_size) are within stack limits
 * and were initialized prior to this call.
 * If it's ok, then verifier allows this BPF_CALL insn and looks at
 * .ret_type which is RET_PTR_TO_MAP_VALUE_OR_NULL, so it sets
 * R0->type = PTR_TO_MAP_VALUE_OR_NULL which means bpf_map_lookup_elem() function
 * returns ether pointer to map value or NULL.
 *
 * When type PTR_TO_MAP_VALUE_OR_NULL passes through 'if (reg != 0) goto +off'
 * insn, the register holding that pointer in the true branch changes state to
 * PTR_TO_MAP_VALUE and the same register changes state to CONST_IMM in the false
 * branch. See check_cond_jmp_op().
 *
 * After the call R0 is set to return type of the function and registers R1-R5
 * are set to NOT_INIT to indicate that they are no longer readable.
 */

/* verifier_state + insn_idx are pushed to stack when branch is encountered */
struct bpf_verifier_stack_elem {
	/* verifer state is 'st'
	 * before processing instruction 'insn_idx'
	 * and after processing instruction 'prev_insn_idx'
	 */
	struct bpf_verifier_state st;
	int insn_idx;
	int prev_insn_idx;
	struct bpf_verifier_stack_elem *next;
};

#define BPF_COMPLEXITY_LIMIT_INSNS	131072
#define BPF_COMPLEXITY_LIMIT_STACK	1024

#define BPF_MAP_PTR_UNPRIV	1UL
#define BPF_MAP_PTR_POISON	((void *)((0xeB9FUL << 1) +	\
					  POISON_POINTER_DELTA))
#define BPF_MAP_PTR(X)		((struct bpf_map *)((X) & ~BPF_MAP_PTR_UNPRIV))

static bool bpf_map_ptr_poisoned(const struct bpf_insn_aux_data *aux)
{
	return BPF_MAP_PTR(aux->map_state) == BPF_MAP_PTR_POISON;
}

static bool bpf_map_ptr_unpriv(const struct bpf_insn_aux_data *aux)
{
	return aux->map_state & BPF_MAP_PTR_UNPRIV;
}

static void bpf_map_ptr_store(struct bpf_insn_aux_data *aux,
			      const struct bpf_map *map, bool unpriv)
{
	BUILD_BUG_ON((unsigned long)BPF_MAP_PTR_POISON & BPF_MAP_PTR_UNPRIV);
	unpriv |= bpf_map_ptr_unpriv(aux);
	aux->map_state = (unsigned long)map |
			 (unpriv ? BPF_MAP_PTR_UNPRIV : 0UL);
}

struct bpf_call_arg_meta {
	struct bpf_map *map_ptr;
	bool raw_mode;
	bool pkt_access;
	int regno;
	int access_size;
	s64 msize_smax_value;
	u64 msize_umax_value;
};

static DEFINE_MUTEX(bpf_verifier_lock);

void bpf_verifier_vlog(struct bpf_verifier_log *log, const char *fmt,
		       va_list args)
{
	unsigned int n;

	n = vscnprintf(log->kbuf, BPF_VERIFIER_TMP_LOG_SIZE, fmt, args);

	WARN_ONCE(n >= BPF_VERIFIER_TMP_LOG_SIZE - 1,
		  "verifier log line truncated - local buffer too short\n");

	n = min(log->len_total - log->len_used - 1, n);
	log->kbuf[n] = '\0';

	if (!copy_to_user(log->ubuf + log->len_used, log->kbuf, n + 1))
		log->len_used += n;
	else
		log->ubuf = NULL;
}

/* log_level controls verbosity level of eBPF verifier.
 * bpf_verifier_log_write() is used to dump the verification trace to the log,
 * so the user can figure out what's wrong with the program
 */
__printf(2, 3) void bpf_verifier_log_write(struct bpf_verifier_env *env,
					   const char *fmt, ...)
{
	va_list args;

	if (!bpf_verifier_log_needed(&env->log))
		return;

	va_start(args, fmt);
	bpf_verifier_vlog(&env->log, fmt, args);
	va_end(args);
}
EXPORT_SYMBOL_GPL(bpf_verifier_log_write);

__printf(2, 3) static void verbose(void *private_data, const char *fmt, ...)
{
	struct bpf_verifier_env *env = private_data;
	va_list args;

	if (!bpf_verifier_log_needed(&env->log))
		return;

	va_start(args, fmt);
	bpf_verifier_vlog(&env->log, fmt, args);
	va_end(args);
}

static bool type_is_pkt_pointer(enum bpf_reg_type type)
{
	return type == PTR_TO_PACKET ||
	       type == PTR_TO_PACKET_META;
}

/* string representation of 'enum bpf_reg_type' */
static const char * const reg_type_str[] = {
	[NOT_INIT]		= "?",
	[SCALAR_VALUE]		= "inv",
	[PTR_TO_CTX]		= "ctx",
	[CONST_PTR_TO_MAP]	= "map_ptr",
	[PTR_TO_MAP_VALUE]	= "map_value",
	[PTR_TO_MAP_VALUE_OR_NULL] = "map_value_or_null",
	[PTR_TO_STACK]		= "fp",
	[PTR_TO_PACKET]		= "pkt",
	[PTR_TO_PACKET_META]	= "pkt_meta",
	[PTR_TO_PACKET_END]	= "pkt_end",
};

static void print_liveness(struct bpf_verifier_env *env,
			   enum bpf_reg_liveness live)
{
	if (live & (REG_LIVE_READ | REG_LIVE_WRITTEN))
	    verbose(env, "_");
	if (live & REG_LIVE_READ)
		verbose(env, "r");
	if (live & REG_LIVE_WRITTEN)
		verbose(env, "w");
}

static struct bpf_func_state *func(struct bpf_verifier_env *env,
				   const struct bpf_reg_state *reg)
{
	struct bpf_verifier_state *cur = env->cur_state;

	return cur->frame[reg->frameno];
}

static void print_verifier_state(struct bpf_verifier_env *env,
				 const struct bpf_func_state *state)
{
	const struct bpf_reg_state *reg;
	enum bpf_reg_type t;
	int i;

	if (state->frameno)
		verbose(env, " frame%d:", state->frameno);
	for (i = 0; i < MAX_BPF_REG; i++) {
		reg = &state->regs[i];
		t = reg->type;
		if (t == NOT_INIT)
			continue;
		verbose(env, " R%d", i);
		print_liveness(env, reg->live);
		verbose(env, "=%s", reg_type_str[t]);
		if ((t == SCALAR_VALUE || t == PTR_TO_STACK) &&
		    tnum_is_const(reg->var_off)) {
			/* reg->off should be 0 for SCALAR_VALUE */
			verbose(env, "%lld", reg->var_off.value + reg->off);
			if (t == PTR_TO_STACK)
				verbose(env, ",call_%d", func(env, reg)->callsite);
		} else {
			verbose(env, "(id=%d", reg->id);
			if (t != SCALAR_VALUE)
				verbose(env, ",off=%d", reg->off);
			if (type_is_pkt_pointer(t))
				verbose(env, ",r=%d", reg->range);
			else if (t == CONST_PTR_TO_MAP ||
				 t == PTR_TO_MAP_VALUE ||
				 t == PTR_TO_MAP_VALUE_OR_NULL)
				verbose(env, ",ks=%d,vs=%d",
					reg->map_ptr->key_size,
					reg->map_ptr->value_size);
			if (tnum_is_const(reg->var_off)) {
				/* Typically an immediate SCALAR_VALUE, but
				 * could be a pointer whose offset is too big
				 * for reg->off
				 */
				verbose(env, ",imm=%llx", reg->var_off.value);
			} else {
				if (reg->smin_value != reg->umin_value &&
				    reg->smin_value != S64_MIN)
					verbose(env, ",smin_value=%lld",
						(long long)reg->smin_value);
				if (reg->smax_value != reg->umax_value &&
				    reg->smax_value != S64_MAX)
					verbose(env, ",smax_value=%lld",
						(long long)reg->smax_value);
				if (reg->umin_value != 0)
					verbose(env, ",umin_value=%llu",
						(unsigned long long)reg->umin_value);
				if (reg->umax_value != U64_MAX)
					verbose(env, ",umax_value=%llu",
						(unsigned long long)reg->umax_value);
				if (!tnum_is_unknown(reg->var_off)) {
					char tn_buf[48];

					tnum_strn(tn_buf, sizeof(tn_buf), reg->var_off);
					verbose(env, ",var_off=%s", tn_buf);
				}
			}
			verbose(env, ")");
		}
	}
	for (i = 0; i < state->allocated_stack / BPF_REG_SIZE; i++) {
		if (state->stack[i].slot_type[0] == STACK_SPILL) {
			verbose(env, " fp%d",
				(-i - 1) * BPF_REG_SIZE);
			print_liveness(env, state->stack[i].spilled_ptr.live);
			verbose(env, "=%s",
				reg_type_str[state->stack[i].spilled_ptr.type]);
		}
		if (state->stack[i].slot_type[0] == STACK_ZERO)
			verbose(env, " fp%d=0", (-i - 1) * BPF_REG_SIZE);
	}
	verbose(env, "\n");
}

static int copy_stack_state(struct bpf_func_state *dst,
			    const struct bpf_func_state *src)
{
	if (!src->stack)
		return 0;
	if (WARN_ON_ONCE(dst->allocated_stack < src->allocated_stack)) {
		/* internal bug, make state invalid to reject the program */
		memset(dst, 0, sizeof(*dst));
		return -EFAULT;
	}
	memcpy(dst->stack, src->stack,
	       sizeof(*src->stack) * (src->allocated_stack / BPF_REG_SIZE));
	return 0;
}

/* do_check() starts with zero-sized stack in struct bpf_verifier_state to
 * make it consume minimal amount of memory. check_stack_write() access from
 * the program calls into realloc_func_state() to grow the stack size.
 * Note there is a non-zero 'parent' pointer inside bpf_verifier_state
 * which this function copies over. It points to previous bpf_verifier_state
 * which is never reallocated
 */
static int realloc_func_state(struct bpf_func_state *state, int size,
			      bool copy_old)
{
	u32 old_size = state->allocated_stack;
	struct bpf_stack_state *new_stack;
	int slot = size / BPF_REG_SIZE;

	if (size <= old_size || !size) {
		if (copy_old)
			return 0;
		state->allocated_stack = slot * BPF_REG_SIZE;
		if (!size && old_size) {
			kfree(state->stack);
			state->stack = NULL;
		}
		return 0;
	}
	new_stack = kmalloc_array(slot, sizeof(struct bpf_stack_state),
				  GFP_KERNEL);
	if (!new_stack)
		return -ENOMEM;
	if (copy_old) {
		if (state->stack)
			memcpy(new_stack, state->stack,
			       sizeof(*new_stack) * (old_size / BPF_REG_SIZE));
		memset(new_stack + old_size / BPF_REG_SIZE, 0,
		       sizeof(*new_stack) * (size - old_size) / BPF_REG_SIZE);
	}
	state->allocated_stack = slot * BPF_REG_SIZE;
	kfree(state->stack);
	state->stack = new_stack;
	return 0;
}

static void free_func_state(struct bpf_func_state *state)
{
	if (!state)
		return;
	kfree(state->stack);
	kfree(state);
}

static void free_verifier_state(struct bpf_verifier_state *state,
				bool free_self)
{
	int i;

	for (i = 0; i <= state->curframe; i++) {
		free_func_state(state->frame[i]);
		state->frame[i] = NULL;
	}
	if (free_self)
		kfree(state);
}

/* copy verifier state from src to dst growing dst stack space
 * when necessary to accommodate larger src stack
 */
static int copy_func_state(struct bpf_func_state *dst,
			   const struct bpf_func_state *src)
{
	int err;

	err = realloc_func_state(dst, src->allocated_stack, false);
	if (err)
		return err;
	memcpy(dst, src, offsetof(struct bpf_func_state, allocated_stack));
	return copy_stack_state(dst, src);
}

static int copy_verifier_state(struct bpf_verifier_state *dst_state,
			       const struct bpf_verifier_state *src)
{
	struct bpf_func_state *dst;
	int i, err;

	/* if dst has more stack frames then src frame, free them */
	for (i = src->curframe + 1; i <= dst_state->curframe; i++) {
		free_func_state(dst_state->frame[i]);
		dst_state->frame[i] = NULL;
	}
	dst_state->curframe = src->curframe;
	dst_state->parent = src->parent;
	for (i = 0; i <= src->curframe; i++) {
		dst = dst_state->frame[i];
		if (!dst) {
			dst = kzalloc(sizeof(*dst), GFP_KERNEL);
			if (!dst)
				return -ENOMEM;
			dst_state->frame[i] = dst;
		}
		err = copy_func_state(dst, src->frame[i]);
		if (err)
			return err;
	}
	return 0;
}

static int pop_stack(struct bpf_verifier_env *env, int *prev_insn_idx,
		     int *insn_idx)
{
	struct bpf_verifier_state *cur = env->cur_state;
	struct bpf_verifier_stack_elem *elem, *head = env->head;
	int err;

	if (env->head == NULL)
		return -ENOENT;

	if (cur) {
		err = copy_verifier_state(cur, &head->st);
		if (err)
			return err;
	}
	if (insn_idx)
		*insn_idx = head->insn_idx;
	if (prev_insn_idx)
		*prev_insn_idx = head->prev_insn_idx;
	elem = head->next;
	free_verifier_state(&head->st, false);
	kfree(head);
	env->head = elem;
	env->stack_size--;
	return 0;
}

static struct bpf_verifier_state *push_stack(struct bpf_verifier_env *env,
					     int insn_idx, int prev_insn_idx)
{
	struct bpf_verifier_state *cur = env->cur_state;
	struct bpf_verifier_stack_elem *elem;
	int err;

	elem = kzalloc(sizeof(struct bpf_verifier_stack_elem), GFP_KERNEL);
	if (!elem)
		goto err;

	elem->insn_idx = insn_idx;
	elem->prev_insn_idx = prev_insn_idx;
	elem->next = env->head;
	env->head = elem;
	env->stack_size++;
	err = copy_verifier_state(&elem->st, cur);
	if (err)
		goto err;
	if (env->stack_size > BPF_COMPLEXITY_LIMIT_STACK) {
		verbose(env, "BPF program is too complex\n");
		goto err;
	}
	return &elem->st;
err:
	free_verifier_state(env->cur_state, true);
	env->cur_state = NULL;
	/* pop all elements and return */
	while (!pop_stack(env, NULL, NULL));
	return NULL;
}

#define CALLER_SAVED_REGS 6
static const int caller_saved[CALLER_SAVED_REGS] = {
	BPF_REG_0, BPF_REG_1, BPF_REG_2, BPF_REG_3, BPF_REG_4, BPF_REG_5
};

static void __mark_reg_not_init(struct bpf_reg_state *reg);

/* Mark the unknown part of a register (variable offset or scalar value) as
 * known to have the value @imm.
 */
static void __mark_reg_known(struct bpf_reg_state *reg, u64 imm)
{
	reg->id = 0;
	reg->var_off = tnum_const(imm);
	reg->smin_value = (s64)imm;
	reg->smax_value = (s64)imm;
	reg->umin_value = imm;
	reg->umax_value = imm;
}

/* Mark the 'variable offset' part of a register as zero.  This should be
 * used only on registers holding a pointer type.
 */
static void __mark_reg_known_zero(struct bpf_reg_state *reg)
{
	__mark_reg_known(reg, 0);
}

static void __mark_reg_const_zero(struct bpf_reg_state *reg)
{
	__mark_reg_known(reg, 0);
	reg->off = 0;
	reg->type = SCALAR_VALUE;
}

static void mark_reg_known_zero(struct bpf_verifier_env *env,
				struct bpf_reg_state *regs, u32 regno)
{
	if (WARN_ON(regno >= MAX_BPF_REG)) {
		verbose(env, "mark_reg_known_zero(regs, %u)\n", regno);
		/* Something bad happened, let's kill all regs */
		for (regno = 0; regno < MAX_BPF_REG; regno++)
			__mark_reg_not_init(regs + regno);
		return;
	}
	__mark_reg_known_zero(regs + regno);
}

static bool reg_is_pkt_pointer(const struct bpf_reg_state *reg)
{
	return type_is_pkt_pointer(reg->type);
}

static bool reg_is_pkt_pointer_any(const struct bpf_reg_state *reg)
{
	return reg_is_pkt_pointer(reg) ||
	       reg->type == PTR_TO_PACKET_END;
}

/* Unmodified PTR_TO_PACKET[_META,_END] register from ctx access. */
static bool reg_is_init_pkt_pointer(const struct bpf_reg_state *reg,
				    enum bpf_reg_type which)
{
	/* The register can already have a range from prior markings.
	 * This is fine as long as it hasn't been advanced from its
	 * origin.
	 */
	return reg->type == which &&
	       reg->id == 0 &&
	       reg->off == 0 &&
	       tnum_equals_const(reg->var_off, 0);
}

/* Attempts to improve min/max values based on var_off information */
static void __update_reg_bounds(struct bpf_reg_state *reg)
{
	/* min signed is max(sign bit) | min(other bits) */
	reg->smin_value = max_t(s64, reg->smin_value,
				reg->var_off.value | (reg->var_off.mask & S64_MIN));
	/* max signed is min(sign bit) | max(other bits) */
	reg->smax_value = min_t(s64, reg->smax_value,
				reg->var_off.value | (reg->var_off.mask & S64_MAX));
	reg->umin_value = max(reg->umin_value, reg->var_off.value);
	reg->umax_value = min(reg->umax_value,
			      reg->var_off.value | reg->var_off.mask);
}

/* Uses signed min/max values to inform unsigned, and vice-versa */
static void __reg_deduce_bounds(struct bpf_reg_state *reg)
{
	/* Learn sign from signed bounds.
	 * If we cannot cross the sign boundary, then signed and unsigned bounds
	 * are the same, so combine.  This works even in the negative case, e.g.
	 * -3 s<= x s<= -1 implies 0xf...fd u<= x u<= 0xf...ff.
	 */
	if (reg->smin_value >= 0 || reg->smax_value < 0) {
		reg->smin_value = reg->umin_value = max_t(u64, reg->smin_value,
							  reg->umin_value);
		reg->smax_value = reg->umax_value = min_t(u64, reg->smax_value,
							  reg->umax_value);
		return;
	}
	/* Learn sign from unsigned bounds.  Signed bounds cross the sign
	 * boundary, so we must be careful.
	 */
	if ((s64)reg->umax_value >= 0) {
		/* Positive.  We can't learn anything from the smin, but smax
		 * is positive, hence safe.
		 */
		reg->smin_value = reg->umin_value;
		reg->smax_value = reg->umax_value = min_t(u64, reg->smax_value,
							  reg->umax_value);
	} else if ((s64)reg->umin_value < 0) {
		/* Negative.  We can't learn anything from the smax, but smin
		 * is negative, hence safe.
		 */
		reg->smin_value = reg->umin_value = max_t(u64, reg->smin_value,
							  reg->umin_value);
		reg->smax_value = reg->umax_value;
	}
}

/* Attempts to improve var_off based on unsigned min/max information */
static void __reg_bound_offset(struct bpf_reg_state *reg)
{
	reg->var_off = tnum_intersect(reg->var_off,
				      tnum_range(reg->umin_value,
						 reg->umax_value));
}

/* Reset the min/max bounds of a register */
static void __mark_reg_unbounded(struct bpf_reg_state *reg)
{
	reg->smin_value = S64_MIN;
	reg->smax_value = S64_MAX;
	reg->umin_value = 0;
	reg->umax_value = U64_MAX;
}

/* Mark a register as having a completely unknown (scalar) value. */
static void __mark_reg_unknown(struct bpf_reg_state *reg)
{
	reg->type = SCALAR_VALUE;
	reg->id = 0;
	reg->off = 0;
	reg->var_off = tnum_unknown;
	reg->frameno = 0;
	__mark_reg_unbounded(reg);
}

static void mark_reg_unknown(struct bpf_verifier_env *env,
			     struct bpf_reg_state *regs, u32 regno)
{
	if (WARN_ON(regno >= MAX_BPF_REG)) {
		verbose(env, "mark_reg_unknown(regs, %u)\n", regno);
		/* Something bad happened, let's kill all regs except FP */
		for (regno = 0; regno < BPF_REG_FP; regno++)
			__mark_reg_not_init(regs + regno);
		return;
	}
	__mark_reg_unknown(regs + regno);
}

static void __mark_reg_not_init(struct bpf_reg_state *reg)
{
	__mark_reg_unknown(reg);
	reg->type = NOT_INIT;
}

static void mark_reg_not_init(struct bpf_verifier_env *env,
			      struct bpf_reg_state *regs, u32 regno)
{
	if (WARN_ON(regno >= MAX_BPF_REG)) {
		verbose(env, "mark_reg_not_init(regs, %u)\n", regno);
		/* Something bad happened, let's kill all regs except FP */
		for (regno = 0; regno < BPF_REG_FP; regno++)
			__mark_reg_not_init(regs + regno);
		return;
	}
	__mark_reg_not_init(regs + regno);
}

static void init_reg_state(struct bpf_verifier_env *env,
			   struct bpf_func_state *state)
{
	struct bpf_reg_state *regs = state->regs;
	int i;

	for (i = 0; i < MAX_BPF_REG; i++) {
		mark_reg_not_init(env, regs, i);
		regs[i].live = REG_LIVE_NONE;
	}

	/* frame pointer */
	regs[BPF_REG_FP].type = PTR_TO_STACK;
	mark_reg_known_zero(env, regs, BPF_REG_FP);
	regs[BPF_REG_FP].frameno = state->frameno;

	/* 1st arg to a function */
	regs[BPF_REG_1].type = PTR_TO_CTX;
	mark_reg_known_zero(env, regs, BPF_REG_1);
}

#define BPF_MAIN_FUNC (-1)
static void init_func_state(struct bpf_verifier_env *env,
			    struct bpf_func_state *state,
			    int callsite, int frameno, int subprogno)
{
	state->callsite = callsite;
	state->frameno = frameno;
	state->subprogno = subprogno;
	init_reg_state(env, state);
}

enum reg_arg_type {
	SRC_OP,		/* register is used as source operand */
	DST_OP,		/* register is used as destination operand */
	DST_OP_NO_MARK	/* same as above, check only, don't mark */
};

static int cmp_subprogs(const void *a, const void *b)
{
	return ((struct bpf_subprog_info *)a)->start -
	       ((struct bpf_subprog_info *)b)->start;
}

static int find_subprog(struct bpf_verifier_env *env, int off)
{
	struct bpf_subprog_info *p;

	p = bsearch(&off, env->subprog_info, env->subprog_cnt,
		    sizeof(env->subprog_info[0]), cmp_subprogs);
	if (!p)
		return -ENOENT;
	return p - env->subprog_info;

}

static int add_subprog(struct bpf_verifier_env *env, int off)
{
	int insn_cnt = env->prog->len;
	int ret;

	if (off >= insn_cnt || off < 0) {
		verbose(env, "call to invalid destination\n");
		return -EINVAL;
	}
	ret = find_subprog(env, off);
	if (ret >= 0)
		return 0;
	if (env->subprog_cnt >= BPF_MAX_SUBPROGS) {
		verbose(env, "too many subprograms\n");
		return -E2BIG;
	}
	env->subprog_info[env->subprog_cnt++].start = off;
	sort(env->subprog_info, env->subprog_cnt,
	     sizeof(env->subprog_info[0]), cmp_subprogs, NULL);
	return 0;
}

static int check_subprogs(struct bpf_verifier_env *env)
{
	int i, ret, subprog_start, subprog_end, off, cur_subprog = 0;
	struct bpf_subprog_info *subprog = env->subprog_info;
	struct bpf_insn *insn = env->prog->insnsi;
	int insn_cnt = env->prog->len;

	/* Add entry function. */
	ret = add_subprog(env, 0);
	if (ret < 0)
		return ret;

	/* determine subprog starts. The end is one before the next starts */
	for (i = 0; i < insn_cnt; i++) {
		if (insn[i].code != (BPF_JMP | BPF_CALL))
			continue;
		if (insn[i].src_reg != BPF_PSEUDO_CALL)
			continue;
		if (!env->allow_ptr_leaks) {
			verbose(env, "function calls to other bpf functions are allowed for root only\n");
			return -EPERM;
		}
		if (bpf_prog_is_dev_bound(env->prog->aux)) {
			verbose(env, "function calls in offloaded programs are not supported yet\n");
			return -EINVAL;
		}
		ret = add_subprog(env, i + insn[i].imm + 1);
		if (ret < 0)
			return ret;
	}

	/* Add a fake 'exit' subprog which could simplify subprog iteration
	 * logic. 'subprog_cnt' should not be increased.
	 */
	subprog[env->subprog_cnt].start = insn_cnt;

	if (env->log.level > 1)
		for (i = 0; i < env->subprog_cnt; i++)
			verbose(env, "func#%d @%d\n", i, subprog[i].start);

	/* now check that all jumps are within the same subprog */
	subprog_start = subprog[cur_subprog].start;
	subprog_end = subprog[cur_subprog + 1].start;
	for (i = 0; i < insn_cnt; i++) {
		u8 code = insn[i].code;

		if (BPF_CLASS(code) != BPF_JMP)
			goto next;
		if (BPF_OP(code) == BPF_EXIT || BPF_OP(code) == BPF_CALL)
			goto next;
		off = i + insn[i].off + 1;
		if (off < subprog_start || off >= subprog_end) {
			verbose(env, "jump out of range from insn %d to %d\n", i, off);
			return -EINVAL;
		}
next:
		if (i == subprog_end - 1) {
			/* to avoid fall-through from one subprog into another
			 * the last insn of the subprog should be either exit
			 * or unconditional jump back
			 */
			if (code != (BPF_JMP | BPF_EXIT) &&
			    code != (BPF_JMP | BPF_JA)) {
				verbose(env, "last insn is not an exit or jmp\n");
				return -EINVAL;
			}
			subprog_start = subprog_end;
			cur_subprog++;
			if (cur_subprog < env->subprog_cnt)
				subprog_end = subprog[cur_subprog + 1].start;
		}
	}
	return 0;
}

static
struct bpf_verifier_state *skip_callee(struct bpf_verifier_env *env,
				       const struct bpf_verifier_state *state,
				       struct bpf_verifier_state *parent,
				       u32 regno)
{
	struct bpf_verifier_state *tmp = NULL;

	/* 'parent' could be a state of caller and
	 * 'state' could be a state of callee. In such case
	 * parent->curframe < state->curframe
	 * and it's ok for r1 - r5 registers
	 *
	 * 'parent' could be a callee's state after it bpf_exit-ed.
	 * In such case parent->curframe > state->curframe
	 * and it's ok for r0 only
	 */
	if (parent->curframe == state->curframe ||
	    (parent->curframe < state->curframe &&
	     regno >= BPF_REG_1 && regno <= BPF_REG_5) ||
	    (parent->curframe > state->curframe &&
	       regno == BPF_REG_0))
		return parent;

	if (parent->curframe > state->curframe &&
	    regno >= BPF_REG_6) {
		/* for callee saved regs we have to skip the whole chain
		 * of states that belong to callee and mark as LIVE_READ
		 * the registers before the call
		 */
		tmp = parent;
		while (tmp && tmp->curframe != state->curframe) {
			tmp = tmp->parent;
		}
		if (!tmp)
			goto bug;
		parent = tmp;
	} else {
		goto bug;
	}
	return parent;
bug:
	verbose(env, "verifier bug regno %d tmp %p\n", regno, tmp);
	verbose(env, "regno %d parent frame %d current frame %d\n",
		regno, parent->curframe, state->curframe);
	return NULL;
}

static int mark_reg_read(struct bpf_verifier_env *env,
			 const struct bpf_verifier_state *state,
			 struct bpf_verifier_state *parent,
			 u32 regno)
{
	bool writes = parent == state->parent; /* Observe write marks */

	if (regno == BPF_REG_FP)
		/* We don't need to worry about FP liveness because it's read-only */
		return 0;

	while (parent) {
		/* if read wasn't screened by an earlier write ... */
		if (writes && state->frame[state->curframe]->regs[regno].live & REG_LIVE_WRITTEN)
			break;
		parent = skip_callee(env, state, parent, regno);
		if (!parent)
			return -EFAULT;
		/* ... then we depend on parent's value */
		parent->frame[parent->curframe]->regs[regno].live |= REG_LIVE_READ;
		state = parent;
		parent = state->parent;
		writes = true;
	}
	return 0;
}

static int check_reg_arg(struct bpf_verifier_env *env, u32 regno,
			 enum reg_arg_type t)
{
	struct bpf_verifier_state *vstate = env->cur_state;
	struct bpf_func_state *state = vstate->frame[vstate->curframe];
	struct bpf_reg_state *regs = state->regs;

	if (regno >= MAX_BPF_REG) {
		verbose(env, "R%d is invalid\n", regno);
		return -EINVAL;
	}

	if (t == SRC_OP) {
		/* check whether register used as source operand can be read */
		if (regs[regno].type == NOT_INIT) {
			verbose(env, "R%d !read_ok\n", regno);
			return -EACCES;
		}
		return mark_reg_read(env, vstate, vstate->parent, regno);
	} else {
		/* check whether register used as dest operand can be written to */
		if (regno == BPF_REG_FP) {
			verbose(env, "frame pointer is read only\n");
			return -EACCES;
		}
		regs[regno].live |= REG_LIVE_WRITTEN;
		if (t == DST_OP)
			mark_reg_unknown(env, regs, regno);
	}
	return 0;
}

static bool is_spillable_regtype(enum bpf_reg_type type)
{
	switch (type) {
	case PTR_TO_MAP_VALUE:
	case PTR_TO_MAP_VALUE_OR_NULL:
	case PTR_TO_STACK:
	case PTR_TO_CTX:
	case PTR_TO_PACKET:
	case PTR_TO_PACKET_META:
	case PTR_TO_PACKET_END:
	case CONST_PTR_TO_MAP:
		return true;
	default:
		return false;
	}
}

/* Does this register contain a constant zero? */
static bool register_is_null(struct bpf_reg_state *reg)
{
	return reg->type == SCALAR_VALUE && tnum_equals_const(reg->var_off, 0);
}

/* check_stack_read/write functions track spill/fill of registers,
 * stack boundary and alignment are checked in check_mem_access()
 */
static int check_stack_write(struct bpf_verifier_env *env,
			     struct bpf_func_state *state, /* func where register points to */
			     int off, int size, int value_regno, int insn_idx)
{
	struct bpf_func_state *cur; /* state of the current function */
	int i, slot = -off - 1, spi = slot / BPF_REG_SIZE, err;
	enum bpf_reg_type type;

	err = realloc_func_state(state, round_up(slot + 1, BPF_REG_SIZE),
				 true);
	if (err)
		return err;
	/* caller checked that off % size == 0 and -MAX_BPF_STACK <= off < 0,
	 * so it's aligned access and [off, off + size) are within stack limits
	 */
	if (!env->allow_ptr_leaks &&
	    state->stack[spi].slot_type[0] == STACK_SPILL &&
	    size != BPF_REG_SIZE) {
		verbose(env, "attempt to corrupt spilled pointer on stack\n");
		return -EACCES;
	}

	cur = env->cur_state->frame[env->cur_state->curframe];
	if (value_regno >= 0 &&
	    is_spillable_regtype((type = cur->regs[value_regno].type))) {

		/* register containing pointer is being spilled into stack */
		if (size != BPF_REG_SIZE) {
			verbose(env, "invalid size of register spill\n");
			return -EACCES;
		}

		if (state != cur && type == PTR_TO_STACK) {
			verbose(env, "cannot spill pointers to stack into stack frame of the caller\n");
			return -EINVAL;
		}

		/* save register state */
		state->stack[spi].spilled_ptr = cur->regs[value_regno];
		state->stack[spi].spilled_ptr.live |= REG_LIVE_WRITTEN;

		for (i = 0; i < BPF_REG_SIZE; i++) {
			if (state->stack[spi].slot_type[i] == STACK_MISC &&
			    !env->allow_ptr_leaks) {
				int *poff = &env->insn_aux_data[insn_idx].sanitize_stack_off;
				int soff = (-spi - 1) * BPF_REG_SIZE;

				/* detected reuse of integer stack slot with a pointer
				 * which means either llvm is reusing stack slot or
				 * an attacker is trying to exploit CVE-2018-3639
				 * (speculative store bypass)
				 * Have to sanitize that slot with preemptive
				 * store of zero.
				 */
				if (*poff && *poff != soff) {
					/* disallow programs where single insn stores
					 * into two different stack slots, since verifier
					 * cannot sanitize them
					 */
					verbose(env,
						"insn %d cannot access two stack slots fp%d and fp%d",
						insn_idx, *poff, soff);
					return -EINVAL;
				}
				*poff = soff;
			}
			state->stack[spi].slot_type[i] = STACK_SPILL;
		}
	} else {
		u8 type = STACK_MISC;

		/* regular write of data into stack */
		state->stack[spi].spilled_ptr = (struct bpf_reg_state) {};

		/* only mark the slot as written if all 8 bytes were written
		 * otherwise read propagation may incorrectly stop too soon
		 * when stack slots are partially written.
		 * This heuristic means that read propagation will be
		 * conservative, since it will add reg_live_read marks
		 * to stack slots all the way to first state when programs
		 * writes+reads less than 8 bytes
		 */
		if (size == BPF_REG_SIZE)
			state->stack[spi].spilled_ptr.live |= REG_LIVE_WRITTEN;

		/* when we zero initialize stack slots mark them as such */
		if (value_regno >= 0 &&
		    register_is_null(&cur->regs[value_regno]))
			type = STACK_ZERO;

		for (i = 0; i < size; i++)
			state->stack[spi].slot_type[(slot - i) % BPF_REG_SIZE] =
				type;
	}
	return 0;
}

/* registers of every function are unique and mark_reg_read() propagates
 * the liveness in the following cases:
 * - from callee into caller for R1 - R5 that were used as arguments
 * - from caller into callee for R0 that used as result of the call
 * - from caller to the same caller skipping states of the callee for R6 - R9,
 *   since R6 - R9 are callee saved by implicit function prologue and
 *   caller's R6 != callee's R6, so when we propagate liveness up to
 *   parent states we need to skip callee states for R6 - R9.
 *
 * stack slot marking is different, since stacks of caller and callee are
 * accessible in both (since caller can pass a pointer to caller's stack to
 * callee which can pass it to another function), hence mark_stack_slot_read()
 * has to propagate the stack liveness to all parent states at given frame number.
 * Consider code:
 * f1() {
 *   ptr = fp - 8;
 *   *ptr = ctx;
 *   call f2 {
 *      .. = *ptr;
 *   }
 *   .. = *ptr;
 * }
 * First *ptr is reading from f1's stack and mark_stack_slot_read() has
 * to mark liveness at the f1's frame and not f2's frame.
 * Second *ptr is also reading from f1's stack and mark_stack_slot_read() has
 * to propagate liveness to f2 states at f1's frame level and further into
 * f1 states at f1's frame level until write into that stack slot
 */
static void mark_stack_slot_read(struct bpf_verifier_env *env,
				 const struct bpf_verifier_state *state,
				 struct bpf_verifier_state *parent,
				 int slot, int frameno)
{
	bool writes = parent == state->parent; /* Observe write marks */

	while (parent) {
		if (parent->frame[frameno]->allocated_stack <= slot * BPF_REG_SIZE)
			/* since LIVE_WRITTEN mark is only done for full 8-byte
			 * write the read marks are conservative and parent
			 * state may not even have the stack allocated. In such case
			 * end the propagation, since the loop reached beginning
			 * of the function
			 */
			break;
		/* if read wasn't screened by an earlier write ... */
		if (writes && state->frame[frameno]->stack[slot].spilled_ptr.live & REG_LIVE_WRITTEN)
			break;
		/* ... then we depend on parent's value */
		parent->frame[frameno]->stack[slot].spilled_ptr.live |= REG_LIVE_READ;
		state = parent;
		parent = state->parent;
		writes = true;
	}
}

static int check_stack_read(struct bpf_verifier_env *env,
			    struct bpf_func_state *reg_state /* func where register points to */,
			    int off, int size, int value_regno)
{
	struct bpf_verifier_state *vstate = env->cur_state;
	struct bpf_func_state *state = vstate->frame[vstate->curframe];
	int i, slot = -off - 1, spi = slot / BPF_REG_SIZE;
	u8 *stype;

	if (reg_state->allocated_stack <= slot) {
		verbose(env, "invalid read from stack off %d+0 size %d\n",
			off, size);
		return -EACCES;
	}
	stype = reg_state->stack[spi].slot_type;

	if (stype[0] == STACK_SPILL) {
		if (size != BPF_REG_SIZE) {
			verbose(env, "invalid size of register spill\n");
			return -EACCES;
		}
		for (i = 1; i < BPF_REG_SIZE; i++) {
			if (stype[(slot - i) % BPF_REG_SIZE] != STACK_SPILL) {
				verbose(env, "corrupted spill memory\n");
				return -EACCES;
			}
		}

		if (value_regno >= 0) {
			/* restore register state from stack */
			state->regs[value_regno] = reg_state->stack[spi].spilled_ptr;
			/* mark reg as written since spilled pointer state likely
			 * has its liveness marks cleared by is_state_visited()
			 * which resets stack/reg liveness for state transitions
			 */
			state->regs[value_regno].live |= REG_LIVE_WRITTEN;
		}
		mark_stack_slot_read(env, vstate, vstate->parent, spi,
				     reg_state->frameno);
		return 0;
	} else {
		int zeros = 0;

		for (i = 0; i < size; i++) {
			if (stype[(slot - i) % BPF_REG_SIZE] == STACK_MISC)
				continue;
			if (stype[(slot - i) % BPF_REG_SIZE] == STACK_ZERO) {
				zeros++;
				continue;
			}
			verbose(env, "invalid read from stack off %d+%d size %d\n",
				off, i, size);
			return -EACCES;
		}
		mark_stack_slot_read(env, vstate, vstate->parent, spi,
				     reg_state->frameno);
		if (value_regno >= 0) {
			if (zeros == size) {
				/* any size read into register is zero extended,
				 * so the whole register == const_zero
				 */
				__mark_reg_const_zero(&state->regs[value_regno]);
			} else {
				/* have read misc data from the stack */
				mark_reg_unknown(env, state->regs, value_regno);
			}
			state->regs[value_regno].live |= REG_LIVE_WRITTEN;
		}
		return 0;
	}
}

/* check read/write into map element returned by bpf_map_lookup_elem() */
static int __check_map_access(struct bpf_verifier_env *env, u32 regno, int off,
			      int size, bool zero_size_allowed)
{
	struct bpf_reg_state *regs = cur_regs(env);
	struct bpf_map *map = regs[regno].map_ptr;

	if (off < 0 || size < 0 || (size == 0 && !zero_size_allowed) ||
	    off + size > map->value_size) {
		verbose(env, "invalid access to map value, value_size=%d off=%d size=%d\n",
			map->value_size, off, size);
		return -EACCES;
	}
	return 0;
}

/* check read/write into a map element with possible variable offset */
static int check_map_access(struct bpf_verifier_env *env, u32 regno,
			    int off, int size, bool zero_size_allowed)
{
	struct bpf_verifier_state *vstate = env->cur_state;
	struct bpf_func_state *state = vstate->frame[vstate->curframe];
	struct bpf_reg_state *reg = &state->regs[regno];
	int err;

	/* We may have adjusted the register to this map value, so we
	 * need to try adding each of min_value and max_value to off
	 * to make sure our theoretical access will be safe.
	 */
	if (env->log.level)
		print_verifier_state(env, state);
	/* The minimum value is only important with signed
	 * comparisons where we can't assume the floor of a
	 * value is 0.  If we are using signed variables for our
	 * index'es we need to make sure that whatever we use
	 * will have a set floor within our range.
	 */
	if (reg->smin_value < 0) {
		verbose(env, "R%d min value is negative, either use unsigned index or do a if (index >=0) check.\n",
			regno);
		return -EACCES;
	}
	err = __check_map_access(env, regno, reg->smin_value + off, size,
				 zero_size_allowed);
	if (err) {
		verbose(env, "R%d min value is outside of the array range\n",
			regno);
		return err;
	}

	/* If we haven't set a max value then we need to bail since we can't be
	 * sure we won't do bad things.
	 * If reg->umax_value + off could overflow, treat that as unbounded too.
	 */
	if (reg->umax_value >= BPF_MAX_VAR_OFF) {
		verbose(env, "R%d unbounded memory access, make sure to bounds check any array access into a map\n",
			regno);
		return -EACCES;
	}
	err = __check_map_access(env, regno, reg->umax_value + off, size,
				 zero_size_allowed);
	if (err)
		verbose(env, "R%d max value is outside of the array range\n",
			regno);
	return err;
}

#define MAX_PACKET_OFF 0xffff

static bool may_access_direct_pkt_data(struct bpf_verifier_env *env,
				       const struct bpf_call_arg_meta *meta,
				       enum bpf_access_type t)
{
	switch (env->prog->type) {
	case BPF_PROG_TYPE_LWT_IN:
	case BPF_PROG_TYPE_LWT_OUT:
	case BPF_PROG_TYPE_LWT_SEG6LOCAL:
		/* dst_input() and dst_output() can't write for now */
		if (t == BPF_WRITE)
			return false;
		/* fallthrough */
	case BPF_PROG_TYPE_SCHED_CLS:
	case BPF_PROG_TYPE_SCHED_ACT:
	case BPF_PROG_TYPE_XDP:
	case BPF_PROG_TYPE_LWT_XMIT:
	case BPF_PROG_TYPE_SK_SKB:
	case BPF_PROG_TYPE_SK_MSG:
		if (meta)
			return meta->pkt_access;

		env->seen_direct_write = true;
		return true;
	default:
		return false;
	}
}

static int __check_packet_access(struct bpf_verifier_env *env, u32 regno,
				 int off, int size, bool zero_size_allowed)
{
	struct bpf_reg_state *regs = cur_regs(env);
	struct bpf_reg_state *reg = &regs[regno];

	if (off < 0 || size < 0 || (size == 0 && !zero_size_allowed) ||
	    (u64)off + size > reg->range) {
		verbose(env, "invalid access to packet, off=%d size=%d, R%d(id=%d,off=%d,r=%d)\n",
			off, size, regno, reg->id, reg->off, reg->range);
		return -EACCES;
	}
	return 0;
}

static int check_packet_access(struct bpf_verifier_env *env, u32 regno, int off,
			       int size, bool zero_size_allowed)
{
	struct bpf_reg_state *regs = cur_regs(env);
	struct bpf_reg_state *reg = &regs[regno];
	int err;

	/* We may have added a variable offset to the packet pointer; but any
	 * reg->range we have comes after that.  We are only checking the fixed
	 * offset.
	 */

	/* We don't allow negative numbers, because we aren't tracking enough
	 * detail to prove they're safe.
	 */
	if (reg->smin_value < 0) {
		verbose(env, "R%d min value is negative, either use unsigned index or do a if (index >=0) check.\n",
			regno);
		return -EACCES;
	}
	err = __check_packet_access(env, regno, off, size, zero_size_allowed);
	if (err) {
		verbose(env, "R%d offset is outside of the packet\n", regno);
		return err;
	}
	return err;
}

/* check access to 'struct bpf_context' fields.  Supports fixed offsets only */
static int check_ctx_access(struct bpf_verifier_env *env, int insn_idx, int off, int size,
			    enum bpf_access_type t, enum bpf_reg_type *reg_type)
{
	struct bpf_insn_access_aux info = {
		.reg_type = *reg_type,
	};

	if (env->ops->is_valid_access &&
	    env->ops->is_valid_access(off, size, t, env->prog, &info)) {
		/* A non zero info.ctx_field_size indicates that this field is a
		 * candidate for later verifier transformation to load the whole
		 * field and then apply a mask when accessed with a narrower
		 * access than actual ctx access size. A zero info.ctx_field_size
		 * will only allow for whole field access and rejects any other
		 * type of narrower access.
		 */
		*reg_type = info.reg_type;

		env->insn_aux_data[insn_idx].ctx_field_size = info.ctx_field_size;
		/* remember the offset of last byte accessed in ctx */
		if (env->prog->aux->max_ctx_offset < off + size)
			env->prog->aux->max_ctx_offset = off + size;
		return 0;
	}

	verbose(env, "invalid bpf_context access off=%d size=%d\n", off, size);
	return -EACCES;
}

static bool __is_pointer_value(bool allow_ptr_leaks,
			       const struct bpf_reg_state *reg)
{
	if (allow_ptr_leaks)
		return false;

	return reg->type != SCALAR_VALUE;
}

static bool is_pointer_value(struct bpf_verifier_env *env, int regno)
{
	return __is_pointer_value(env->allow_ptr_leaks, cur_regs(env) + regno);
}

static bool is_ctx_reg(struct bpf_verifier_env *env, int regno)
{
	const struct bpf_reg_state *reg = cur_regs(env) + regno;

	return reg->type == PTR_TO_CTX;
}

static bool is_pkt_reg(struct bpf_verifier_env *env, int regno)
{
	const struct bpf_reg_state *reg = cur_regs(env) + regno;

	return type_is_pkt_pointer(reg->type);
}

static int check_pkt_ptr_alignment(struct bpf_verifier_env *env,
				   const struct bpf_reg_state *reg,
				   int off, int size, bool strict)
{
	struct tnum reg_off;
	int ip_align;

	/* Byte size accesses are always allowed. */
	if (!strict || size == 1)
		return 0;

	/* For platforms that do not have a Kconfig enabling
	 * CONFIG_HAVE_EFFICIENT_UNALIGNED_ACCESS the value of
	 * NET_IP_ALIGN is universally set to '2'.  And on platforms
	 * that do set CONFIG_HAVE_EFFICIENT_UNALIGNED_ACCESS, we get
	 * to this code only in strict mode where we want to emulate
	 * the NET_IP_ALIGN==2 checking.  Therefore use an
	 * unconditional IP align value of '2'.
	 */
	ip_align = 2;

	reg_off = tnum_add(reg->var_off, tnum_const(ip_align + reg->off + off));
	if (!tnum_is_aligned(reg_off, size)) {
		char tn_buf[48];

		tnum_strn(tn_buf, sizeof(tn_buf), reg->var_off);
		verbose(env,
			"misaligned packet access off %d+%s+%d+%d size %d\n",
			ip_align, tn_buf, reg->off, off, size);
		return -EACCES;
	}

	return 0;
}

static int check_generic_ptr_alignment(struct bpf_verifier_env *env,
				       const struct bpf_reg_state *reg,
				       const char *pointer_desc,
				       int off, int size, bool strict)
{
	struct tnum reg_off;

	/* Byte size accesses are always allowed. */
	if (!strict || size == 1)
		return 0;

	reg_off = tnum_add(reg->var_off, tnum_const(reg->off + off));
	if (!tnum_is_aligned(reg_off, size)) {
		char tn_buf[48];

		tnum_strn(tn_buf, sizeof(tn_buf), reg->var_off);
		verbose(env, "misaligned %saccess off %s+%d+%d size %d\n",
			pointer_desc, tn_buf, reg->off, off, size);
		return -EACCES;
	}

	return 0;
}

static int check_ptr_alignment(struct bpf_verifier_env *env,
			       const struct bpf_reg_state *reg, int off,
			       int size, bool strict_alignment_once)
{
	bool strict = env->strict_alignment || strict_alignment_once;
	const char *pointer_desc = "";

	switch (reg->type) {
	case PTR_TO_PACKET:
	case PTR_TO_PACKET_META:
		/* Special case, because of NET_IP_ALIGN. Given metadata sits
		 * right in front, treat it the very same way.
		 */
		return check_pkt_ptr_alignment(env, reg, off, size, strict);
	case PTR_TO_MAP_VALUE:
		pointer_desc = "value ";
		break;
	case PTR_TO_CTX:
		pointer_desc = "context ";
		break;
	case PTR_TO_STACK:
		pointer_desc = "stack ";
		/* The stack spill tracking logic in check_stack_write()
		 * and check_stack_read() relies on stack accesses being
		 * aligned.
		 */
		strict = true;
		break;
	default:
		break;
	}
	return check_generic_ptr_alignment(env, reg, pointer_desc, off, size,
					   strict);
}

static int update_stack_depth(struct bpf_verifier_env *env,
			      const struct bpf_func_state *func,
			      int off)
{
	u16 stack = env->subprog_info[func->subprogno].stack_depth;

	if (stack >= -off)
		return 0;

	/* update known max for given subprogram */
	env->subprog_info[func->subprogno].stack_depth = -off;
	return 0;
}

/* starting from main bpf function walk all instructions of the function
 * and recursively walk all callees that given function can call.
 * Ignore jump and exit insns.
 * Since recursion is prevented by check_cfg() this algorithm
 * only needs a local stack of MAX_CALL_FRAMES to remember callsites
 */
static int check_max_stack_depth(struct bpf_verifier_env *env)
{
	int depth = 0, frame = 0, idx = 0, i = 0, subprog_end;
	struct bpf_subprog_info *subprog = env->subprog_info;
	struct bpf_insn *insn = env->prog->insnsi;
	int ret_insn[MAX_CALL_FRAMES];
	int ret_prog[MAX_CALL_FRAMES];

process_func:
	/* round up to 32-bytes, since this is granularity
	 * of interpreter stack size
	 */
	depth += round_up(max_t(u32, subprog[idx].stack_depth, 1), 32);
	if (depth > MAX_BPF_STACK) {
		verbose(env, "combined stack size of %d calls is %d. Too large\n",
			frame + 1, depth);
		return -EACCES;
	}
continue_func:
	subprog_end = subprog[idx + 1].start;
	for (; i < subprog_end; i++) {
		if (insn[i].code != (BPF_JMP | BPF_CALL))
			continue;
		if (insn[i].src_reg != BPF_PSEUDO_CALL)
			continue;
		/* remember insn and function to return to */
		ret_insn[frame] = i + 1;
		ret_prog[frame] = idx;

		/* find the callee */
		i = i + insn[i].imm + 1;
		idx = find_subprog(env, i);
		if (idx < 0) {
			WARN_ONCE(1, "verifier bug. No program starts at insn %d\n",
				  i);
			return -EFAULT;
		}
		frame++;
		if (frame >= MAX_CALL_FRAMES) {
			WARN_ONCE(1, "verifier bug. Call stack is too deep\n");
			return -EFAULT;
		}
		goto process_func;
	}
	/* end of for() loop means the last insn of the 'subprog'
	 * was reached. Doesn't matter whether it was JA or EXIT
	 */
	if (frame == 0)
		return 0;
	depth -= round_up(max_t(u32, subprog[idx].stack_depth, 1), 32);
	frame--;
	i = ret_insn[frame];
	idx = ret_prog[frame];
	goto continue_func;
}

#ifndef CONFIG_BPF_JIT_ALWAYS_ON
static int get_callee_stack_depth(struct bpf_verifier_env *env,
				  const struct bpf_insn *insn, int idx)
{
	int start = idx + insn->imm + 1, subprog;

	subprog = find_subprog(env, start);
	if (subprog < 0) {
		WARN_ONCE(1, "verifier bug. No program starts at insn %d\n",
			  start);
		return -EFAULT;
	}
	return env->subprog_info[subprog].stack_depth;
}
#endif

/* truncate register to smaller size (in bytes)
 * must be called with size < BPF_REG_SIZE
 */
static void coerce_reg_to_size(struct bpf_reg_state *reg, int size)
{
	u64 mask;

	/* clear high bits in bit representation */
	reg->var_off = tnum_cast(reg->var_off, size);

	/* fix arithmetic bounds */
	mask = ((u64)1 << (size * 8)) - 1;
	if ((reg->umin_value & ~mask) == (reg->umax_value & ~mask)) {
		reg->umin_value &= mask;
		reg->umax_value &= mask;
	} else {
		reg->umin_value = 0;
		reg->umax_value = mask;
	}
	reg->smin_value = reg->umin_value;
	reg->smax_value = reg->umax_value;
}

/* check whether memory at (regno + off) is accessible for t = (read | write)
 * if t==write, value_regno is a register which value is stored into memory
 * if t==read, value_regno is a register which will receive the value from memory
 * if t==write && value_regno==-1, some unknown value is stored into memory
 * if t==read && value_regno==-1, don't care what we read from memory
 */
static int check_mem_access(struct bpf_verifier_env *env, int insn_idx, u32 regno,
			    int off, int bpf_size, enum bpf_access_type t,
			    int value_regno, bool strict_alignment_once)
{
	struct bpf_reg_state *regs = cur_regs(env);
	struct bpf_reg_state *reg = regs + regno;
	struct bpf_func_state *state;
	int size, err = 0;

	size = bpf_size_to_bytes(bpf_size);
	if (size < 0)
		return size;

	/* alignment checks will add in reg->off themselves */
	err = check_ptr_alignment(env, reg, off, size, strict_alignment_once);
	if (err)
		return err;

	/* for access checks, reg->off is just part of off */
	off += reg->off;

	if (reg->type == PTR_TO_MAP_VALUE) {
		if (t == BPF_WRITE && value_regno >= 0 &&
		    is_pointer_value(env, value_regno)) {
			verbose(env, "R%d leaks addr into map\n", value_regno);
			return -EACCES;
		}

		err = check_map_access(env, regno, off, size, false);
		if (!err && t == BPF_READ && value_regno >= 0)
			mark_reg_unknown(env, regs, value_regno);

	} else if (reg->type == PTR_TO_CTX) {
		enum bpf_reg_type reg_type = SCALAR_VALUE;

		if (t == BPF_WRITE && value_regno >= 0 &&
		    is_pointer_value(env, value_regno)) {
			verbose(env, "R%d leaks addr into ctx\n", value_regno);
			return -EACCES;
		}
		/* ctx accesses must be at a fixed offset, so that we can
		 * determine what type of data were returned.
		 */
		if (reg->off) {
			verbose(env,
				"dereference of modified ctx ptr R%d off=%d+%d, ctx+const is allowed, ctx+const+const is not\n",
				regno, reg->off, off - reg->off);
			return -EACCES;
		}
		if (!tnum_is_const(reg->var_off) || reg->var_off.value) {
			char tn_buf[48];

			tnum_strn(tn_buf, sizeof(tn_buf), reg->var_off);
			verbose(env,
				"variable ctx access var_off=%s off=%d size=%d",
				tn_buf, off, size);
			return -EACCES;
		}
		err = check_ctx_access(env, insn_idx, off, size, t, &reg_type);
		if (!err && t == BPF_READ && value_regno >= 0) {
			/* ctx access returns either a scalar, or a
			 * PTR_TO_PACKET[_META,_END]. In the latter
			 * case, we know the offset is zero.
			 */
			if (reg_type == SCALAR_VALUE)
				mark_reg_unknown(env, regs, value_regno);
			else
				mark_reg_known_zero(env, regs,
						    value_regno);
			regs[value_regno].id = 0;
			regs[value_regno].off = 0;
			regs[value_regno].range = 0;
			regs[value_regno].type = reg_type;
		}

	} else if (reg->type == PTR_TO_STACK) {
		/* stack accesses must be at a fixed offset, so that we can
		 * determine what type of data were returned.
		 * See check_stack_read().
		 */
		if (!tnum_is_const(reg->var_off)) {
			char tn_buf[48];

			tnum_strn(tn_buf, sizeof(tn_buf), reg->var_off);
			verbose(env, "variable stack access var_off=%s off=%d size=%d",
				tn_buf, off, size);
			return -EACCES;
		}
		off += reg->var_off.value;
		if (off >= 0 || off < -MAX_BPF_STACK) {
			verbose(env, "invalid stack off=%d size=%d\n", off,
				size);
			return -EACCES;
		}

		state = func(env, reg);
		err = update_stack_depth(env, state, off);
		if (err)
			return err;

		if (t == BPF_WRITE)
			err = check_stack_write(env, state, off, size,
						value_regno, insn_idx);
		else
			err = check_stack_read(env, state, off, size,
					       value_regno);
	} else if (reg_is_pkt_pointer(reg)) {
		if (t == BPF_WRITE && !may_access_direct_pkt_data(env, NULL, t)) {
			verbose(env, "cannot write into packet\n");
			return -EACCES;
		}
		if (t == BPF_WRITE && value_regno >= 0 &&
		    is_pointer_value(env, value_regno)) {
			verbose(env, "R%d leaks addr into packet\n",
				value_regno);
			return -EACCES;
		}
		err = check_packet_access(env, regno, off, size, false);
		if (!err && t == BPF_READ && value_regno >= 0)
			mark_reg_unknown(env, regs, value_regno);
	} else {
		verbose(env, "R%d invalid mem access '%s'\n", regno,
			reg_type_str[reg->type]);
		return -EACCES;
	}

	if (!err && size < BPF_REG_SIZE && value_regno >= 0 && t == BPF_READ &&
	    regs[value_regno].type == SCALAR_VALUE) {
		/* b/h/w load zero-extends, mark upper bits as known 0 */
		coerce_reg_to_size(&regs[value_regno], size);
	}
	return err;
}

static int check_xadd(struct bpf_verifier_env *env, int insn_idx, struct bpf_insn *insn)
{
	int err;

	if ((BPF_SIZE(insn->code) != BPF_W && BPF_SIZE(insn->code) != BPF_DW) ||
	    insn->imm != 0) {
		verbose(env, "BPF_XADD uses reserved fields\n");
		return -EINVAL;
	}

	/* check src1 operand */
	err = check_reg_arg(env, insn->src_reg, SRC_OP);
	if (err)
		return err;

	/* check src2 operand */
	err = check_reg_arg(env, insn->dst_reg, SRC_OP);
	if (err)
		return err;

	if (is_pointer_value(env, insn->src_reg)) {
		verbose(env, "R%d leaks addr into mem\n", insn->src_reg);
		return -EACCES;
	}

	if (is_ctx_reg(env, insn->dst_reg) ||
	    is_pkt_reg(env, insn->dst_reg)) {
		verbose(env, "BPF_XADD stores into R%d %s is not allowed\n",
			insn->dst_reg, is_ctx_reg(env, insn->dst_reg) ?
			"context" : "packet");
		return -EACCES;
	}

	/* check whether atomic_add can read the memory */
	err = check_mem_access(env, insn_idx, insn->dst_reg, insn->off,
			       BPF_SIZE(insn->code), BPF_READ, -1, true);
	if (err)
		return err;

	/* check whether atomic_add can write into the same memory */
	return check_mem_access(env, insn_idx, insn->dst_reg, insn->off,
				BPF_SIZE(insn->code), BPF_WRITE, -1, true);
}

/* when register 'regno' is passed into function that will read 'access_size'
 * bytes from that pointer, make sure that it's within stack boundary
 * and all elements of stack are initialized.
 * Unlike most pointer bounds-checking functions, this one doesn't take an
 * 'off' argument, so it has to add in reg->off itself.
 */
static int check_stack_boundary(struct bpf_verifier_env *env, int regno,
				int access_size, bool zero_size_allowed,
				struct bpf_call_arg_meta *meta)
{
	struct bpf_reg_state *reg = cur_regs(env) + regno;
	struct bpf_func_state *state = func(env, reg);
	int off, i, slot, spi;

	if (reg->type != PTR_TO_STACK) {
		/* Allow zero-byte read from NULL, regardless of pointer type */
		if (zero_size_allowed && access_size == 0 &&
		    register_is_null(reg))
			return 0;

		verbose(env, "R%d type=%s expected=%s\n", regno,
			reg_type_str[reg->type],
			reg_type_str[PTR_TO_STACK]);
		return -EACCES;
	}

	/* Only allow fixed-offset stack reads */
	if (!tnum_is_const(reg->var_off)) {
		char tn_buf[48];

		tnum_strn(tn_buf, sizeof(tn_buf), reg->var_off);
		verbose(env, "invalid variable stack read R%d var_off=%s\n",
			regno, tn_buf);
		return -EACCES;
	}
	off = reg->off + reg->var_off.value;
	if (off >= 0 || off < -MAX_BPF_STACK || off + access_size > 0 ||
	    access_size < 0 || (access_size == 0 && !zero_size_allowed)) {
		verbose(env, "invalid stack type R%d off=%d access_size=%d\n",
			regno, off, access_size);
		return -EACCES;
	}

	if (meta && meta->raw_mode) {
		meta->access_size = access_size;
		meta->regno = regno;
		return 0;
	}

	for (i = 0; i < access_size; i++) {
		u8 *stype;

		slot = -(off + i) - 1;
		spi = slot / BPF_REG_SIZE;
		if (state->allocated_stack <= slot)
			goto err;
		stype = &state->stack[spi].slot_type[slot % BPF_REG_SIZE];
		if (*stype == STACK_MISC)
			goto mark;
		if (*stype == STACK_ZERO) {
			/* helper can write anything into the stack */
			*stype = STACK_MISC;
			goto mark;
		}
err:
		verbose(env, "invalid indirect read from stack off %d+%d size %d\n",
			off, i, access_size);
		return -EACCES;
mark:
		/* reading any byte out of 8-byte 'spill_slot' will cause
		 * the whole slot to be marked as 'read'
		 */
		mark_stack_slot_read(env, env->cur_state, env->cur_state->parent,
				     spi, state->frameno);
	}
	return update_stack_depth(env, state, off);
}

static int check_helper_mem_access(struct bpf_verifier_env *env, int regno,
				   int access_size, bool zero_size_allowed,
				   struct bpf_call_arg_meta *meta)
{
	struct bpf_reg_state *regs = cur_regs(env), *reg = &regs[regno];

	switch (reg->type) {
	case PTR_TO_PACKET:
	case PTR_TO_PACKET_META:
		return check_packet_access(env, regno, reg->off, access_size,
					   zero_size_allowed);
	case PTR_TO_MAP_VALUE:
		return check_map_access(env, regno, reg->off, access_size,
					zero_size_allowed);
	default: /* scalar_value|ptr_to_stack or invalid ptr */
		return check_stack_boundary(env, regno, access_size,
					    zero_size_allowed, meta);
	}
}

static bool arg_type_is_mem_ptr(enum bpf_arg_type type)
{
	return type == ARG_PTR_TO_MEM ||
	       type == ARG_PTR_TO_MEM_OR_NULL ||
	       type == ARG_PTR_TO_UNINIT_MEM;
}

static bool arg_type_is_mem_size(enum bpf_arg_type type)
{
	return type == ARG_CONST_SIZE ||
	       type == ARG_CONST_SIZE_OR_ZERO;
}

static int check_func_arg(struct bpf_verifier_env *env, u32 regno,
			  enum bpf_arg_type arg_type,
			  struct bpf_call_arg_meta *meta)
{
	struct bpf_reg_state *regs = cur_regs(env), *reg = &regs[regno];
	enum bpf_reg_type expected_type, type = reg->type;
	int err = 0;

	if (arg_type == ARG_DONTCARE)
		return 0;

	err = check_reg_arg(env, regno, SRC_OP);
	if (err)
		return err;

	if (arg_type == ARG_ANYTHING) {
		if (is_pointer_value(env, regno)) {
			verbose(env, "R%d leaks addr into helper function\n",
				regno);
			return -EACCES;
		}
		return 0;
	}

	if (type_is_pkt_pointer(type) &&
	    !may_access_direct_pkt_data(env, meta, BPF_READ)) {
		verbose(env, "helper access to the packet is not allowed\n");
		return -EACCES;
	}

	if (arg_type == ARG_PTR_TO_MAP_KEY ||
	    arg_type == ARG_PTR_TO_MAP_VALUE) {
		expected_type = PTR_TO_STACK;
		if (!type_is_pkt_pointer(type) && type != PTR_TO_MAP_VALUE &&
		    type != expected_type)
			goto err_type;
	} else if (arg_type == ARG_CONST_SIZE ||
		   arg_type == ARG_CONST_SIZE_OR_ZERO) {
		expected_type = SCALAR_VALUE;
		if (type != expected_type)
			goto err_type;
	} else if (arg_type == ARG_CONST_MAP_PTR) {
		expected_type = CONST_PTR_TO_MAP;
		if (type != expected_type)
			goto err_type;
	} else if (arg_type == ARG_PTR_TO_CTX) {
		expected_type = PTR_TO_CTX;
		if (type != expected_type)
			goto err_type;
	} else if (arg_type_is_mem_ptr(arg_type)) {
		expected_type = PTR_TO_STACK;
		/* One exception here. In case function allows for NULL to be
		 * passed in as argument, it's a SCALAR_VALUE type. Final test
		 * happens during stack boundary checking.
		 */
		if (register_is_null(reg) &&
		    arg_type == ARG_PTR_TO_MEM_OR_NULL)
			/* final test in check_stack_boundary() */;
		else if (!type_is_pkt_pointer(type) &&
			 type != PTR_TO_MAP_VALUE &&
			 type != expected_type)
			goto err_type;
		meta->raw_mode = arg_type == ARG_PTR_TO_UNINIT_MEM;
	} else {
		verbose(env, "unsupported arg_type %d\n", arg_type);
		return -EFAULT;
	}

	if (arg_type == ARG_CONST_MAP_PTR) {
		/* bpf_map_xxx(map_ptr) call: remember that map_ptr */
		meta->map_ptr = reg->map_ptr;
	} else if (arg_type == ARG_PTR_TO_MAP_KEY) {
		/* bpf_map_xxx(..., map_ptr, ..., key) call:
		 * check that [key, key + map->key_size) are within
		 * stack limits and initialized
		 */
		if (!meta->map_ptr) {
			/* in function declaration map_ptr must come before
			 * map_key, so that it's verified and known before
			 * we have to check map_key here. Otherwise it means
			 * that kernel subsystem misconfigured verifier
			 */
			verbose(env, "invalid map_ptr to access map->key\n");
			return -EACCES;
		}
		err = check_helper_mem_access(env, regno,
					      meta->map_ptr->key_size, false,
					      NULL);
	} else if (arg_type == ARG_PTR_TO_MAP_VALUE) {
		/* bpf_map_xxx(..., map_ptr, ..., value) call:
		 * check [value, value + map->value_size) validity
		 */
		if (!meta->map_ptr) {
			/* kernel subsystem misconfigured verifier */
			verbose(env, "invalid map_ptr to access map->value\n");
			return -EACCES;
		}
		err = check_helper_mem_access(env, regno,
					      meta->map_ptr->value_size, false,
					      NULL);
	} else if (arg_type_is_mem_size(arg_type)) {
		bool zero_size_allowed = (arg_type == ARG_CONST_SIZE_OR_ZERO);

		/* remember the mem_size which may be used later
		 * to refine return values.
		 */
		meta->msize_smax_value = reg->smax_value;
		meta->msize_umax_value = reg->umax_value;

		/* The register is SCALAR_VALUE; the access check
		 * happens using its boundaries.
		 */
		if (!tnum_is_const(reg->var_off))
			/* For unprivileged variable accesses, disable raw
			 * mode so that the program is required to
			 * initialize all the memory that the helper could
			 * just partially fill up.
			 */
			meta = NULL;

		if (reg->smin_value < 0) {
			verbose(env, "R%d min value is negative, either use unsigned or 'var &= const'\n",
				regno);
			return -EACCES;
		}

		if (reg->umin_value == 0) {
			err = check_helper_mem_access(env, regno - 1, 0,
						      zero_size_allowed,
						      meta);
			if (err)
				return err;
		}

		if (reg->umax_value >= BPF_MAX_VAR_SIZ) {
			verbose(env, "R%d unbounded memory access, use 'var &= const' or 'if (var < const)'\n",
				regno);
			return -EACCES;
		}
		err = check_helper_mem_access(env, regno - 1,
					      reg->umax_value,
					      zero_size_allowed, meta);
	}

	return err;
err_type:
	verbose(env, "R%d type=%s expected=%s\n", regno,
		reg_type_str[type], reg_type_str[expected_type]);
	return -EACCES;
}

static int check_map_func_compatibility(struct bpf_verifier_env *env,
					struct bpf_map *map, int func_id)
{
	if (!map)
		return 0;

	/* We need a two way check, first is from map perspective ... */
	switch (map->map_type) {
	case BPF_MAP_TYPE_PROG_ARRAY:
		if (func_id != BPF_FUNC_tail_call)
			goto error;
		break;
	case BPF_MAP_TYPE_PERF_EVENT_ARRAY:
		if (func_id != BPF_FUNC_perf_event_read &&
		    func_id != BPF_FUNC_perf_event_output &&
		    func_id != BPF_FUNC_perf_event_read_value)
			goto error;
		break;
	case BPF_MAP_TYPE_STACK_TRACE:
		if (func_id != BPF_FUNC_get_stackid)
			goto error;
		break;
	case BPF_MAP_TYPE_CGROUP_ARRAY:
		if (func_id != BPF_FUNC_skb_under_cgroup &&
		    func_id != BPF_FUNC_current_task_under_cgroup)
			goto error;
		break;
	/* devmap returns a pointer to a live net_device ifindex that we cannot
	 * allow to be modified from bpf side. So do not allow lookup elements
	 * for now.
	 */
	case BPF_MAP_TYPE_DEVMAP:
		if (func_id != BPF_FUNC_redirect_map)
			goto error;
		break;
	/* Restrict bpf side of cpumap and xskmap, open when use-cases
	 * appear.
	 */
	case BPF_MAP_TYPE_CPUMAP:
	case BPF_MAP_TYPE_XSKMAP:
		if (func_id != BPF_FUNC_redirect_map)
			goto error;
		break;
	case BPF_MAP_TYPE_ARRAY_OF_MAPS:
	case BPF_MAP_TYPE_HASH_OF_MAPS:
		if (func_id != BPF_FUNC_map_lookup_elem)
			goto error;
		break;
	case BPF_MAP_TYPE_SOCKMAP:
		if (func_id != BPF_FUNC_sk_redirect_map &&
		    func_id != BPF_FUNC_sock_map_update &&
		    func_id != BPF_FUNC_map_delete_elem &&
		    func_id != BPF_FUNC_msg_redirect_map)
			goto error;
		break;
	case BPF_MAP_TYPE_SOCKHASH:
		if (func_id != BPF_FUNC_sk_redirect_hash &&
		    func_id != BPF_FUNC_sock_hash_update &&
		    func_id != BPF_FUNC_map_delete_elem &&
		    func_id != BPF_FUNC_msg_redirect_hash)
			goto error;
		break;
	default:
		break;
	}

	/* ... and second from the function itself. */
	switch (func_id) {
	case BPF_FUNC_tail_call:
		if (map->map_type != BPF_MAP_TYPE_PROG_ARRAY)
			goto error;
		if (env->subprog_cnt > 1) {
			verbose(env, "tail_calls are not allowed in programs with bpf-to-bpf calls\n");
			return -EINVAL;
		}
		break;
	case BPF_FUNC_perf_event_read:
	case BPF_FUNC_perf_event_output:
	case BPF_FUNC_perf_event_read_value:
		if (map->map_type != BPF_MAP_TYPE_PERF_EVENT_ARRAY)
			goto error;
		break;
	case BPF_FUNC_get_stackid:
		if (map->map_type != BPF_MAP_TYPE_STACK_TRACE)
			goto error;
		break;
	case BPF_FUNC_current_task_under_cgroup:
	case BPF_FUNC_skb_under_cgroup:
		if (map->map_type != BPF_MAP_TYPE_CGROUP_ARRAY)
			goto error;
		break;
	case BPF_FUNC_redirect_map:
		if (map->map_type != BPF_MAP_TYPE_DEVMAP &&
		    map->map_type != BPF_MAP_TYPE_CPUMAP &&
		    map->map_type != BPF_MAP_TYPE_XSKMAP)
			goto error;
		break;
	case BPF_FUNC_sk_redirect_map:
	case BPF_FUNC_msg_redirect_map:
	case BPF_FUNC_sock_map_update:
		if (map->map_type != BPF_MAP_TYPE_SOCKMAP)
			goto error;
		break;
	case BPF_FUNC_sk_redirect_hash:
	case BPF_FUNC_msg_redirect_hash:
	case BPF_FUNC_sock_hash_update:
		if (map->map_type != BPF_MAP_TYPE_SOCKHASH)
			goto error;
		break;
	default:
		break;
	}

	return 0;
error:
	verbose(env, "cannot pass map_type %d into func %s#%d\n",
		map->map_type, func_id_name(func_id), func_id);
	return -EINVAL;
}

static bool check_raw_mode_ok(const struct bpf_func_proto *fn)
{
	int count = 0;

	if (fn->arg1_type == ARG_PTR_TO_UNINIT_MEM)
		count++;
	if (fn->arg2_type == ARG_PTR_TO_UNINIT_MEM)
		count++;
	if (fn->arg3_type == ARG_PTR_TO_UNINIT_MEM)
		count++;
	if (fn->arg4_type == ARG_PTR_TO_UNINIT_MEM)
		count++;
	if (fn->arg5_type == ARG_PTR_TO_UNINIT_MEM)
		count++;

	/* We only support one arg being in raw mode at the moment,
	 * which is sufficient for the helper functions we have
	 * right now.
	 */
	return count <= 1;
}

static bool check_args_pair_invalid(enum bpf_arg_type arg_curr,
				    enum bpf_arg_type arg_next)
{
	return (arg_type_is_mem_ptr(arg_curr) &&
	        !arg_type_is_mem_size(arg_next)) ||
	       (!arg_type_is_mem_ptr(arg_curr) &&
		arg_type_is_mem_size(arg_next));
}

static bool check_arg_pair_ok(const struct bpf_func_proto *fn)
{
	/* bpf_xxx(..., buf, len) call will access 'len'
	 * bytes from memory 'buf'. Both arg types need
	 * to be paired, so make sure there's no buggy
	 * helper function specification.
	 */
	if (arg_type_is_mem_size(fn->arg1_type) ||
	    arg_type_is_mem_ptr(fn->arg5_type)  ||
	    check_args_pair_invalid(fn->arg1_type, fn->arg2_type) ||
	    check_args_pair_invalid(fn->arg2_type, fn->arg3_type) ||
	    check_args_pair_invalid(fn->arg3_type, fn->arg4_type) ||
	    check_args_pair_invalid(fn->arg4_type, fn->arg5_type))
		return false;

	return true;
}

static int check_func_proto(const struct bpf_func_proto *fn)
{
	return check_raw_mode_ok(fn) &&
	       check_arg_pair_ok(fn) ? 0 : -EINVAL;
}

/* Packet data might have moved, any old PTR_TO_PACKET[_META,_END]
 * are now invalid, so turn them into unknown SCALAR_VALUE.
 */
static void __clear_all_pkt_pointers(struct bpf_verifier_env *env,
				     struct bpf_func_state *state)
{
	struct bpf_reg_state *regs = state->regs, *reg;
	int i;

	for (i = 0; i < MAX_BPF_REG; i++)
		if (reg_is_pkt_pointer_any(&regs[i]))
			mark_reg_unknown(env, regs, i);

	for (i = 0; i < state->allocated_stack / BPF_REG_SIZE; i++) {
		if (state->stack[i].slot_type[0] != STACK_SPILL)
			continue;
		reg = &state->stack[i].spilled_ptr;
		if (reg_is_pkt_pointer_any(reg))
			__mark_reg_unknown(reg);
	}
}

static void clear_all_pkt_pointers(struct bpf_verifier_env *env)
{
	struct bpf_verifier_state *vstate = env->cur_state;
	int i;

	for (i = 0; i <= vstate->curframe; i++)
		__clear_all_pkt_pointers(env, vstate->frame[i]);
}

static int check_func_call(struct bpf_verifier_env *env, struct bpf_insn *insn,
			   int *insn_idx)
{
	struct bpf_verifier_state *state = env->cur_state;
	struct bpf_func_state *caller, *callee;
	int i, subprog, target_insn;

	if (state->curframe + 1 >= MAX_CALL_FRAMES) {
		verbose(env, "the call stack of %d frames is too deep\n",
			state->curframe + 2);
		return -E2BIG;
	}

	target_insn = *insn_idx + insn->imm;
	subprog = find_subprog(env, target_insn + 1);
	if (subprog < 0) {
		verbose(env, "verifier bug. No program starts at insn %d\n",
			target_insn + 1);
		return -EFAULT;
	}

	caller = state->frame[state->curframe];
	if (state->frame[state->curframe + 1]) {
		verbose(env, "verifier bug. Frame %d already allocated\n",
			state->curframe + 1);
		return -EFAULT;
	}

	callee = kzalloc(sizeof(*callee), GFP_KERNEL);
	if (!callee)
		return -ENOMEM;
	state->frame[state->curframe + 1] = callee;

	/* callee cannot access r0, r6 - r9 for reading and has to write
	 * into its own stack before reading from it.
	 * callee can read/write into caller's stack
	 */
	init_func_state(env, callee,
			/* remember the callsite, it will be used by bpf_exit */
			*insn_idx /* callsite */,
			state->curframe + 1 /* frameno within this callchain */,
			subprog /* subprog number within this prog */);

	/* copy r1 - r5 args that callee can access */
	for (i = BPF_REG_1; i <= BPF_REG_5; i++)
		callee->regs[i] = caller->regs[i];

	/* after the call regsiters r0 - r5 were scratched */
	for (i = 0; i < CALLER_SAVED_REGS; i++) {
		mark_reg_not_init(env, caller->regs, caller_saved[i]);
		check_reg_arg(env, caller_saved[i], DST_OP_NO_MARK);
	}

	/* only increment it after check_reg_arg() finished */
	state->curframe++;

	/* and go analyze first insn of the callee */
	*insn_idx = target_insn;

	if (env->log.level) {
		verbose(env, "caller:\n");
		print_verifier_state(env, caller);
		verbose(env, "callee:\n");
		print_verifier_state(env, callee);
	}
	return 0;
}

static int prepare_func_exit(struct bpf_verifier_env *env, int *insn_idx)
{
	struct bpf_verifier_state *state = env->cur_state;
	struct bpf_func_state *caller, *callee;
	struct bpf_reg_state *r0;

	callee = state->frame[state->curframe];
	r0 = &callee->regs[BPF_REG_0];
	if (r0->type == PTR_TO_STACK) {
		/* technically it's ok to return caller's stack pointer
		 * (or caller's caller's pointer) back to the caller,
		 * since these pointers are valid. Only current stack
		 * pointer will be invalid as soon as function exits,
		 * but let's be conservative
		 */
		verbose(env, "cannot return stack pointer to the caller\n");
		return -EINVAL;
	}

	state->curframe--;
	caller = state->frame[state->curframe];
	/* return to the caller whatever r0 had in the callee */
	caller->regs[BPF_REG_0] = *r0;

	*insn_idx = callee->callsite + 1;
	if (env->log.level) {
		verbose(env, "returning from callee:\n");
		print_verifier_state(env, callee);
		verbose(env, "to caller at %d:\n", *insn_idx);
		print_verifier_state(env, caller);
	}
	/* clear everything in the callee */
	free_func_state(callee);
	state->frame[state->curframe + 1] = NULL;
	return 0;
}

<<<<<<< HEAD
static void do_refine_retval_range(struct bpf_reg_state *regs, int ret_type,
				   int func_id,
				   struct bpf_call_arg_meta *meta)
{
	struct bpf_reg_state *ret_reg = &regs[BPF_REG_0];

	if (ret_type != RET_INTEGER ||
	    (func_id != BPF_FUNC_get_stack &&
	     func_id != BPF_FUNC_probe_read_str))
		return;

	ret_reg->smax_value = meta->msize_smax_value;
	ret_reg->umax_value = meta->msize_umax_value;
	__reg_deduce_bounds(ret_reg);
	__reg_bound_offset(ret_reg);
=======
static int
record_func_map(struct bpf_verifier_env *env, struct bpf_call_arg_meta *meta,
		int func_id, int insn_idx)
{
	struct bpf_insn_aux_data *aux = &env->insn_aux_data[insn_idx];

	if (func_id != BPF_FUNC_tail_call &&
	    func_id != BPF_FUNC_map_lookup_elem)
		return 0;
	if (meta->map_ptr == NULL) {
		verbose(env, "kernel subsystem misconfigured verifier\n");
		return -EINVAL;
	}

	if (!BPF_MAP_PTR(aux->map_state))
		bpf_map_ptr_store(aux, meta->map_ptr,
				  meta->map_ptr->unpriv_array);
	else if (BPF_MAP_PTR(aux->map_state) != meta->map_ptr)
		bpf_map_ptr_store(aux, BPF_MAP_PTR_POISON,
				  meta->map_ptr->unpriv_array);
	return 0;
>>>>>>> bc2dbc54
}

static int check_helper_call(struct bpf_verifier_env *env, int func_id, int insn_idx)
{
	const struct bpf_func_proto *fn = NULL;
	struct bpf_reg_state *regs;
	struct bpf_call_arg_meta meta;
	bool changes_data;
	int i, err;

	/* find function prototype */
	if (func_id < 0 || func_id >= __BPF_FUNC_MAX_ID) {
		verbose(env, "invalid func %s#%d\n", func_id_name(func_id),
			func_id);
		return -EINVAL;
	}

	if (env->ops->get_func_proto)
		fn = env->ops->get_func_proto(func_id, env->prog);
	if (!fn) {
		verbose(env, "unknown func %s#%d\n", func_id_name(func_id),
			func_id);
		return -EINVAL;
	}

	/* eBPF programs must be GPL compatible to use GPL-ed functions */
	if (!env->prog->gpl_compatible && fn->gpl_only) {
		verbose(env, "cannot call GPL only function from proprietary program\n");
		return -EINVAL;
	}

	/* With LD_ABS/IND some JITs save/restore skb from r1. */
	changes_data = bpf_helper_changes_pkt_data(fn->func);
	if (changes_data && fn->arg1_type != ARG_PTR_TO_CTX) {
		verbose(env, "kernel subsystem misconfigured func %s#%d: r1 != ctx\n",
			func_id_name(func_id), func_id);
		return -EINVAL;
	}

	memset(&meta, 0, sizeof(meta));
	meta.pkt_access = fn->pkt_access;

	err = check_func_proto(fn);
	if (err) {
		verbose(env, "kernel subsystem misconfigured func %s#%d\n",
			func_id_name(func_id), func_id);
		return err;
	}

	/* check args */
	err = check_func_arg(env, BPF_REG_1, fn->arg1_type, &meta);
	if (err)
		return err;
	err = check_func_arg(env, BPF_REG_2, fn->arg2_type, &meta);
	if (err)
		return err;
	err = check_func_arg(env, BPF_REG_3, fn->arg3_type, &meta);
	if (err)
		return err;
	err = check_func_arg(env, BPF_REG_4, fn->arg4_type, &meta);
	if (err)
		return err;
	err = check_func_arg(env, BPF_REG_5, fn->arg5_type, &meta);
	if (err)
		return err;

	err = record_func_map(env, &meta, func_id, insn_idx);
	if (err)
		return err;

	/* Mark slots with STACK_MISC in case of raw mode, stack offset
	 * is inferred from register state.
	 */
	for (i = 0; i < meta.access_size; i++) {
		err = check_mem_access(env, insn_idx, meta.regno, i, BPF_B,
				       BPF_WRITE, -1, false);
		if (err)
			return err;
	}

	regs = cur_regs(env);
	/* reset caller saved regs */
	for (i = 0; i < CALLER_SAVED_REGS; i++) {
		mark_reg_not_init(env, regs, caller_saved[i]);
		check_reg_arg(env, caller_saved[i], DST_OP_NO_MARK);
	}

	/* update return register (already marked as written above) */
	if (fn->ret_type == RET_INTEGER) {
		/* sets type to SCALAR_VALUE */
		mark_reg_unknown(env, regs, BPF_REG_0);
	} else if (fn->ret_type == RET_VOID) {
		regs[BPF_REG_0].type = NOT_INIT;
	} else if (fn->ret_type == RET_PTR_TO_MAP_VALUE_OR_NULL) {
		regs[BPF_REG_0].type = PTR_TO_MAP_VALUE_OR_NULL;
		/* There is no offset yet applied, variable or fixed */
		mark_reg_known_zero(env, regs, BPF_REG_0);
		regs[BPF_REG_0].off = 0;
		/* remember map_ptr, so that check_map_access()
		 * can check 'value_size' boundary of memory access
		 * to map element returned from bpf_map_lookup_elem()
		 */
		if (meta.map_ptr == NULL) {
			verbose(env,
				"kernel subsystem misconfigured verifier\n");
			return -EINVAL;
		}
		regs[BPF_REG_0].map_ptr = meta.map_ptr;
		regs[BPF_REG_0].id = ++env->id_gen;
	} else {
		verbose(env, "unknown return type %d of func %s#%d\n",
			fn->ret_type, func_id_name(func_id), func_id);
		return -EINVAL;
	}

	do_refine_retval_range(regs, fn->ret_type, func_id, &meta);

	err = check_map_func_compatibility(env, meta.map_ptr, func_id);
	if (err)
		return err;

	if (func_id == BPF_FUNC_get_stack && !env->prog->has_callchain_buf) {
		const char *err_str;

#ifdef CONFIG_PERF_EVENTS
		err = get_callchain_buffers(sysctl_perf_event_max_stack);
		err_str = "cannot get callchain buffer for func %s#%d\n";
#else
		err = -ENOTSUPP;
		err_str = "func %s#%d not supported without CONFIG_PERF_EVENTS\n";
#endif
		if (err) {
			verbose(env, err_str, func_id_name(func_id), func_id);
			return err;
		}

		env->prog->has_callchain_buf = true;
	}

	if (changes_data)
		clear_all_pkt_pointers(env);
	return 0;
}

static bool signed_add_overflows(s64 a, s64 b)
{
	/* Do the add in u64, where overflow is well-defined */
	s64 res = (s64)((u64)a + (u64)b);

	if (b < 0)
		return res > a;
	return res < a;
}

static bool signed_sub_overflows(s64 a, s64 b)
{
	/* Do the sub in u64, where overflow is well-defined */
	s64 res = (s64)((u64)a - (u64)b);

	if (b < 0)
		return res < a;
	return res > a;
}

static bool check_reg_sane_offset(struct bpf_verifier_env *env,
				  const struct bpf_reg_state *reg,
				  enum bpf_reg_type type)
{
	bool known = tnum_is_const(reg->var_off);
	s64 val = reg->var_off.value;
	s64 smin = reg->smin_value;

	if (known && (val >= BPF_MAX_VAR_OFF || val <= -BPF_MAX_VAR_OFF)) {
		verbose(env, "math between %s pointer and %lld is not allowed\n",
			reg_type_str[type], val);
		return false;
	}

	if (reg->off >= BPF_MAX_VAR_OFF || reg->off <= -BPF_MAX_VAR_OFF) {
		verbose(env, "%s pointer offset %d is not allowed\n",
			reg_type_str[type], reg->off);
		return false;
	}

	if (smin == S64_MIN) {
		verbose(env, "math between %s pointer and register with unbounded min value is not allowed\n",
			reg_type_str[type]);
		return false;
	}

	if (smin >= BPF_MAX_VAR_OFF || smin <= -BPF_MAX_VAR_OFF) {
		verbose(env, "value %lld makes %s pointer be out of bounds\n",
			smin, reg_type_str[type]);
		return false;
	}

	return true;
}

/* Handles arithmetic on a pointer and a scalar: computes new min/max and var_off.
 * Caller should also handle BPF_MOV case separately.
 * If we return -EACCES, caller may want to try again treating pointer as a
 * scalar.  So we only emit a diagnostic if !env->allow_ptr_leaks.
 */
static int adjust_ptr_min_max_vals(struct bpf_verifier_env *env,
				   struct bpf_insn *insn,
				   const struct bpf_reg_state *ptr_reg,
				   const struct bpf_reg_state *off_reg)
{
	struct bpf_verifier_state *vstate = env->cur_state;
	struct bpf_func_state *state = vstate->frame[vstate->curframe];
	struct bpf_reg_state *regs = state->regs, *dst_reg;
	bool known = tnum_is_const(off_reg->var_off);
	s64 smin_val = off_reg->smin_value, smax_val = off_reg->smax_value,
	    smin_ptr = ptr_reg->smin_value, smax_ptr = ptr_reg->smax_value;
	u64 umin_val = off_reg->umin_value, umax_val = off_reg->umax_value,
	    umin_ptr = ptr_reg->umin_value, umax_ptr = ptr_reg->umax_value;
	u8 opcode = BPF_OP(insn->code);
	u32 dst = insn->dst_reg;

	dst_reg = &regs[dst];

	if ((known && (smin_val != smax_val || umin_val != umax_val)) ||
	    smin_val > smax_val || umin_val > umax_val) {
		/* Taint dst register if offset had invalid bounds derived from
		 * e.g. dead branches.
		 */
		__mark_reg_unknown(dst_reg);
		return 0;
	}

	if (BPF_CLASS(insn->code) != BPF_ALU64) {
		/* 32-bit ALU ops on pointers produce (meaningless) scalars */
		verbose(env,
			"R%d 32-bit pointer arithmetic prohibited\n",
			dst);
		return -EACCES;
	}

	if (ptr_reg->type == PTR_TO_MAP_VALUE_OR_NULL) {
		verbose(env, "R%d pointer arithmetic on PTR_TO_MAP_VALUE_OR_NULL prohibited, null-check it first\n",
			dst);
		return -EACCES;
	}
	if (ptr_reg->type == CONST_PTR_TO_MAP) {
		verbose(env, "R%d pointer arithmetic on CONST_PTR_TO_MAP prohibited\n",
			dst);
		return -EACCES;
	}
	if (ptr_reg->type == PTR_TO_PACKET_END) {
		verbose(env, "R%d pointer arithmetic on PTR_TO_PACKET_END prohibited\n",
			dst);
		return -EACCES;
	}

	/* In case of 'scalar += pointer', dst_reg inherits pointer type and id.
	 * The id may be overwritten later if we create a new variable offset.
	 */
	dst_reg->type = ptr_reg->type;
	dst_reg->id = ptr_reg->id;

	if (!check_reg_sane_offset(env, off_reg, ptr_reg->type) ||
	    !check_reg_sane_offset(env, ptr_reg, ptr_reg->type))
		return -EINVAL;

	switch (opcode) {
	case BPF_ADD:
		/* We can take a fixed offset as long as it doesn't overflow
		 * the s32 'off' field
		 */
		if (known && (ptr_reg->off + smin_val ==
			      (s64)(s32)(ptr_reg->off + smin_val))) {
			/* pointer += K.  Accumulate it into fixed offset */
			dst_reg->smin_value = smin_ptr;
			dst_reg->smax_value = smax_ptr;
			dst_reg->umin_value = umin_ptr;
			dst_reg->umax_value = umax_ptr;
			dst_reg->var_off = ptr_reg->var_off;
			dst_reg->off = ptr_reg->off + smin_val;
			dst_reg->range = ptr_reg->range;
			break;
		}
		/* A new variable offset is created.  Note that off_reg->off
		 * == 0, since it's a scalar.
		 * dst_reg gets the pointer type and since some positive
		 * integer value was added to the pointer, give it a new 'id'
		 * if it's a PTR_TO_PACKET.
		 * this creates a new 'base' pointer, off_reg (variable) gets
		 * added into the variable offset, and we copy the fixed offset
		 * from ptr_reg.
		 */
		if (signed_add_overflows(smin_ptr, smin_val) ||
		    signed_add_overflows(smax_ptr, smax_val)) {
			dst_reg->smin_value = S64_MIN;
			dst_reg->smax_value = S64_MAX;
		} else {
			dst_reg->smin_value = smin_ptr + smin_val;
			dst_reg->smax_value = smax_ptr + smax_val;
		}
		if (umin_ptr + umin_val < umin_ptr ||
		    umax_ptr + umax_val < umax_ptr) {
			dst_reg->umin_value = 0;
			dst_reg->umax_value = U64_MAX;
		} else {
			dst_reg->umin_value = umin_ptr + umin_val;
			dst_reg->umax_value = umax_ptr + umax_val;
		}
		dst_reg->var_off = tnum_add(ptr_reg->var_off, off_reg->var_off);
		dst_reg->off = ptr_reg->off;
		if (reg_is_pkt_pointer(ptr_reg)) {
			dst_reg->id = ++env->id_gen;
			/* something was added to pkt_ptr, set range to zero */
			dst_reg->range = 0;
		}
		break;
	case BPF_SUB:
		if (dst_reg == off_reg) {
			/* scalar -= pointer.  Creates an unknown scalar */
			verbose(env, "R%d tried to subtract pointer from scalar\n",
				dst);
			return -EACCES;
		}
		/* We don't allow subtraction from FP, because (according to
		 * test_verifier.c test "invalid fp arithmetic", JITs might not
		 * be able to deal with it.
		 */
		if (ptr_reg->type == PTR_TO_STACK) {
			verbose(env, "R%d subtraction from stack pointer prohibited\n",
				dst);
			return -EACCES;
		}
		if (known && (ptr_reg->off - smin_val ==
			      (s64)(s32)(ptr_reg->off - smin_val))) {
			/* pointer -= K.  Subtract it from fixed offset */
			dst_reg->smin_value = smin_ptr;
			dst_reg->smax_value = smax_ptr;
			dst_reg->umin_value = umin_ptr;
			dst_reg->umax_value = umax_ptr;
			dst_reg->var_off = ptr_reg->var_off;
			dst_reg->id = ptr_reg->id;
			dst_reg->off = ptr_reg->off - smin_val;
			dst_reg->range = ptr_reg->range;
			break;
		}
		/* A new variable offset is created.  If the subtrahend is known
		 * nonnegative, then any reg->range we had before is still good.
		 */
		if (signed_sub_overflows(smin_ptr, smax_val) ||
		    signed_sub_overflows(smax_ptr, smin_val)) {
			/* Overflow possible, we know nothing */
			dst_reg->smin_value = S64_MIN;
			dst_reg->smax_value = S64_MAX;
		} else {
			dst_reg->smin_value = smin_ptr - smax_val;
			dst_reg->smax_value = smax_ptr - smin_val;
		}
		if (umin_ptr < umax_val) {
			/* Overflow possible, we know nothing */
			dst_reg->umin_value = 0;
			dst_reg->umax_value = U64_MAX;
		} else {
			/* Cannot overflow (as long as bounds are consistent) */
			dst_reg->umin_value = umin_ptr - umax_val;
			dst_reg->umax_value = umax_ptr - umin_val;
		}
		dst_reg->var_off = tnum_sub(ptr_reg->var_off, off_reg->var_off);
		dst_reg->off = ptr_reg->off;
		if (reg_is_pkt_pointer(ptr_reg)) {
			dst_reg->id = ++env->id_gen;
			/* something was added to pkt_ptr, set range to zero */
			if (smin_val < 0)
				dst_reg->range = 0;
		}
		break;
	case BPF_AND:
	case BPF_OR:
	case BPF_XOR:
		/* bitwise ops on pointers are troublesome, prohibit. */
		verbose(env, "R%d bitwise operator %s on pointer prohibited\n",
			dst, bpf_alu_string[opcode >> 4]);
		return -EACCES;
	default:
		/* other operators (e.g. MUL,LSH) produce non-pointer results */
		verbose(env, "R%d pointer arithmetic with %s operator prohibited\n",
			dst, bpf_alu_string[opcode >> 4]);
		return -EACCES;
	}

	if (!check_reg_sane_offset(env, dst_reg, ptr_reg->type))
		return -EINVAL;

	__update_reg_bounds(dst_reg);
	__reg_deduce_bounds(dst_reg);
	__reg_bound_offset(dst_reg);
	return 0;
}

/* WARNING: This function does calculations on 64-bit values, but the actual
 * execution may occur on 32-bit values. Therefore, things like bitshifts
 * need extra checks in the 32-bit case.
 */
static int adjust_scalar_min_max_vals(struct bpf_verifier_env *env,
				      struct bpf_insn *insn,
				      struct bpf_reg_state *dst_reg,
				      struct bpf_reg_state src_reg)
{
	struct bpf_reg_state *regs = cur_regs(env);
	u8 opcode = BPF_OP(insn->code);
	bool src_known, dst_known;
	s64 smin_val, smax_val;
	u64 umin_val, umax_val;
	u64 insn_bitness = (BPF_CLASS(insn->code) == BPF_ALU64) ? 64 : 32;

	smin_val = src_reg.smin_value;
	smax_val = src_reg.smax_value;
	umin_val = src_reg.umin_value;
	umax_val = src_reg.umax_value;
	src_known = tnum_is_const(src_reg.var_off);
	dst_known = tnum_is_const(dst_reg->var_off);

	if ((src_known && (smin_val != smax_val || umin_val != umax_val)) ||
	    smin_val > smax_val || umin_val > umax_val) {
		/* Taint dst register if offset had invalid bounds derived from
		 * e.g. dead branches.
		 */
		__mark_reg_unknown(dst_reg);
		return 0;
	}

	if (!src_known &&
	    opcode != BPF_ADD && opcode != BPF_SUB && opcode != BPF_AND) {
		__mark_reg_unknown(dst_reg);
		return 0;
	}

	switch (opcode) {
	case BPF_ADD:
		if (signed_add_overflows(dst_reg->smin_value, smin_val) ||
		    signed_add_overflows(dst_reg->smax_value, smax_val)) {
			dst_reg->smin_value = S64_MIN;
			dst_reg->smax_value = S64_MAX;
		} else {
			dst_reg->smin_value += smin_val;
			dst_reg->smax_value += smax_val;
		}
		if (dst_reg->umin_value + umin_val < umin_val ||
		    dst_reg->umax_value + umax_val < umax_val) {
			dst_reg->umin_value = 0;
			dst_reg->umax_value = U64_MAX;
		} else {
			dst_reg->umin_value += umin_val;
			dst_reg->umax_value += umax_val;
		}
		dst_reg->var_off = tnum_add(dst_reg->var_off, src_reg.var_off);
		break;
	case BPF_SUB:
		if (signed_sub_overflows(dst_reg->smin_value, smax_val) ||
		    signed_sub_overflows(dst_reg->smax_value, smin_val)) {
			/* Overflow possible, we know nothing */
			dst_reg->smin_value = S64_MIN;
			dst_reg->smax_value = S64_MAX;
		} else {
			dst_reg->smin_value -= smax_val;
			dst_reg->smax_value -= smin_val;
		}
		if (dst_reg->umin_value < umax_val) {
			/* Overflow possible, we know nothing */
			dst_reg->umin_value = 0;
			dst_reg->umax_value = U64_MAX;
		} else {
			/* Cannot overflow (as long as bounds are consistent) */
			dst_reg->umin_value -= umax_val;
			dst_reg->umax_value -= umin_val;
		}
		dst_reg->var_off = tnum_sub(dst_reg->var_off, src_reg.var_off);
		break;
	case BPF_MUL:
		dst_reg->var_off = tnum_mul(dst_reg->var_off, src_reg.var_off);
		if (smin_val < 0 || dst_reg->smin_value < 0) {
			/* Ain't nobody got time to multiply that sign */
			__mark_reg_unbounded(dst_reg);
			__update_reg_bounds(dst_reg);
			break;
		}
		/* Both values are positive, so we can work with unsigned and
		 * copy the result to signed (unless it exceeds S64_MAX).
		 */
		if (umax_val > U32_MAX || dst_reg->umax_value > U32_MAX) {
			/* Potential overflow, we know nothing */
			__mark_reg_unbounded(dst_reg);
			/* (except what we can learn from the var_off) */
			__update_reg_bounds(dst_reg);
			break;
		}
		dst_reg->umin_value *= umin_val;
		dst_reg->umax_value *= umax_val;
		if (dst_reg->umax_value > S64_MAX) {
			/* Overflow possible, we know nothing */
			dst_reg->smin_value = S64_MIN;
			dst_reg->smax_value = S64_MAX;
		} else {
			dst_reg->smin_value = dst_reg->umin_value;
			dst_reg->smax_value = dst_reg->umax_value;
		}
		break;
	case BPF_AND:
		if (src_known && dst_known) {
			__mark_reg_known(dst_reg, dst_reg->var_off.value &
						  src_reg.var_off.value);
			break;
		}
		/* We get our minimum from the var_off, since that's inherently
		 * bitwise.  Our maximum is the minimum of the operands' maxima.
		 */
		dst_reg->var_off = tnum_and(dst_reg->var_off, src_reg.var_off);
		dst_reg->umin_value = dst_reg->var_off.value;
		dst_reg->umax_value = min(dst_reg->umax_value, umax_val);
		if (dst_reg->smin_value < 0 || smin_val < 0) {
			/* Lose signed bounds when ANDing negative numbers,
			 * ain't nobody got time for that.
			 */
			dst_reg->smin_value = S64_MIN;
			dst_reg->smax_value = S64_MAX;
		} else {
			/* ANDing two positives gives a positive, so safe to
			 * cast result into s64.
			 */
			dst_reg->smin_value = dst_reg->umin_value;
			dst_reg->smax_value = dst_reg->umax_value;
		}
		/* We may learn something more from the var_off */
		__update_reg_bounds(dst_reg);
		break;
	case BPF_OR:
		if (src_known && dst_known) {
			__mark_reg_known(dst_reg, dst_reg->var_off.value |
						  src_reg.var_off.value);
			break;
		}
		/* We get our maximum from the var_off, and our minimum is the
		 * maximum of the operands' minima
		 */
		dst_reg->var_off = tnum_or(dst_reg->var_off, src_reg.var_off);
		dst_reg->umin_value = max(dst_reg->umin_value, umin_val);
		dst_reg->umax_value = dst_reg->var_off.value |
				      dst_reg->var_off.mask;
		if (dst_reg->smin_value < 0 || smin_val < 0) {
			/* Lose signed bounds when ORing negative numbers,
			 * ain't nobody got time for that.
			 */
			dst_reg->smin_value = S64_MIN;
			dst_reg->smax_value = S64_MAX;
		} else {
			/* ORing two positives gives a positive, so safe to
			 * cast result into s64.
			 */
			dst_reg->smin_value = dst_reg->umin_value;
			dst_reg->smax_value = dst_reg->umax_value;
		}
		/* We may learn something more from the var_off */
		__update_reg_bounds(dst_reg);
		break;
	case BPF_LSH:
		if (umax_val >= insn_bitness) {
			/* Shifts greater than 31 or 63 are undefined.
			 * This includes shifts by a negative number.
			 */
			mark_reg_unknown(env, regs, insn->dst_reg);
			break;
		}
		/* We lose all sign bit information (except what we can pick
		 * up from var_off)
		 */
		dst_reg->smin_value = S64_MIN;
		dst_reg->smax_value = S64_MAX;
		/* If we might shift our top bit out, then we know nothing */
		if (dst_reg->umax_value > 1ULL << (63 - umax_val)) {
			dst_reg->umin_value = 0;
			dst_reg->umax_value = U64_MAX;
		} else {
			dst_reg->umin_value <<= umin_val;
			dst_reg->umax_value <<= umax_val;
		}
		dst_reg->var_off = tnum_lshift(dst_reg->var_off, umin_val);
		/* We may learn something more from the var_off */
		__update_reg_bounds(dst_reg);
		break;
	case BPF_RSH:
		if (umax_val >= insn_bitness) {
			/* Shifts greater than 31 or 63 are undefined.
			 * This includes shifts by a negative number.
			 */
			mark_reg_unknown(env, regs, insn->dst_reg);
			break;
		}
		/* BPF_RSH is an unsigned shift.  If the value in dst_reg might
		 * be negative, then either:
		 * 1) src_reg might be zero, so the sign bit of the result is
		 *    unknown, so we lose our signed bounds
		 * 2) it's known negative, thus the unsigned bounds capture the
		 *    signed bounds
		 * 3) the signed bounds cross zero, so they tell us nothing
		 *    about the result
		 * If the value in dst_reg is known nonnegative, then again the
		 * unsigned bounts capture the signed bounds.
		 * Thus, in all cases it suffices to blow away our signed bounds
		 * and rely on inferring new ones from the unsigned bounds and
		 * var_off of the result.
		 */
		dst_reg->smin_value = S64_MIN;
		dst_reg->smax_value = S64_MAX;
		dst_reg->var_off = tnum_rshift(dst_reg->var_off, umin_val);
		dst_reg->umin_value >>= umax_val;
		dst_reg->umax_value >>= umin_val;
		/* We may learn something more from the var_off */
		__update_reg_bounds(dst_reg);
		break;
	case BPF_ARSH:
		if (umax_val >= insn_bitness) {
			/* Shifts greater than 31 or 63 are undefined.
			 * This includes shifts by a negative number.
			 */
			mark_reg_unknown(env, regs, insn->dst_reg);
			break;
		}

		/* Upon reaching here, src_known is true and
		 * umax_val is equal to umin_val.
		 */
		dst_reg->smin_value >>= umin_val;
		dst_reg->smax_value >>= umin_val;
		dst_reg->var_off = tnum_arshift(dst_reg->var_off, umin_val);

		/* blow away the dst_reg umin_value/umax_value and rely on
		 * dst_reg var_off to refine the result.
		 */
		dst_reg->umin_value = 0;
		dst_reg->umax_value = U64_MAX;
		__update_reg_bounds(dst_reg);
		break;
	default:
		mark_reg_unknown(env, regs, insn->dst_reg);
		break;
	}

	if (BPF_CLASS(insn->code) != BPF_ALU64) {
		/* 32-bit ALU ops are (32,32)->32 */
		coerce_reg_to_size(dst_reg, 4);
		coerce_reg_to_size(&src_reg, 4);
	}

	__reg_deduce_bounds(dst_reg);
	__reg_bound_offset(dst_reg);
	return 0;
}

/* Handles ALU ops other than BPF_END, BPF_NEG and BPF_MOV: computes new min/max
 * and var_off.
 */
static int adjust_reg_min_max_vals(struct bpf_verifier_env *env,
				   struct bpf_insn *insn)
{
	struct bpf_verifier_state *vstate = env->cur_state;
	struct bpf_func_state *state = vstate->frame[vstate->curframe];
	struct bpf_reg_state *regs = state->regs, *dst_reg, *src_reg;
	struct bpf_reg_state *ptr_reg = NULL, off_reg = {0};
	u8 opcode = BPF_OP(insn->code);

	dst_reg = &regs[insn->dst_reg];
	src_reg = NULL;
	if (dst_reg->type != SCALAR_VALUE)
		ptr_reg = dst_reg;
	if (BPF_SRC(insn->code) == BPF_X) {
		src_reg = &regs[insn->src_reg];
		if (src_reg->type != SCALAR_VALUE) {
			if (dst_reg->type != SCALAR_VALUE) {
				/* Combining two pointers by any ALU op yields
				 * an arbitrary scalar. Disallow all math except
				 * pointer subtraction
				 */
				if (opcode == BPF_SUB){
					mark_reg_unknown(env, regs, insn->dst_reg);
					return 0;
				}
				verbose(env, "R%d pointer %s pointer prohibited\n",
					insn->dst_reg,
					bpf_alu_string[opcode >> 4]);
				return -EACCES;
			} else {
				/* scalar += pointer
				 * This is legal, but we have to reverse our
				 * src/dest handling in computing the range
				 */
				return adjust_ptr_min_max_vals(env, insn,
							       src_reg, dst_reg);
			}
		} else if (ptr_reg) {
			/* pointer += scalar */
			return adjust_ptr_min_max_vals(env, insn,
						       dst_reg, src_reg);
		}
	} else {
		/* Pretend the src is a reg with a known value, since we only
		 * need to be able to read from this state.
		 */
		off_reg.type = SCALAR_VALUE;
		__mark_reg_known(&off_reg, insn->imm);
		src_reg = &off_reg;
		if (ptr_reg) /* pointer += K */
			return adjust_ptr_min_max_vals(env, insn,
						       ptr_reg, src_reg);
	}

	/* Got here implies adding two SCALAR_VALUEs */
	if (WARN_ON_ONCE(ptr_reg)) {
		print_verifier_state(env, state);
		verbose(env, "verifier internal error: unexpected ptr_reg\n");
		return -EINVAL;
	}
	if (WARN_ON(!src_reg)) {
		print_verifier_state(env, state);
		verbose(env, "verifier internal error: no src_reg\n");
		return -EINVAL;
	}
	return adjust_scalar_min_max_vals(env, insn, dst_reg, *src_reg);
}

/* check validity of 32-bit and 64-bit arithmetic operations */
static int check_alu_op(struct bpf_verifier_env *env, struct bpf_insn *insn)
{
	struct bpf_reg_state *regs = cur_regs(env);
	u8 opcode = BPF_OP(insn->code);
	int err;

	if (opcode == BPF_END || opcode == BPF_NEG) {
		if (opcode == BPF_NEG) {
			if (BPF_SRC(insn->code) != 0 ||
			    insn->src_reg != BPF_REG_0 ||
			    insn->off != 0 || insn->imm != 0) {
				verbose(env, "BPF_NEG uses reserved fields\n");
				return -EINVAL;
			}
		} else {
			if (insn->src_reg != BPF_REG_0 || insn->off != 0 ||
			    (insn->imm != 16 && insn->imm != 32 && insn->imm != 64) ||
			    BPF_CLASS(insn->code) == BPF_ALU64) {
				verbose(env, "BPF_END uses reserved fields\n");
				return -EINVAL;
			}
		}

		/* check src operand */
		err = check_reg_arg(env, insn->dst_reg, SRC_OP);
		if (err)
			return err;

		if (is_pointer_value(env, insn->dst_reg)) {
			verbose(env, "R%d pointer arithmetic prohibited\n",
				insn->dst_reg);
			return -EACCES;
		}

		/* check dest operand */
		err = check_reg_arg(env, insn->dst_reg, DST_OP);
		if (err)
			return err;

	} else if (opcode == BPF_MOV) {

		if (BPF_SRC(insn->code) == BPF_X) {
			if (insn->imm != 0 || insn->off != 0) {
				verbose(env, "BPF_MOV uses reserved fields\n");
				return -EINVAL;
			}

			/* check src operand */
			err = check_reg_arg(env, insn->src_reg, SRC_OP);
			if (err)
				return err;
		} else {
			if (insn->src_reg != BPF_REG_0 || insn->off != 0) {
				verbose(env, "BPF_MOV uses reserved fields\n");
				return -EINVAL;
			}
		}

		/* check dest operand */
		err = check_reg_arg(env, insn->dst_reg, DST_OP);
		if (err)
			return err;

		if (BPF_SRC(insn->code) == BPF_X) {
			if (BPF_CLASS(insn->code) == BPF_ALU64) {
				/* case: R1 = R2
				 * copy register state to dest reg
				 */
				regs[insn->dst_reg] = regs[insn->src_reg];
				regs[insn->dst_reg].live |= REG_LIVE_WRITTEN;
			} else {
				/* R1 = (u32) R2 */
				if (is_pointer_value(env, insn->src_reg)) {
					verbose(env,
						"R%d partial copy of pointer\n",
						insn->src_reg);
					return -EACCES;
				}
				mark_reg_unknown(env, regs, insn->dst_reg);
				coerce_reg_to_size(&regs[insn->dst_reg], 4);
			}
		} else {
			/* case: R = imm
			 * remember the value we stored into this reg
			 */
			regs[insn->dst_reg].type = SCALAR_VALUE;
			if (BPF_CLASS(insn->code) == BPF_ALU64) {
				__mark_reg_known(regs + insn->dst_reg,
						 insn->imm);
			} else {
				__mark_reg_known(regs + insn->dst_reg,
						 (u32)insn->imm);
			}
		}

	} else if (opcode > BPF_END) {
		verbose(env, "invalid BPF_ALU opcode %x\n", opcode);
		return -EINVAL;

	} else {	/* all other ALU ops: and, sub, xor, add, ... */

		if (BPF_SRC(insn->code) == BPF_X) {
			if (insn->imm != 0 || insn->off != 0) {
				verbose(env, "BPF_ALU uses reserved fields\n");
				return -EINVAL;
			}
			/* check src1 operand */
			err = check_reg_arg(env, insn->src_reg, SRC_OP);
			if (err)
				return err;
		} else {
			if (insn->src_reg != BPF_REG_0 || insn->off != 0) {
				verbose(env, "BPF_ALU uses reserved fields\n");
				return -EINVAL;
			}
		}

		/* check src2 operand */
		err = check_reg_arg(env, insn->dst_reg, SRC_OP);
		if (err)
			return err;

		if ((opcode == BPF_MOD || opcode == BPF_DIV) &&
		    BPF_SRC(insn->code) == BPF_K && insn->imm == 0) {
			verbose(env, "div by zero\n");
			return -EINVAL;
		}

		if (opcode == BPF_ARSH && BPF_CLASS(insn->code) != BPF_ALU64) {
			verbose(env, "BPF_ARSH not supported for 32 bit ALU\n");
			return -EINVAL;
		}

		if ((opcode == BPF_LSH || opcode == BPF_RSH ||
		     opcode == BPF_ARSH) && BPF_SRC(insn->code) == BPF_K) {
			int size = BPF_CLASS(insn->code) == BPF_ALU64 ? 64 : 32;

			if (insn->imm < 0 || insn->imm >= size) {
				verbose(env, "invalid shift %d\n", insn->imm);
				return -EINVAL;
			}
		}

		/* check dest operand */
		err = check_reg_arg(env, insn->dst_reg, DST_OP_NO_MARK);
		if (err)
			return err;

		return adjust_reg_min_max_vals(env, insn);
	}

	return 0;
}

static void find_good_pkt_pointers(struct bpf_verifier_state *vstate,
				   struct bpf_reg_state *dst_reg,
				   enum bpf_reg_type type,
				   bool range_right_open)
{
	struct bpf_func_state *state = vstate->frame[vstate->curframe];
	struct bpf_reg_state *regs = state->regs, *reg;
	u16 new_range;
	int i, j;

	if (dst_reg->off < 0 ||
	    (dst_reg->off == 0 && range_right_open))
		/* This doesn't give us any range */
		return;

	if (dst_reg->umax_value > MAX_PACKET_OFF ||
	    dst_reg->umax_value + dst_reg->off > MAX_PACKET_OFF)
		/* Risk of overflow.  For instance, ptr + (1<<63) may be less
		 * than pkt_end, but that's because it's also less than pkt.
		 */
		return;

	new_range = dst_reg->off;
	if (range_right_open)
		new_range--;

	/* Examples for register markings:
	 *
	 * pkt_data in dst register:
	 *
	 *   r2 = r3;
	 *   r2 += 8;
	 *   if (r2 > pkt_end) goto <handle exception>
	 *   <access okay>
	 *
	 *   r2 = r3;
	 *   r2 += 8;
	 *   if (r2 < pkt_end) goto <access okay>
	 *   <handle exception>
	 *
	 *   Where:
	 *     r2 == dst_reg, pkt_end == src_reg
	 *     r2=pkt(id=n,off=8,r=0)
	 *     r3=pkt(id=n,off=0,r=0)
	 *
	 * pkt_data in src register:
	 *
	 *   r2 = r3;
	 *   r2 += 8;
	 *   if (pkt_end >= r2) goto <access okay>
	 *   <handle exception>
	 *
	 *   r2 = r3;
	 *   r2 += 8;
	 *   if (pkt_end <= r2) goto <handle exception>
	 *   <access okay>
	 *
	 *   Where:
	 *     pkt_end == dst_reg, r2 == src_reg
	 *     r2=pkt(id=n,off=8,r=0)
	 *     r3=pkt(id=n,off=0,r=0)
	 *
	 * Find register r3 and mark its range as r3=pkt(id=n,off=0,r=8)
	 * or r3=pkt(id=n,off=0,r=8-1), so that range of bytes [r3, r3 + 8)
	 * and [r3, r3 + 8-1) respectively is safe to access depending on
	 * the check.
	 */

	/* If our ids match, then we must have the same max_value.  And we
	 * don't care about the other reg's fixed offset, since if it's too big
	 * the range won't allow anything.
	 * dst_reg->off is known < MAX_PACKET_OFF, therefore it fits in a u16.
	 */
	for (i = 0; i < MAX_BPF_REG; i++)
		if (regs[i].type == type && regs[i].id == dst_reg->id)
			/* keep the maximum range already checked */
			regs[i].range = max(regs[i].range, new_range);

	for (j = 0; j <= vstate->curframe; j++) {
		state = vstate->frame[j];
		for (i = 0; i < state->allocated_stack / BPF_REG_SIZE; i++) {
			if (state->stack[i].slot_type[0] != STACK_SPILL)
				continue;
			reg = &state->stack[i].spilled_ptr;
			if (reg->type == type && reg->id == dst_reg->id)
				reg->range = max(reg->range, new_range);
		}
	}
}

/* Adjusts the register min/max values in the case that the dst_reg is the
 * variable register that we are working on, and src_reg is a constant or we're
 * simply doing a BPF_K check.
 * In JEQ/JNE cases we also adjust the var_off values.
 */
static void reg_set_min_max(struct bpf_reg_state *true_reg,
			    struct bpf_reg_state *false_reg, u64 val,
			    u8 opcode)
{
	/* If the dst_reg is a pointer, we can't learn anything about its
	 * variable offset from the compare (unless src_reg were a pointer into
	 * the same object, but we don't bother with that.
	 * Since false_reg and true_reg have the same type by construction, we
	 * only need to check one of them for pointerness.
	 */
	if (__is_pointer_value(false, false_reg))
		return;

	switch (opcode) {
	case BPF_JEQ:
		/* If this is false then we know nothing Jon Snow, but if it is
		 * true then we know for sure.
		 */
		__mark_reg_known(true_reg, val);
		break;
	case BPF_JNE:
		/* If this is true we know nothing Jon Snow, but if it is false
		 * we know the value for sure;
		 */
		__mark_reg_known(false_reg, val);
		break;
	case BPF_JGT:
		false_reg->umax_value = min(false_reg->umax_value, val);
		true_reg->umin_value = max(true_reg->umin_value, val + 1);
		break;
	case BPF_JSGT:
		false_reg->smax_value = min_t(s64, false_reg->smax_value, val);
		true_reg->smin_value = max_t(s64, true_reg->smin_value, val + 1);
		break;
	case BPF_JLT:
		false_reg->umin_value = max(false_reg->umin_value, val);
		true_reg->umax_value = min(true_reg->umax_value, val - 1);
		break;
	case BPF_JSLT:
		false_reg->smin_value = max_t(s64, false_reg->smin_value, val);
		true_reg->smax_value = min_t(s64, true_reg->smax_value, val - 1);
		break;
	case BPF_JGE:
		false_reg->umax_value = min(false_reg->umax_value, val - 1);
		true_reg->umin_value = max(true_reg->umin_value, val);
		break;
	case BPF_JSGE:
		false_reg->smax_value = min_t(s64, false_reg->smax_value, val - 1);
		true_reg->smin_value = max_t(s64, true_reg->smin_value, val);
		break;
	case BPF_JLE:
		false_reg->umin_value = max(false_reg->umin_value, val + 1);
		true_reg->umax_value = min(true_reg->umax_value, val);
		break;
	case BPF_JSLE:
		false_reg->smin_value = max_t(s64, false_reg->smin_value, val + 1);
		true_reg->smax_value = min_t(s64, true_reg->smax_value, val);
		break;
	default:
		break;
	}

	__reg_deduce_bounds(false_reg);
	__reg_deduce_bounds(true_reg);
	/* We might have learned some bits from the bounds. */
	__reg_bound_offset(false_reg);
	__reg_bound_offset(true_reg);
	/* Intersecting with the old var_off might have improved our bounds
	 * slightly.  e.g. if umax was 0x7f...f and var_off was (0; 0xf...fc),
	 * then new var_off is (0; 0x7f...fc) which improves our umax.
	 */
	__update_reg_bounds(false_reg);
	__update_reg_bounds(true_reg);
}

/* Same as above, but for the case that dst_reg holds a constant and src_reg is
 * the variable reg.
 */
static void reg_set_min_max_inv(struct bpf_reg_state *true_reg,
				struct bpf_reg_state *false_reg, u64 val,
				u8 opcode)
{
	if (__is_pointer_value(false, false_reg))
		return;

	switch (opcode) {
	case BPF_JEQ:
		/* If this is false then we know nothing Jon Snow, but if it is
		 * true then we know for sure.
		 */
		__mark_reg_known(true_reg, val);
		break;
	case BPF_JNE:
		/* If this is true we know nothing Jon Snow, but if it is false
		 * we know the value for sure;
		 */
		__mark_reg_known(false_reg, val);
		break;
	case BPF_JGT:
		true_reg->umax_value = min(true_reg->umax_value, val - 1);
		false_reg->umin_value = max(false_reg->umin_value, val);
		break;
	case BPF_JSGT:
		true_reg->smax_value = min_t(s64, true_reg->smax_value, val - 1);
		false_reg->smin_value = max_t(s64, false_reg->smin_value, val);
		break;
	case BPF_JLT:
		true_reg->umin_value = max(true_reg->umin_value, val + 1);
		false_reg->umax_value = min(false_reg->umax_value, val);
		break;
	case BPF_JSLT:
		true_reg->smin_value = max_t(s64, true_reg->smin_value, val + 1);
		false_reg->smax_value = min_t(s64, false_reg->smax_value, val);
		break;
	case BPF_JGE:
		true_reg->umax_value = min(true_reg->umax_value, val);
		false_reg->umin_value = max(false_reg->umin_value, val + 1);
		break;
	case BPF_JSGE:
		true_reg->smax_value = min_t(s64, true_reg->smax_value, val);
		false_reg->smin_value = max_t(s64, false_reg->smin_value, val + 1);
		break;
	case BPF_JLE:
		true_reg->umin_value = max(true_reg->umin_value, val);
		false_reg->umax_value = min(false_reg->umax_value, val - 1);
		break;
	case BPF_JSLE:
		true_reg->smin_value = max_t(s64, true_reg->smin_value, val);
		false_reg->smax_value = min_t(s64, false_reg->smax_value, val - 1);
		break;
	default:
		break;
	}

	__reg_deduce_bounds(false_reg);
	__reg_deduce_bounds(true_reg);
	/* We might have learned some bits from the bounds. */
	__reg_bound_offset(false_reg);
	__reg_bound_offset(true_reg);
	/* Intersecting with the old var_off might have improved our bounds
	 * slightly.  e.g. if umax was 0x7f...f and var_off was (0; 0xf...fc),
	 * then new var_off is (0; 0x7f...fc) which improves our umax.
	 */
	__update_reg_bounds(false_reg);
	__update_reg_bounds(true_reg);
}

/* Regs are known to be equal, so intersect their min/max/var_off */
static void __reg_combine_min_max(struct bpf_reg_state *src_reg,
				  struct bpf_reg_state *dst_reg)
{
	src_reg->umin_value = dst_reg->umin_value = max(src_reg->umin_value,
							dst_reg->umin_value);
	src_reg->umax_value = dst_reg->umax_value = min(src_reg->umax_value,
							dst_reg->umax_value);
	src_reg->smin_value = dst_reg->smin_value = max(src_reg->smin_value,
							dst_reg->smin_value);
	src_reg->smax_value = dst_reg->smax_value = min(src_reg->smax_value,
							dst_reg->smax_value);
	src_reg->var_off = dst_reg->var_off = tnum_intersect(src_reg->var_off,
							     dst_reg->var_off);
	/* We might have learned new bounds from the var_off. */
	__update_reg_bounds(src_reg);
	__update_reg_bounds(dst_reg);
	/* We might have learned something about the sign bit. */
	__reg_deduce_bounds(src_reg);
	__reg_deduce_bounds(dst_reg);
	/* We might have learned some bits from the bounds. */
	__reg_bound_offset(src_reg);
	__reg_bound_offset(dst_reg);
	/* Intersecting with the old var_off might have improved our bounds
	 * slightly.  e.g. if umax was 0x7f...f and var_off was (0; 0xf...fc),
	 * then new var_off is (0; 0x7f...fc) which improves our umax.
	 */
	__update_reg_bounds(src_reg);
	__update_reg_bounds(dst_reg);
}

static void reg_combine_min_max(struct bpf_reg_state *true_src,
				struct bpf_reg_state *true_dst,
				struct bpf_reg_state *false_src,
				struct bpf_reg_state *false_dst,
				u8 opcode)
{
	switch (opcode) {
	case BPF_JEQ:
		__reg_combine_min_max(true_src, true_dst);
		break;
	case BPF_JNE:
		__reg_combine_min_max(false_src, false_dst);
		break;
	}
}

static void mark_map_reg(struct bpf_reg_state *regs, u32 regno, u32 id,
			 bool is_null)
{
	struct bpf_reg_state *reg = &regs[regno];

	if (reg->type == PTR_TO_MAP_VALUE_OR_NULL && reg->id == id) {
		/* Old offset (both fixed and variable parts) should
		 * have been known-zero, because we don't allow pointer
		 * arithmetic on pointers that might be NULL.
		 */
		if (WARN_ON_ONCE(reg->smin_value || reg->smax_value ||
				 !tnum_equals_const(reg->var_off, 0) ||
				 reg->off)) {
			__mark_reg_known_zero(reg);
			reg->off = 0;
		}
		if (is_null) {
			reg->type = SCALAR_VALUE;
		} else if (reg->map_ptr->inner_map_meta) {
			reg->type = CONST_PTR_TO_MAP;
			reg->map_ptr = reg->map_ptr->inner_map_meta;
		} else {
			reg->type = PTR_TO_MAP_VALUE;
		}
		/* We don't need id from this point onwards anymore, thus we
		 * should better reset it, so that state pruning has chances
		 * to take effect.
		 */
		reg->id = 0;
	}
}

/* The logic is similar to find_good_pkt_pointers(), both could eventually
 * be folded together at some point.
 */
static void mark_map_regs(struct bpf_verifier_state *vstate, u32 regno,
			  bool is_null)
{
	struct bpf_func_state *state = vstate->frame[vstate->curframe];
	struct bpf_reg_state *regs = state->regs;
	u32 id = regs[regno].id;
	int i, j;

	for (i = 0; i < MAX_BPF_REG; i++)
		mark_map_reg(regs, i, id, is_null);

	for (j = 0; j <= vstate->curframe; j++) {
		state = vstate->frame[j];
		for (i = 0; i < state->allocated_stack / BPF_REG_SIZE; i++) {
			if (state->stack[i].slot_type[0] != STACK_SPILL)
				continue;
			mark_map_reg(&state->stack[i].spilled_ptr, 0, id, is_null);
		}
	}
}

static bool try_match_pkt_pointers(const struct bpf_insn *insn,
				   struct bpf_reg_state *dst_reg,
				   struct bpf_reg_state *src_reg,
				   struct bpf_verifier_state *this_branch,
				   struct bpf_verifier_state *other_branch)
{
	if (BPF_SRC(insn->code) != BPF_X)
		return false;

	switch (BPF_OP(insn->code)) {
	case BPF_JGT:
		if ((dst_reg->type == PTR_TO_PACKET &&
		     src_reg->type == PTR_TO_PACKET_END) ||
		    (dst_reg->type == PTR_TO_PACKET_META &&
		     reg_is_init_pkt_pointer(src_reg, PTR_TO_PACKET))) {
			/* pkt_data' > pkt_end, pkt_meta' > pkt_data */
			find_good_pkt_pointers(this_branch, dst_reg,
					       dst_reg->type, false);
		} else if ((dst_reg->type == PTR_TO_PACKET_END &&
			    src_reg->type == PTR_TO_PACKET) ||
			   (reg_is_init_pkt_pointer(dst_reg, PTR_TO_PACKET) &&
			    src_reg->type == PTR_TO_PACKET_META)) {
			/* pkt_end > pkt_data', pkt_data > pkt_meta' */
			find_good_pkt_pointers(other_branch, src_reg,
					       src_reg->type, true);
		} else {
			return false;
		}
		break;
	case BPF_JLT:
		if ((dst_reg->type == PTR_TO_PACKET &&
		     src_reg->type == PTR_TO_PACKET_END) ||
		    (dst_reg->type == PTR_TO_PACKET_META &&
		     reg_is_init_pkt_pointer(src_reg, PTR_TO_PACKET))) {
			/* pkt_data' < pkt_end, pkt_meta' < pkt_data */
			find_good_pkt_pointers(other_branch, dst_reg,
					       dst_reg->type, true);
		} else if ((dst_reg->type == PTR_TO_PACKET_END &&
			    src_reg->type == PTR_TO_PACKET) ||
			   (reg_is_init_pkt_pointer(dst_reg, PTR_TO_PACKET) &&
			    src_reg->type == PTR_TO_PACKET_META)) {
			/* pkt_end < pkt_data', pkt_data > pkt_meta' */
			find_good_pkt_pointers(this_branch, src_reg,
					       src_reg->type, false);
		} else {
			return false;
		}
		break;
	case BPF_JGE:
		if ((dst_reg->type == PTR_TO_PACKET &&
		     src_reg->type == PTR_TO_PACKET_END) ||
		    (dst_reg->type == PTR_TO_PACKET_META &&
		     reg_is_init_pkt_pointer(src_reg, PTR_TO_PACKET))) {
			/* pkt_data' >= pkt_end, pkt_meta' >= pkt_data */
			find_good_pkt_pointers(this_branch, dst_reg,
					       dst_reg->type, true);
		} else if ((dst_reg->type == PTR_TO_PACKET_END &&
			    src_reg->type == PTR_TO_PACKET) ||
			   (reg_is_init_pkt_pointer(dst_reg, PTR_TO_PACKET) &&
			    src_reg->type == PTR_TO_PACKET_META)) {
			/* pkt_end >= pkt_data', pkt_data >= pkt_meta' */
			find_good_pkt_pointers(other_branch, src_reg,
					       src_reg->type, false);
		} else {
			return false;
		}
		break;
	case BPF_JLE:
		if ((dst_reg->type == PTR_TO_PACKET &&
		     src_reg->type == PTR_TO_PACKET_END) ||
		    (dst_reg->type == PTR_TO_PACKET_META &&
		     reg_is_init_pkt_pointer(src_reg, PTR_TO_PACKET))) {
			/* pkt_data' <= pkt_end, pkt_meta' <= pkt_data */
			find_good_pkt_pointers(other_branch, dst_reg,
					       dst_reg->type, false);
		} else if ((dst_reg->type == PTR_TO_PACKET_END &&
			    src_reg->type == PTR_TO_PACKET) ||
			   (reg_is_init_pkt_pointer(dst_reg, PTR_TO_PACKET) &&
			    src_reg->type == PTR_TO_PACKET_META)) {
			/* pkt_end <= pkt_data', pkt_data <= pkt_meta' */
			find_good_pkt_pointers(this_branch, src_reg,
					       src_reg->type, true);
		} else {
			return false;
		}
		break;
	default:
		return false;
	}

	return true;
}

static int check_cond_jmp_op(struct bpf_verifier_env *env,
			     struct bpf_insn *insn, int *insn_idx)
{
	struct bpf_verifier_state *this_branch = env->cur_state;
	struct bpf_verifier_state *other_branch;
	struct bpf_reg_state *regs = this_branch->frame[this_branch->curframe]->regs;
	struct bpf_reg_state *dst_reg, *other_branch_regs;
	u8 opcode = BPF_OP(insn->code);
	int err;

	if (opcode > BPF_JSLE) {
		verbose(env, "invalid BPF_JMP opcode %x\n", opcode);
		return -EINVAL;
	}

	if (BPF_SRC(insn->code) == BPF_X) {
		if (insn->imm != 0) {
			verbose(env, "BPF_JMP uses reserved fields\n");
			return -EINVAL;
		}

		/* check src1 operand */
		err = check_reg_arg(env, insn->src_reg, SRC_OP);
		if (err)
			return err;

		if (is_pointer_value(env, insn->src_reg)) {
			verbose(env, "R%d pointer comparison prohibited\n",
				insn->src_reg);
			return -EACCES;
		}
	} else {
		if (insn->src_reg != BPF_REG_0) {
			verbose(env, "BPF_JMP uses reserved fields\n");
			return -EINVAL;
		}
	}

	/* check src2 operand */
	err = check_reg_arg(env, insn->dst_reg, SRC_OP);
	if (err)
		return err;

	dst_reg = &regs[insn->dst_reg];

	/* detect if R == 0 where R was initialized to zero earlier */
	if (BPF_SRC(insn->code) == BPF_K &&
	    (opcode == BPF_JEQ || opcode == BPF_JNE) &&
	    dst_reg->type == SCALAR_VALUE &&
	    tnum_is_const(dst_reg->var_off)) {
		if ((opcode == BPF_JEQ && dst_reg->var_off.value == insn->imm) ||
		    (opcode == BPF_JNE && dst_reg->var_off.value != insn->imm)) {
			/* if (imm == imm) goto pc+off;
			 * only follow the goto, ignore fall-through
			 */
			*insn_idx += insn->off;
			return 0;
		} else {
			/* if (imm != imm) goto pc+off;
			 * only follow fall-through branch, since
			 * that's where the program will go
			 */
			return 0;
		}
	}

	other_branch = push_stack(env, *insn_idx + insn->off + 1, *insn_idx);
	if (!other_branch)
		return -EFAULT;
	other_branch_regs = other_branch->frame[other_branch->curframe]->regs;

	/* detect if we are comparing against a constant value so we can adjust
	 * our min/max values for our dst register.
	 * this is only legit if both are scalars (or pointers to the same
	 * object, I suppose, but we don't support that right now), because
	 * otherwise the different base pointers mean the offsets aren't
	 * comparable.
	 */
	if (BPF_SRC(insn->code) == BPF_X) {
		if (dst_reg->type == SCALAR_VALUE &&
		    regs[insn->src_reg].type == SCALAR_VALUE) {
			if (tnum_is_const(regs[insn->src_reg].var_off))
				reg_set_min_max(&other_branch_regs[insn->dst_reg],
						dst_reg, regs[insn->src_reg].var_off.value,
						opcode);
			else if (tnum_is_const(dst_reg->var_off))
				reg_set_min_max_inv(&other_branch_regs[insn->src_reg],
						    &regs[insn->src_reg],
						    dst_reg->var_off.value, opcode);
			else if (opcode == BPF_JEQ || opcode == BPF_JNE)
				/* Comparing for equality, we can combine knowledge */
				reg_combine_min_max(&other_branch_regs[insn->src_reg],
						    &other_branch_regs[insn->dst_reg],
						    &regs[insn->src_reg],
						    &regs[insn->dst_reg], opcode);
		}
	} else if (dst_reg->type == SCALAR_VALUE) {
		reg_set_min_max(&other_branch_regs[insn->dst_reg],
					dst_reg, insn->imm, opcode);
	}

	/* detect if R == 0 where R is returned from bpf_map_lookup_elem() */
	if (BPF_SRC(insn->code) == BPF_K &&
	    insn->imm == 0 && (opcode == BPF_JEQ || opcode == BPF_JNE) &&
	    dst_reg->type == PTR_TO_MAP_VALUE_OR_NULL) {
		/* Mark all identical map registers in each branch as either
		 * safe or unknown depending R == 0 or R != 0 conditional.
		 */
		mark_map_regs(this_branch, insn->dst_reg, opcode == BPF_JNE);
		mark_map_regs(other_branch, insn->dst_reg, opcode == BPF_JEQ);
	} else if (!try_match_pkt_pointers(insn, dst_reg, &regs[insn->src_reg],
					   this_branch, other_branch) &&
		   is_pointer_value(env, insn->dst_reg)) {
		verbose(env, "R%d pointer comparison prohibited\n",
			insn->dst_reg);
		return -EACCES;
	}
	if (env->log.level)
		print_verifier_state(env, this_branch->frame[this_branch->curframe]);
	return 0;
}

/* return the map pointer stored inside BPF_LD_IMM64 instruction */
static struct bpf_map *ld_imm64_to_map_ptr(struct bpf_insn *insn)
{
	u64 imm64 = ((u64) (u32) insn[0].imm) | ((u64) (u32) insn[1].imm) << 32;

	return (struct bpf_map *) (unsigned long) imm64;
}

/* verify BPF_LD_IMM64 instruction */
static int check_ld_imm(struct bpf_verifier_env *env, struct bpf_insn *insn)
{
	struct bpf_reg_state *regs = cur_regs(env);
	int err;

	if (BPF_SIZE(insn->code) != BPF_DW) {
		verbose(env, "invalid BPF_LD_IMM insn\n");
		return -EINVAL;
	}
	if (insn->off != 0) {
		verbose(env, "BPF_LD_IMM64 uses reserved fields\n");
		return -EINVAL;
	}

	err = check_reg_arg(env, insn->dst_reg, DST_OP);
	if (err)
		return err;

	if (insn->src_reg == 0) {
		u64 imm = ((u64)(insn + 1)->imm << 32) | (u32)insn->imm;

		regs[insn->dst_reg].type = SCALAR_VALUE;
		__mark_reg_known(&regs[insn->dst_reg], imm);
		return 0;
	}

	/* replace_map_fd_with_map_ptr() should have caught bad ld_imm64 */
	BUG_ON(insn->src_reg != BPF_PSEUDO_MAP_FD);

	regs[insn->dst_reg].type = CONST_PTR_TO_MAP;
	regs[insn->dst_reg].map_ptr = ld_imm64_to_map_ptr(insn);
	return 0;
}

static bool may_access_skb(enum bpf_prog_type type)
{
	switch (type) {
	case BPF_PROG_TYPE_SOCKET_FILTER:
	case BPF_PROG_TYPE_SCHED_CLS:
	case BPF_PROG_TYPE_SCHED_ACT:
		return true;
	default:
		return false;
	}
}

/* verify safety of LD_ABS|LD_IND instructions:
 * - they can only appear in the programs where ctx == skb
 * - since they are wrappers of function calls, they scratch R1-R5 registers,
 *   preserve R6-R9, and store return value into R0
 *
 * Implicit input:
 *   ctx == skb == R6 == CTX
 *
 * Explicit input:
 *   SRC == any register
 *   IMM == 32-bit immediate
 *
 * Output:
 *   R0 - 8/16/32-bit skb data converted to cpu endianness
 */
static int check_ld_abs(struct bpf_verifier_env *env, struct bpf_insn *insn)
{
	struct bpf_reg_state *regs = cur_regs(env);
	u8 mode = BPF_MODE(insn->code);
	int i, err;

	if (!may_access_skb(env->prog->type)) {
		verbose(env, "BPF_LD_[ABS|IND] instructions not allowed for this program type\n");
		return -EINVAL;
	}

	if (!env->ops->gen_ld_abs) {
		verbose(env, "bpf verifier is misconfigured\n");
		return -EINVAL;
	}

	if (env->subprog_cnt > 1) {
		/* when program has LD_ABS insn JITs and interpreter assume
		 * that r1 == ctx == skb which is not the case for callees
		 * that can have arbitrary arguments. It's problematic
		 * for main prog as well since JITs would need to analyze
		 * all functions in order to make proper register save/restore
		 * decisions in the main prog. Hence disallow LD_ABS with calls
		 */
		verbose(env, "BPF_LD_[ABS|IND] instructions cannot be mixed with bpf-to-bpf calls\n");
		return -EINVAL;
	}

	if (insn->dst_reg != BPF_REG_0 || insn->off != 0 ||
	    BPF_SIZE(insn->code) == BPF_DW ||
	    (mode == BPF_ABS && insn->src_reg != BPF_REG_0)) {
		verbose(env, "BPF_LD_[ABS|IND] uses reserved fields\n");
		return -EINVAL;
	}

	/* check whether implicit source operand (register R6) is readable */
	err = check_reg_arg(env, BPF_REG_6, SRC_OP);
	if (err)
		return err;

	if (regs[BPF_REG_6].type != PTR_TO_CTX) {
		verbose(env,
			"at the time of BPF_LD_ABS|IND R6 != pointer to skb\n");
		return -EINVAL;
	}

	if (mode == BPF_IND) {
		/* check explicit source operand */
		err = check_reg_arg(env, insn->src_reg, SRC_OP);
		if (err)
			return err;
	}

	/* reset caller saved regs to unreadable */
	for (i = 0; i < CALLER_SAVED_REGS; i++) {
		mark_reg_not_init(env, regs, caller_saved[i]);
		check_reg_arg(env, caller_saved[i], DST_OP_NO_MARK);
	}

	/* mark destination R0 register as readable, since it contains
	 * the value fetched from the packet.
	 * Already marked as written above.
	 */
	mark_reg_unknown(env, regs, BPF_REG_0);
	return 0;
}

static int check_return_code(struct bpf_verifier_env *env)
{
	struct bpf_reg_state *reg;
	struct tnum range = tnum_range(0, 1);

	switch (env->prog->type) {
	case BPF_PROG_TYPE_CGROUP_SKB:
	case BPF_PROG_TYPE_CGROUP_SOCK:
	case BPF_PROG_TYPE_CGROUP_SOCK_ADDR:
	case BPF_PROG_TYPE_SOCK_OPS:
	case BPF_PROG_TYPE_CGROUP_DEVICE:
		break;
	default:
		return 0;
	}

	reg = cur_regs(env) + BPF_REG_0;
	if (reg->type != SCALAR_VALUE) {
		verbose(env, "At program exit the register R0 is not a known value (%s)\n",
			reg_type_str[reg->type]);
		return -EINVAL;
	}

	if (!tnum_in(range, reg->var_off)) {
		verbose(env, "At program exit the register R0 ");
		if (!tnum_is_unknown(reg->var_off)) {
			char tn_buf[48];

			tnum_strn(tn_buf, sizeof(tn_buf), reg->var_off);
			verbose(env, "has value %s", tn_buf);
		} else {
			verbose(env, "has unknown scalar value");
		}
		verbose(env, " should have been 0 or 1\n");
		return -EINVAL;
	}
	return 0;
}

/* non-recursive DFS pseudo code
 * 1  procedure DFS-iterative(G,v):
 * 2      label v as discovered
 * 3      let S be a stack
 * 4      S.push(v)
 * 5      while S is not empty
 * 6            t <- S.pop()
 * 7            if t is what we're looking for:
 * 8                return t
 * 9            for all edges e in G.adjacentEdges(t) do
 * 10               if edge e is already labelled
 * 11                   continue with the next edge
 * 12               w <- G.adjacentVertex(t,e)
 * 13               if vertex w is not discovered and not explored
 * 14                   label e as tree-edge
 * 15                   label w as discovered
 * 16                   S.push(w)
 * 17                   continue at 5
 * 18               else if vertex w is discovered
 * 19                   label e as back-edge
 * 20               else
 * 21                   // vertex w is explored
 * 22                   label e as forward- or cross-edge
 * 23           label t as explored
 * 24           S.pop()
 *
 * convention:
 * 0x10 - discovered
 * 0x11 - discovered and fall-through edge labelled
 * 0x12 - discovered and fall-through and branch edges labelled
 * 0x20 - explored
 */

enum {
	DISCOVERED = 0x10,
	EXPLORED = 0x20,
	FALLTHROUGH = 1,
	BRANCH = 2,
};

#define STATE_LIST_MARK ((struct bpf_verifier_state_list *) -1L)

static int *insn_stack;	/* stack of insns to process */
static int cur_stack;	/* current stack index */
static int *insn_state;

/* t, w, e - match pseudo-code above:
 * t - index of current instruction
 * w - next instruction
 * e - edge
 */
static int push_insn(int t, int w, int e, struct bpf_verifier_env *env)
{
	if (e == FALLTHROUGH && insn_state[t] >= (DISCOVERED | FALLTHROUGH))
		return 0;

	if (e == BRANCH && insn_state[t] >= (DISCOVERED | BRANCH))
		return 0;

	if (w < 0 || w >= env->prog->len) {
		verbose(env, "jump out of range from insn %d to %d\n", t, w);
		return -EINVAL;
	}

	if (e == BRANCH)
		/* mark branch target for state pruning */
		env->explored_states[w] = STATE_LIST_MARK;

	if (insn_state[w] == 0) {
		/* tree-edge */
		insn_state[t] = DISCOVERED | e;
		insn_state[w] = DISCOVERED;
		if (cur_stack >= env->prog->len)
			return -E2BIG;
		insn_stack[cur_stack++] = w;
		return 1;
	} else if ((insn_state[w] & 0xF0) == DISCOVERED) {
		verbose(env, "back-edge from insn %d to %d\n", t, w);
		return -EINVAL;
	} else if (insn_state[w] == EXPLORED) {
		/* forward- or cross-edge */
		insn_state[t] = DISCOVERED | e;
	} else {
		verbose(env, "insn state internal bug\n");
		return -EFAULT;
	}
	return 0;
}

/* non-recursive depth-first-search to detect loops in BPF program
 * loop == back-edge in directed graph
 */
static int check_cfg(struct bpf_verifier_env *env)
{
	struct bpf_insn *insns = env->prog->insnsi;
	int insn_cnt = env->prog->len;
	int ret = 0;
	int i, t;

	ret = check_subprogs(env);
	if (ret < 0)
		return ret;

	insn_state = kcalloc(insn_cnt, sizeof(int), GFP_KERNEL);
	if (!insn_state)
		return -ENOMEM;

	insn_stack = kcalloc(insn_cnt, sizeof(int), GFP_KERNEL);
	if (!insn_stack) {
		kfree(insn_state);
		return -ENOMEM;
	}

	insn_state[0] = DISCOVERED; /* mark 1st insn as discovered */
	insn_stack[0] = 0; /* 0 is the first instruction */
	cur_stack = 1;

peek_stack:
	if (cur_stack == 0)
		goto check_state;
	t = insn_stack[cur_stack - 1];

	if (BPF_CLASS(insns[t].code) == BPF_JMP) {
		u8 opcode = BPF_OP(insns[t].code);

		if (opcode == BPF_EXIT) {
			goto mark_explored;
		} else if (opcode == BPF_CALL) {
			ret = push_insn(t, t + 1, FALLTHROUGH, env);
			if (ret == 1)
				goto peek_stack;
			else if (ret < 0)
				goto err_free;
			if (t + 1 < insn_cnt)
				env->explored_states[t + 1] = STATE_LIST_MARK;
			if (insns[t].src_reg == BPF_PSEUDO_CALL) {
				env->explored_states[t] = STATE_LIST_MARK;
				ret = push_insn(t, t + insns[t].imm + 1, BRANCH, env);
				if (ret == 1)
					goto peek_stack;
				else if (ret < 0)
					goto err_free;
			}
		} else if (opcode == BPF_JA) {
			if (BPF_SRC(insns[t].code) != BPF_K) {
				ret = -EINVAL;
				goto err_free;
			}
			/* unconditional jump with single edge */
			ret = push_insn(t, t + insns[t].off + 1,
					FALLTHROUGH, env);
			if (ret == 1)
				goto peek_stack;
			else if (ret < 0)
				goto err_free;
			/* tell verifier to check for equivalent states
			 * after every call and jump
			 */
			if (t + 1 < insn_cnt)
				env->explored_states[t + 1] = STATE_LIST_MARK;
		} else {
			/* conditional jump with two edges */
			env->explored_states[t] = STATE_LIST_MARK;
			ret = push_insn(t, t + 1, FALLTHROUGH, env);
			if (ret == 1)
				goto peek_stack;
			else if (ret < 0)
				goto err_free;

			ret = push_insn(t, t + insns[t].off + 1, BRANCH, env);
			if (ret == 1)
				goto peek_stack;
			else if (ret < 0)
				goto err_free;
		}
	} else {
		/* all other non-branch instructions with single
		 * fall-through edge
		 */
		ret = push_insn(t, t + 1, FALLTHROUGH, env);
		if (ret == 1)
			goto peek_stack;
		else if (ret < 0)
			goto err_free;
	}

mark_explored:
	insn_state[t] = EXPLORED;
	if (cur_stack-- <= 0) {
		verbose(env, "pop stack internal bug\n");
		ret = -EFAULT;
		goto err_free;
	}
	goto peek_stack;

check_state:
	for (i = 0; i < insn_cnt; i++) {
		if (insn_state[i] != EXPLORED) {
			verbose(env, "unreachable insn %d\n", i);
			ret = -EINVAL;
			goto err_free;
		}
	}
	ret = 0; /* cfg looks good */

err_free:
	kfree(insn_state);
	kfree(insn_stack);
	return ret;
}

/* check %cur's range satisfies %old's */
static bool range_within(struct bpf_reg_state *old,
			 struct bpf_reg_state *cur)
{
	return old->umin_value <= cur->umin_value &&
	       old->umax_value >= cur->umax_value &&
	       old->smin_value <= cur->smin_value &&
	       old->smax_value >= cur->smax_value;
}

/* Maximum number of register states that can exist at once */
#define ID_MAP_SIZE	(MAX_BPF_REG + MAX_BPF_STACK / BPF_REG_SIZE)
struct idpair {
	u32 old;
	u32 cur;
};

/* If in the old state two registers had the same id, then they need to have
 * the same id in the new state as well.  But that id could be different from
 * the old state, so we need to track the mapping from old to new ids.
 * Once we have seen that, say, a reg with old id 5 had new id 9, any subsequent
 * regs with old id 5 must also have new id 9 for the new state to be safe.  But
 * regs with a different old id could still have new id 9, we don't care about
 * that.
 * So we look through our idmap to see if this old id has been seen before.  If
 * so, we require the new id to match; otherwise, we add the id pair to the map.
 */
static bool check_ids(u32 old_id, u32 cur_id, struct idpair *idmap)
{
	unsigned int i;

	for (i = 0; i < ID_MAP_SIZE; i++) {
		if (!idmap[i].old) {
			/* Reached an empty slot; haven't seen this id before */
			idmap[i].old = old_id;
			idmap[i].cur = cur_id;
			return true;
		}
		if (idmap[i].old == old_id)
			return idmap[i].cur == cur_id;
	}
	/* We ran out of idmap slots, which should be impossible */
	WARN_ON_ONCE(1);
	return false;
}

/* Returns true if (rold safe implies rcur safe) */
static bool regsafe(struct bpf_reg_state *rold, struct bpf_reg_state *rcur,
		    struct idpair *idmap)
{
	bool equal;

	if (!(rold->live & REG_LIVE_READ))
		/* explored state didn't use this */
		return true;

	equal = memcmp(rold, rcur, offsetof(struct bpf_reg_state, frameno)) == 0;

	if (rold->type == PTR_TO_STACK)
		/* two stack pointers are equal only if they're pointing to
		 * the same stack frame, since fp-8 in foo != fp-8 in bar
		 */
		return equal && rold->frameno == rcur->frameno;

	if (equal)
		return true;

	if (rold->type == NOT_INIT)
		/* explored state can't have used this */
		return true;
	if (rcur->type == NOT_INIT)
		return false;
	switch (rold->type) {
	case SCALAR_VALUE:
		if (rcur->type == SCALAR_VALUE) {
			/* new val must satisfy old val knowledge */
			return range_within(rold, rcur) &&
			       tnum_in(rold->var_off, rcur->var_off);
		} else {
			/* We're trying to use a pointer in place of a scalar.
			 * Even if the scalar was unbounded, this could lead to
			 * pointer leaks because scalars are allowed to leak
			 * while pointers are not. We could make this safe in
			 * special cases if root is calling us, but it's
			 * probably not worth the hassle.
			 */
			return false;
		}
	case PTR_TO_MAP_VALUE:
		/* If the new min/max/var_off satisfy the old ones and
		 * everything else matches, we are OK.
		 * We don't care about the 'id' value, because nothing
		 * uses it for PTR_TO_MAP_VALUE (only for ..._OR_NULL)
		 */
		return memcmp(rold, rcur, offsetof(struct bpf_reg_state, id)) == 0 &&
		       range_within(rold, rcur) &&
		       tnum_in(rold->var_off, rcur->var_off);
	case PTR_TO_MAP_VALUE_OR_NULL:
		/* a PTR_TO_MAP_VALUE could be safe to use as a
		 * PTR_TO_MAP_VALUE_OR_NULL into the same map.
		 * However, if the old PTR_TO_MAP_VALUE_OR_NULL then got NULL-
		 * checked, doing so could have affected others with the same
		 * id, and we can't check for that because we lost the id when
		 * we converted to a PTR_TO_MAP_VALUE.
		 */
		if (rcur->type != PTR_TO_MAP_VALUE_OR_NULL)
			return false;
		if (memcmp(rold, rcur, offsetof(struct bpf_reg_state, id)))
			return false;
		/* Check our ids match any regs they're supposed to */
		return check_ids(rold->id, rcur->id, idmap);
	case PTR_TO_PACKET_META:
	case PTR_TO_PACKET:
		if (rcur->type != rold->type)
			return false;
		/* We must have at least as much range as the old ptr
		 * did, so that any accesses which were safe before are
		 * still safe.  This is true even if old range < old off,
		 * since someone could have accessed through (ptr - k), or
		 * even done ptr -= k in a register, to get a safe access.
		 */
		if (rold->range > rcur->range)
			return false;
		/* If the offsets don't match, we can't trust our alignment;
		 * nor can we be sure that we won't fall out of range.
		 */
		if (rold->off != rcur->off)
			return false;
		/* id relations must be preserved */
		if (rold->id && !check_ids(rold->id, rcur->id, idmap))
			return false;
		/* new val must satisfy old val knowledge */
		return range_within(rold, rcur) &&
		       tnum_in(rold->var_off, rcur->var_off);
	case PTR_TO_CTX:
	case CONST_PTR_TO_MAP:
	case PTR_TO_PACKET_END:
		/* Only valid matches are exact, which memcmp() above
		 * would have accepted
		 */
	default:
		/* Don't know what's going on, just say it's not safe */
		return false;
	}

	/* Shouldn't get here; if we do, say it's not safe */
	WARN_ON_ONCE(1);
	return false;
}

static bool stacksafe(struct bpf_func_state *old,
		      struct bpf_func_state *cur,
		      struct idpair *idmap)
{
	int i, spi;

	/* if explored stack has more populated slots than current stack
	 * such stacks are not equivalent
	 */
	if (old->allocated_stack > cur->allocated_stack)
		return false;

	/* walk slots of the explored stack and ignore any additional
	 * slots in the current stack, since explored(safe) state
	 * didn't use them
	 */
	for (i = 0; i < old->allocated_stack; i++) {
		spi = i / BPF_REG_SIZE;

		if (!(old->stack[spi].spilled_ptr.live & REG_LIVE_READ))
			/* explored state didn't use this */
			continue;

		if (old->stack[spi].slot_type[i % BPF_REG_SIZE] == STACK_INVALID)
			continue;
		/* if old state was safe with misc data in the stack
		 * it will be safe with zero-initialized stack.
		 * The opposite is not true
		 */
		if (old->stack[spi].slot_type[i % BPF_REG_SIZE] == STACK_MISC &&
		    cur->stack[spi].slot_type[i % BPF_REG_SIZE] == STACK_ZERO)
			continue;
		if (old->stack[spi].slot_type[i % BPF_REG_SIZE] !=
		    cur->stack[spi].slot_type[i % BPF_REG_SIZE])
			/* Ex: old explored (safe) state has STACK_SPILL in
			 * this stack slot, but current has has STACK_MISC ->
			 * this verifier states are not equivalent,
			 * return false to continue verification of this path
			 */
			return false;
		if (i % BPF_REG_SIZE)
			continue;
		if (old->stack[spi].slot_type[0] != STACK_SPILL)
			continue;
		if (!regsafe(&old->stack[spi].spilled_ptr,
			     &cur->stack[spi].spilled_ptr,
			     idmap))
			/* when explored and current stack slot are both storing
			 * spilled registers, check that stored pointers types
			 * are the same as well.
			 * Ex: explored safe path could have stored
			 * (bpf_reg_state) {.type = PTR_TO_STACK, .off = -8}
			 * but current path has stored:
			 * (bpf_reg_state) {.type = PTR_TO_STACK, .off = -16}
			 * such verifier states are not equivalent.
			 * return false to continue verification of this path
			 */
			return false;
	}
	return true;
}

/* compare two verifier states
 *
 * all states stored in state_list are known to be valid, since
 * verifier reached 'bpf_exit' instruction through them
 *
 * this function is called when verifier exploring different branches of
 * execution popped from the state stack. If it sees an old state that has
 * more strict register state and more strict stack state then this execution
 * branch doesn't need to be explored further, since verifier already
 * concluded that more strict state leads to valid finish.
 *
 * Therefore two states are equivalent if register state is more conservative
 * and explored stack state is more conservative than the current one.
 * Example:
 *       explored                   current
 * (slot1=INV slot2=MISC) == (slot1=MISC slot2=MISC)
 * (slot1=MISC slot2=MISC) != (slot1=INV slot2=MISC)
 *
 * In other words if current stack state (one being explored) has more
 * valid slots than old one that already passed validation, it means
 * the verifier can stop exploring and conclude that current state is valid too
 *
 * Similarly with registers. If explored state has register type as invalid
 * whereas register type in current state is meaningful, it means that
 * the current state will reach 'bpf_exit' instruction safely
 */
static bool func_states_equal(struct bpf_func_state *old,
			      struct bpf_func_state *cur)
{
	struct idpair *idmap;
	bool ret = false;
	int i;

	idmap = kcalloc(ID_MAP_SIZE, sizeof(struct idpair), GFP_KERNEL);
	/* If we failed to allocate the idmap, just say it's not safe */
	if (!idmap)
		return false;

	for (i = 0; i < MAX_BPF_REG; i++) {
		if (!regsafe(&old->regs[i], &cur->regs[i], idmap))
			goto out_free;
	}

	if (!stacksafe(old, cur, idmap))
		goto out_free;
	ret = true;
out_free:
	kfree(idmap);
	return ret;
}

static bool states_equal(struct bpf_verifier_env *env,
			 struct bpf_verifier_state *old,
			 struct bpf_verifier_state *cur)
{
	int i;

	if (old->curframe != cur->curframe)
		return false;

	/* for states to be equal callsites have to be the same
	 * and all frame states need to be equivalent
	 */
	for (i = 0; i <= old->curframe; i++) {
		if (old->frame[i]->callsite != cur->frame[i]->callsite)
			return false;
		if (!func_states_equal(old->frame[i], cur->frame[i]))
			return false;
	}
	return true;
}

/* A write screens off any subsequent reads; but write marks come from the
 * straight-line code between a state and its parent.  When we arrive at an
 * equivalent state (jump target or such) we didn't arrive by the straight-line
 * code, so read marks in the state must propagate to the parent regardless
 * of the state's write marks. That's what 'parent == state->parent' comparison
 * in mark_reg_read() and mark_stack_slot_read() is for.
 */
static int propagate_liveness(struct bpf_verifier_env *env,
			      const struct bpf_verifier_state *vstate,
			      struct bpf_verifier_state *vparent)
{
	int i, frame, err = 0;
	struct bpf_func_state *state, *parent;

	if (vparent->curframe != vstate->curframe) {
		WARN(1, "propagate_live: parent frame %d current frame %d\n",
		     vparent->curframe, vstate->curframe);
		return -EFAULT;
	}
	/* Propagate read liveness of registers... */
	BUILD_BUG_ON(BPF_REG_FP + 1 != MAX_BPF_REG);
	/* We don't need to worry about FP liveness because it's read-only */
	for (i = 0; i < BPF_REG_FP; i++) {
		if (vparent->frame[vparent->curframe]->regs[i].live & REG_LIVE_READ)
			continue;
		if (vstate->frame[vstate->curframe]->regs[i].live & REG_LIVE_READ) {
			err = mark_reg_read(env, vstate, vparent, i);
			if (err)
				return err;
		}
	}

	/* ... and stack slots */
	for (frame = 0; frame <= vstate->curframe; frame++) {
		state = vstate->frame[frame];
		parent = vparent->frame[frame];
		for (i = 0; i < state->allocated_stack / BPF_REG_SIZE &&
			    i < parent->allocated_stack / BPF_REG_SIZE; i++) {
			if (parent->stack[i].spilled_ptr.live & REG_LIVE_READ)
				continue;
			if (state->stack[i].spilled_ptr.live & REG_LIVE_READ)
				mark_stack_slot_read(env, vstate, vparent, i, frame);
		}
	}
	return err;
}

static int is_state_visited(struct bpf_verifier_env *env, int insn_idx)
{
	struct bpf_verifier_state_list *new_sl;
	struct bpf_verifier_state_list *sl;
	struct bpf_verifier_state *cur = env->cur_state;
	int i, j, err;

	sl = env->explored_states[insn_idx];
	if (!sl)
		/* this 'insn_idx' instruction wasn't marked, so we will not
		 * be doing state search here
		 */
		return 0;

	while (sl != STATE_LIST_MARK) {
		if (states_equal(env, &sl->state, cur)) {
			/* reached equivalent register/stack state,
			 * prune the search.
			 * Registers read by the continuation are read by us.
			 * If we have any write marks in env->cur_state, they
			 * will prevent corresponding reads in the continuation
			 * from reaching our parent (an explored_state).  Our
			 * own state will get the read marks recorded, but
			 * they'll be immediately forgotten as we're pruning
			 * this state and will pop a new one.
			 */
			err = propagate_liveness(env, &sl->state, cur);
			if (err)
				return err;
			return 1;
		}
		sl = sl->next;
	}

	/* there were no equivalent states, remember current one.
	 * technically the current state is not proven to be safe yet,
	 * but it will either reach outer most bpf_exit (which means it's safe)
	 * or it will be rejected. Since there are no loops, we won't be
	 * seeing this tuple (frame[0].callsite, frame[1].callsite, .. insn_idx)
	 * again on the way to bpf_exit
	 */
	new_sl = kzalloc(sizeof(struct bpf_verifier_state_list), GFP_KERNEL);
	if (!new_sl)
		return -ENOMEM;

	/* add new state to the head of linked list */
	err = copy_verifier_state(&new_sl->state, cur);
	if (err) {
		free_verifier_state(&new_sl->state, false);
		kfree(new_sl);
		return err;
	}
	new_sl->next = env->explored_states[insn_idx];
	env->explored_states[insn_idx] = new_sl;
	/* connect new state to parentage chain */
	cur->parent = &new_sl->state;
	/* clear write marks in current state: the writes we did are not writes
	 * our child did, so they don't screen off its reads from us.
	 * (There are no read marks in current state, because reads always mark
	 * their parent and current state never has children yet.  Only
	 * explored_states can get read marks.)
	 */
	for (i = 0; i < BPF_REG_FP; i++)
		cur->frame[cur->curframe]->regs[i].live = REG_LIVE_NONE;

	/* all stack frames are accessible from callee, clear them all */
	for (j = 0; j <= cur->curframe; j++) {
		struct bpf_func_state *frame = cur->frame[j];

		for (i = 0; i < frame->allocated_stack / BPF_REG_SIZE; i++)
			frame->stack[i].spilled_ptr.live = REG_LIVE_NONE;
	}
	return 0;
}

static int do_check(struct bpf_verifier_env *env)
{
	struct bpf_verifier_state *state;
	struct bpf_insn *insns = env->prog->insnsi;
	struct bpf_reg_state *regs;
	int insn_cnt = env->prog->len, i;
	int insn_idx, prev_insn_idx = 0;
	int insn_processed = 0;
	bool do_print_state = false;

	state = kzalloc(sizeof(struct bpf_verifier_state), GFP_KERNEL);
	if (!state)
		return -ENOMEM;
	state->curframe = 0;
	state->parent = NULL;
	state->frame[0] = kzalloc(sizeof(struct bpf_func_state), GFP_KERNEL);
	if (!state->frame[0]) {
		kfree(state);
		return -ENOMEM;
	}
	env->cur_state = state;
	init_func_state(env, state->frame[0],
			BPF_MAIN_FUNC /* callsite */,
			0 /* frameno */,
			0 /* subprogno, zero == main subprog */);
	insn_idx = 0;
	for (;;) {
		struct bpf_insn *insn;
		u8 class;
		int err;

		if (insn_idx >= insn_cnt) {
			verbose(env, "invalid insn idx %d insn_cnt %d\n",
				insn_idx, insn_cnt);
			return -EFAULT;
		}

		insn = &insns[insn_idx];
		class = BPF_CLASS(insn->code);

		if (++insn_processed > BPF_COMPLEXITY_LIMIT_INSNS) {
			verbose(env,
				"BPF program is too large. Processed %d insn\n",
				insn_processed);
			return -E2BIG;
		}

		err = is_state_visited(env, insn_idx);
		if (err < 0)
			return err;
		if (err == 1) {
			/* found equivalent state, can prune the search */
			if (env->log.level) {
				if (do_print_state)
					verbose(env, "\nfrom %d to %d: safe\n",
						prev_insn_idx, insn_idx);
				else
					verbose(env, "%d: safe\n", insn_idx);
			}
			goto process_bpf_exit;
		}

		if (need_resched())
			cond_resched();

		if (env->log.level > 1 || (env->log.level && do_print_state)) {
			if (env->log.level > 1)
				verbose(env, "%d:", insn_idx);
			else
				verbose(env, "\nfrom %d to %d:",
					prev_insn_idx, insn_idx);
			print_verifier_state(env, state->frame[state->curframe]);
			do_print_state = false;
		}

		if (env->log.level) {
			const struct bpf_insn_cbs cbs = {
				.cb_print	= verbose,
				.private_data	= env,
			};

			verbose(env, "%d: ", insn_idx);
			print_bpf_insn(&cbs, insn, env->allow_ptr_leaks);
		}

		if (bpf_prog_is_dev_bound(env->prog->aux)) {
			err = bpf_prog_offload_verify_insn(env, insn_idx,
							   prev_insn_idx);
			if (err)
				return err;
		}

		regs = cur_regs(env);
		env->insn_aux_data[insn_idx].seen = true;
		if (class == BPF_ALU || class == BPF_ALU64) {
			err = check_alu_op(env, insn);
			if (err)
				return err;

		} else if (class == BPF_LDX) {
			enum bpf_reg_type *prev_src_type, src_reg_type;

			/* check for reserved fields is already done */

			/* check src operand */
			err = check_reg_arg(env, insn->src_reg, SRC_OP);
			if (err)
				return err;

			err = check_reg_arg(env, insn->dst_reg, DST_OP_NO_MARK);
			if (err)
				return err;

			src_reg_type = regs[insn->src_reg].type;

			/* check that memory (src_reg + off) is readable,
			 * the state of dst_reg will be updated by this func
			 */
			err = check_mem_access(env, insn_idx, insn->src_reg, insn->off,
					       BPF_SIZE(insn->code), BPF_READ,
					       insn->dst_reg, false);
			if (err)
				return err;

			prev_src_type = &env->insn_aux_data[insn_idx].ptr_type;

			if (*prev_src_type == NOT_INIT) {
				/* saw a valid insn
				 * dst_reg = *(u32 *)(src_reg + off)
				 * save type to validate intersecting paths
				 */
				*prev_src_type = src_reg_type;

			} else if (src_reg_type != *prev_src_type &&
				   (src_reg_type == PTR_TO_CTX ||
				    *prev_src_type == PTR_TO_CTX)) {
				/* ABuser program is trying to use the same insn
				 * dst_reg = *(u32*) (src_reg + off)
				 * with different pointer types:
				 * src_reg == ctx in one branch and
				 * src_reg == stack|map in some other branch.
				 * Reject it.
				 */
				verbose(env, "same insn cannot be used with different pointers\n");
				return -EINVAL;
			}

		} else if (class == BPF_STX) {
			enum bpf_reg_type *prev_dst_type, dst_reg_type;

			if (BPF_MODE(insn->code) == BPF_XADD) {
				err = check_xadd(env, insn_idx, insn);
				if (err)
					return err;
				insn_idx++;
				continue;
			}

			/* check src1 operand */
			err = check_reg_arg(env, insn->src_reg, SRC_OP);
			if (err)
				return err;
			/* check src2 operand */
			err = check_reg_arg(env, insn->dst_reg, SRC_OP);
			if (err)
				return err;

			dst_reg_type = regs[insn->dst_reg].type;

			/* check that memory (dst_reg + off) is writeable */
			err = check_mem_access(env, insn_idx, insn->dst_reg, insn->off,
					       BPF_SIZE(insn->code), BPF_WRITE,
					       insn->src_reg, false);
			if (err)
				return err;

			prev_dst_type = &env->insn_aux_data[insn_idx].ptr_type;

			if (*prev_dst_type == NOT_INIT) {
				*prev_dst_type = dst_reg_type;
			} else if (dst_reg_type != *prev_dst_type &&
				   (dst_reg_type == PTR_TO_CTX ||
				    *prev_dst_type == PTR_TO_CTX)) {
				verbose(env, "same insn cannot be used with different pointers\n");
				return -EINVAL;
			}

		} else if (class == BPF_ST) {
			if (BPF_MODE(insn->code) != BPF_MEM ||
			    insn->src_reg != BPF_REG_0) {
				verbose(env, "BPF_ST uses reserved fields\n");
				return -EINVAL;
			}
			/* check src operand */
			err = check_reg_arg(env, insn->dst_reg, SRC_OP);
			if (err)
				return err;

			if (is_ctx_reg(env, insn->dst_reg)) {
				verbose(env, "BPF_ST stores into R%d context is not allowed\n",
					insn->dst_reg);
				return -EACCES;
			}

			/* check that memory (dst_reg + off) is writeable */
			err = check_mem_access(env, insn_idx, insn->dst_reg, insn->off,
					       BPF_SIZE(insn->code), BPF_WRITE,
					       -1, false);
			if (err)
				return err;

		} else if (class == BPF_JMP) {
			u8 opcode = BPF_OP(insn->code);

			if (opcode == BPF_CALL) {
				if (BPF_SRC(insn->code) != BPF_K ||
				    insn->off != 0 ||
				    (insn->src_reg != BPF_REG_0 &&
				     insn->src_reg != BPF_PSEUDO_CALL) ||
				    insn->dst_reg != BPF_REG_0) {
					verbose(env, "BPF_CALL uses reserved fields\n");
					return -EINVAL;
				}

				if (insn->src_reg == BPF_PSEUDO_CALL)
					err = check_func_call(env, insn, &insn_idx);
				else
					err = check_helper_call(env, insn->imm, insn_idx);
				if (err)
					return err;

			} else if (opcode == BPF_JA) {
				if (BPF_SRC(insn->code) != BPF_K ||
				    insn->imm != 0 ||
				    insn->src_reg != BPF_REG_0 ||
				    insn->dst_reg != BPF_REG_0) {
					verbose(env, "BPF_JA uses reserved fields\n");
					return -EINVAL;
				}

				insn_idx += insn->off + 1;
				continue;

			} else if (opcode == BPF_EXIT) {
				if (BPF_SRC(insn->code) != BPF_K ||
				    insn->imm != 0 ||
				    insn->src_reg != BPF_REG_0 ||
				    insn->dst_reg != BPF_REG_0) {
					verbose(env, "BPF_EXIT uses reserved fields\n");
					return -EINVAL;
				}

				if (state->curframe) {
					/* exit from nested function */
					prev_insn_idx = insn_idx;
					err = prepare_func_exit(env, &insn_idx);
					if (err)
						return err;
					do_print_state = true;
					continue;
				}

				/* eBPF calling convetion is such that R0 is used
				 * to return the value from eBPF program.
				 * Make sure that it's readable at this time
				 * of bpf_exit, which means that program wrote
				 * something into it earlier
				 */
				err = check_reg_arg(env, BPF_REG_0, SRC_OP);
				if (err)
					return err;

				if (is_pointer_value(env, BPF_REG_0)) {
					verbose(env, "R0 leaks addr as return value\n");
					return -EACCES;
				}

				err = check_return_code(env);
				if (err)
					return err;
process_bpf_exit:
				err = pop_stack(env, &prev_insn_idx, &insn_idx);
				if (err < 0) {
					if (err != -ENOENT)
						return err;
					break;
				} else {
					do_print_state = true;
					continue;
				}
			} else {
				err = check_cond_jmp_op(env, insn, &insn_idx);
				if (err)
					return err;
			}
		} else if (class == BPF_LD) {
			u8 mode = BPF_MODE(insn->code);

			if (mode == BPF_ABS || mode == BPF_IND) {
				err = check_ld_abs(env, insn);
				if (err)
					return err;

			} else if (mode == BPF_IMM) {
				err = check_ld_imm(env, insn);
				if (err)
					return err;

				insn_idx++;
				env->insn_aux_data[insn_idx].seen = true;
			} else {
				verbose(env, "invalid BPF_LD mode\n");
				return -EINVAL;
			}
		} else {
			verbose(env, "unknown insn class %d\n", class);
			return -EINVAL;
		}

		insn_idx++;
	}

	verbose(env, "processed %d insns (limit %d), stack depth ",
		insn_processed, BPF_COMPLEXITY_LIMIT_INSNS);
	for (i = 0; i < env->subprog_cnt; i++) {
		u32 depth = env->subprog_info[i].stack_depth;

		verbose(env, "%d", depth);
		if (i + 1 < env->subprog_cnt)
			verbose(env, "+");
	}
	verbose(env, "\n");
	env->prog->aux->stack_depth = env->subprog_info[0].stack_depth;
	return 0;
}

static int check_map_prealloc(struct bpf_map *map)
{
	return (map->map_type != BPF_MAP_TYPE_HASH &&
		map->map_type != BPF_MAP_TYPE_PERCPU_HASH &&
		map->map_type != BPF_MAP_TYPE_HASH_OF_MAPS) ||
		!(map->map_flags & BPF_F_NO_PREALLOC);
}

static int check_map_prog_compatibility(struct bpf_verifier_env *env,
					struct bpf_map *map,
					struct bpf_prog *prog)

{
	/* Make sure that BPF_PROG_TYPE_PERF_EVENT programs only use
	 * preallocated hash maps, since doing memory allocation
	 * in overflow_handler can crash depending on where nmi got
	 * triggered.
	 */
	if (prog->type == BPF_PROG_TYPE_PERF_EVENT) {
		if (!check_map_prealloc(map)) {
			verbose(env, "perf_event programs can only use preallocated hash map\n");
			return -EINVAL;
		}
		if (map->inner_map_meta &&
		    !check_map_prealloc(map->inner_map_meta)) {
			verbose(env, "perf_event programs can only use preallocated inner hash map\n");
			return -EINVAL;
		}
	}

	if ((bpf_prog_is_dev_bound(prog->aux) || bpf_map_is_dev_bound(map)) &&
	    !bpf_offload_dev_match(prog, map)) {
		verbose(env, "offload device mismatch between prog and map\n");
		return -EINVAL;
	}

	return 0;
}

/* look for pseudo eBPF instructions that access map FDs and
 * replace them with actual map pointers
 */
static int replace_map_fd_with_map_ptr(struct bpf_verifier_env *env)
{
	struct bpf_insn *insn = env->prog->insnsi;
	int insn_cnt = env->prog->len;
	int i, j, err;

	err = bpf_prog_calc_tag(env->prog);
	if (err)
		return err;

	for (i = 0; i < insn_cnt; i++, insn++) {
		if (BPF_CLASS(insn->code) == BPF_LDX &&
		    (BPF_MODE(insn->code) != BPF_MEM || insn->imm != 0)) {
			verbose(env, "BPF_LDX uses reserved fields\n");
			return -EINVAL;
		}

		if (BPF_CLASS(insn->code) == BPF_STX &&
		    ((BPF_MODE(insn->code) != BPF_MEM &&
		      BPF_MODE(insn->code) != BPF_XADD) || insn->imm != 0)) {
			verbose(env, "BPF_STX uses reserved fields\n");
			return -EINVAL;
		}

		if (insn[0].code == (BPF_LD | BPF_IMM | BPF_DW)) {
			struct bpf_map *map;
			struct fd f;

			if (i == insn_cnt - 1 || insn[1].code != 0 ||
			    insn[1].dst_reg != 0 || insn[1].src_reg != 0 ||
			    insn[1].off != 0) {
				verbose(env, "invalid bpf_ld_imm64 insn\n");
				return -EINVAL;
			}

			if (insn->src_reg == 0)
				/* valid generic load 64-bit imm */
				goto next_insn;

			if (insn->src_reg != BPF_PSEUDO_MAP_FD) {
				verbose(env,
					"unrecognized bpf_ld_imm64 insn\n");
				return -EINVAL;
			}

			f = fdget(insn->imm);
			map = __bpf_map_get(f);
			if (IS_ERR(map)) {
				verbose(env, "fd %d is not pointing to valid bpf_map\n",
					insn->imm);
				return PTR_ERR(map);
			}

			err = check_map_prog_compatibility(env, map, env->prog);
			if (err) {
				fdput(f);
				return err;
			}

			/* store map pointer inside BPF_LD_IMM64 instruction */
			insn[0].imm = (u32) (unsigned long) map;
			insn[1].imm = ((u64) (unsigned long) map) >> 32;

			/* check whether we recorded this map already */
			for (j = 0; j < env->used_map_cnt; j++)
				if (env->used_maps[j] == map) {
					fdput(f);
					goto next_insn;
				}

			if (env->used_map_cnt >= MAX_USED_MAPS) {
				fdput(f);
				return -E2BIG;
			}

			/* hold the map. If the program is rejected by verifier,
			 * the map will be released by release_maps() or it
			 * will be used by the valid program until it's unloaded
			 * and all maps are released in free_used_maps()
			 */
			map = bpf_map_inc(map, false);
			if (IS_ERR(map)) {
				fdput(f);
				return PTR_ERR(map);
			}
			env->used_maps[env->used_map_cnt++] = map;

			fdput(f);
next_insn:
			insn++;
			i++;
			continue;
		}

		/* Basic sanity check before we invest more work here. */
		if (!bpf_opcode_in_insntable(insn->code)) {
			verbose(env, "unknown opcode %02x\n", insn->code);
			return -EINVAL;
		}
	}

	/* now all pseudo BPF_LD_IMM64 instructions load valid
	 * 'struct bpf_map *' into a register instead of user map_fd.
	 * These pointers will be used later by verifier to validate map access.
	 */
	return 0;
}

/* drop refcnt of maps used by the rejected program */
static void release_maps(struct bpf_verifier_env *env)
{
	int i;

	for (i = 0; i < env->used_map_cnt; i++)
		bpf_map_put(env->used_maps[i]);
}

/* convert pseudo BPF_LD_IMM64 into generic BPF_LD_IMM64 */
static void convert_pseudo_ld_imm64(struct bpf_verifier_env *env)
{
	struct bpf_insn *insn = env->prog->insnsi;
	int insn_cnt = env->prog->len;
	int i;

	for (i = 0; i < insn_cnt; i++, insn++)
		if (insn->code == (BPF_LD | BPF_IMM | BPF_DW))
			insn->src_reg = 0;
}

/* single env->prog->insni[off] instruction was replaced with the range
 * insni[off, off + cnt).  Adjust corresponding insn_aux_data by copying
 * [0, off) and [off, end) to new locations, so the patched range stays zero
 */
static int adjust_insn_aux_data(struct bpf_verifier_env *env, u32 prog_len,
				u32 off, u32 cnt)
{
	struct bpf_insn_aux_data *new_data, *old_data = env->insn_aux_data;
	int i;

	if (cnt == 1)
		return 0;
	new_data = vzalloc(sizeof(struct bpf_insn_aux_data) * prog_len);
	if (!new_data)
		return -ENOMEM;
	memcpy(new_data, old_data, sizeof(struct bpf_insn_aux_data) * off);
	memcpy(new_data + off + cnt - 1, old_data + off,
	       sizeof(struct bpf_insn_aux_data) * (prog_len - off - cnt + 1));
	for (i = off; i < off + cnt - 1; i++)
		new_data[i].seen = true;
	env->insn_aux_data = new_data;
	vfree(old_data);
	return 0;
}

static void adjust_subprog_starts(struct bpf_verifier_env *env, u32 off, u32 len)
{
	int i;

	if (len == 1)
		return;
	/* NOTE: fake 'exit' subprog should be updated as well. */
	for (i = 0; i <= env->subprog_cnt; i++) {
		if (env->subprog_info[i].start < off)
			continue;
		env->subprog_info[i].start += len - 1;
	}
}

static struct bpf_prog *bpf_patch_insn_data(struct bpf_verifier_env *env, u32 off,
					    const struct bpf_insn *patch, u32 len)
{
	struct bpf_prog *new_prog;

	new_prog = bpf_patch_insn_single(env->prog, off, patch, len);
	if (!new_prog)
		return NULL;
	if (adjust_insn_aux_data(env, new_prog->len, off, len))
		return NULL;
	adjust_subprog_starts(env, off, len);
	return new_prog;
}

/* The verifier does more data flow analysis than llvm and will not
 * explore branches that are dead at run time. Malicious programs can
 * have dead code too. Therefore replace all dead at-run-time code
 * with 'ja -1'.
 *
 * Just nops are not optimal, e.g. if they would sit at the end of the
 * program and through another bug we would manage to jump there, then
 * we'd execute beyond program memory otherwise. Returning exception
 * code also wouldn't work since we can have subprogs where the dead
 * code could be located.
 */
static void sanitize_dead_code(struct bpf_verifier_env *env)
{
	struct bpf_insn_aux_data *aux_data = env->insn_aux_data;
	struct bpf_insn trap = BPF_JMP_IMM(BPF_JA, 0, 0, -1);
	struct bpf_insn *insn = env->prog->insnsi;
	const int insn_cnt = env->prog->len;
	int i;

	for (i = 0; i < insn_cnt; i++) {
		if (aux_data[i].seen)
			continue;
		memcpy(insn + i, &trap, sizeof(trap));
	}
}

/* convert load instructions that access fields of 'struct __sk_buff'
 * into sequence of instructions that access fields of 'struct sk_buff'
 */
static int convert_ctx_accesses(struct bpf_verifier_env *env)
{
	const struct bpf_verifier_ops *ops = env->ops;
	int i, cnt, size, ctx_field_size, delta = 0;
	const int insn_cnt = env->prog->len;
	struct bpf_insn insn_buf[16], *insn;
	struct bpf_prog *new_prog;
	enum bpf_access_type type;
	bool is_narrower_load;
	u32 target_size;

	if (ops->gen_prologue) {
		cnt = ops->gen_prologue(insn_buf, env->seen_direct_write,
					env->prog);
		if (cnt >= ARRAY_SIZE(insn_buf)) {
			verbose(env, "bpf verifier is misconfigured\n");
			return -EINVAL;
		} else if (cnt) {
			new_prog = bpf_patch_insn_data(env, 0, insn_buf, cnt);
			if (!new_prog)
				return -ENOMEM;

			env->prog = new_prog;
			delta += cnt - 1;
		}
	}

	if (!ops->convert_ctx_access || bpf_prog_is_dev_bound(env->prog->aux))
		return 0;

	insn = env->prog->insnsi + delta;

	for (i = 0; i < insn_cnt; i++, insn++) {
		if (insn->code == (BPF_LDX | BPF_MEM | BPF_B) ||
		    insn->code == (BPF_LDX | BPF_MEM | BPF_H) ||
		    insn->code == (BPF_LDX | BPF_MEM | BPF_W) ||
		    insn->code == (BPF_LDX | BPF_MEM | BPF_DW))
			type = BPF_READ;
		else if (insn->code == (BPF_STX | BPF_MEM | BPF_B) ||
			 insn->code == (BPF_STX | BPF_MEM | BPF_H) ||
			 insn->code == (BPF_STX | BPF_MEM | BPF_W) ||
			 insn->code == (BPF_STX | BPF_MEM | BPF_DW))
			type = BPF_WRITE;
		else
			continue;

		if (type == BPF_WRITE &&
		    env->insn_aux_data[i + delta].sanitize_stack_off) {
			struct bpf_insn patch[] = {
				/* Sanitize suspicious stack slot with zero.
				 * There are no memory dependencies for this store,
				 * since it's only using frame pointer and immediate
				 * constant of zero
				 */
				BPF_ST_MEM(BPF_DW, BPF_REG_FP,
					   env->insn_aux_data[i + delta].sanitize_stack_off,
					   0),
				/* the original STX instruction will immediately
				 * overwrite the same stack slot with appropriate value
				 */
				*insn,
			};

			cnt = ARRAY_SIZE(patch);
			new_prog = bpf_patch_insn_data(env, i + delta, patch, cnt);
			if (!new_prog)
				return -ENOMEM;

			delta    += cnt - 1;
			env->prog = new_prog;
			insn      = new_prog->insnsi + i + delta;
			continue;
		}

		if (env->insn_aux_data[i + delta].ptr_type != PTR_TO_CTX)
			continue;

		ctx_field_size = env->insn_aux_data[i + delta].ctx_field_size;
		size = BPF_LDST_BYTES(insn);

		/* If the read access is a narrower load of the field,
		 * convert to a 4/8-byte load, to minimum program type specific
		 * convert_ctx_access changes. If conversion is successful,
		 * we will apply proper mask to the result.
		 */
		is_narrower_load = size < ctx_field_size;
		if (is_narrower_load) {
			u32 off = insn->off;
			u8 size_code;

			if (type == BPF_WRITE) {
				verbose(env, "bpf verifier narrow ctx access misconfigured\n");
				return -EINVAL;
			}

			size_code = BPF_H;
			if (ctx_field_size == 4)
				size_code = BPF_W;
			else if (ctx_field_size == 8)
				size_code = BPF_DW;

			insn->off = off & ~(ctx_field_size - 1);
			insn->code = BPF_LDX | BPF_MEM | size_code;
		}

		target_size = 0;
		cnt = ops->convert_ctx_access(type, insn, insn_buf, env->prog,
					      &target_size);
		if (cnt == 0 || cnt >= ARRAY_SIZE(insn_buf) ||
		    (ctx_field_size && !target_size)) {
			verbose(env, "bpf verifier is misconfigured\n");
			return -EINVAL;
		}

		if (is_narrower_load && size < target_size) {
			if (ctx_field_size <= 4)
				insn_buf[cnt++] = BPF_ALU32_IMM(BPF_AND, insn->dst_reg,
								(1 << size * 8) - 1);
			else
				insn_buf[cnt++] = BPF_ALU64_IMM(BPF_AND, insn->dst_reg,
								(1 << size * 8) - 1);
		}

		new_prog = bpf_patch_insn_data(env, i + delta, insn_buf, cnt);
		if (!new_prog)
			return -ENOMEM;

		delta += cnt - 1;

		/* keep walking new program and skip insns we just inserted */
		env->prog = new_prog;
		insn      = new_prog->insnsi + i + delta;
	}

	return 0;
}

static int jit_subprogs(struct bpf_verifier_env *env)
{
	struct bpf_prog *prog = env->prog, **func, *tmp;
	int i, j, subprog_start, subprog_end = 0, len, subprog;
	struct bpf_insn *insn;
	void *old_bpf_func;
	int err = -ENOMEM;

	if (env->subprog_cnt <= 1)
		return 0;

	for (i = 0, insn = prog->insnsi; i < prog->len; i++, insn++) {
		if (insn->code != (BPF_JMP | BPF_CALL) ||
		    insn->src_reg != BPF_PSEUDO_CALL)
			continue;
		subprog = find_subprog(env, i + insn->imm + 1);
		if (subprog < 0) {
			WARN_ONCE(1, "verifier bug. No program starts at insn %d\n",
				  i + insn->imm + 1);
			return -EFAULT;
		}
		/* temporarily remember subprog id inside insn instead of
		 * aux_data, since next loop will split up all insns into funcs
		 */
		insn->off = subprog;
		/* remember original imm in case JIT fails and fallback
		 * to interpreter will be needed
		 */
		env->insn_aux_data[i].call_imm = insn->imm;
		/* point imm to __bpf_call_base+1 from JITs point of view */
		insn->imm = 1;
	}

	func = kzalloc(sizeof(prog) * env->subprog_cnt, GFP_KERNEL);
	if (!func)
		return -ENOMEM;

	for (i = 0; i < env->subprog_cnt; i++) {
		subprog_start = subprog_end;
		subprog_end = env->subprog_info[i + 1].start;

		len = subprog_end - subprog_start;
		func[i] = bpf_prog_alloc(bpf_prog_size(len), GFP_USER);
		if (!func[i])
			goto out_free;
		memcpy(func[i]->insnsi, &prog->insnsi[subprog_start],
		       len * sizeof(struct bpf_insn));
		func[i]->type = prog->type;
		func[i]->len = len;
		if (bpf_prog_calc_tag(func[i]))
			goto out_free;
		func[i]->is_func = 1;
		/* Use bpf_prog_F_tag to indicate functions in stack traces.
		 * Long term would need debug info to populate names
		 */
		func[i]->aux->name[0] = 'F';
		func[i]->aux->stack_depth = env->subprog_info[i].stack_depth;
		func[i]->jit_requested = 1;
		func[i] = bpf_int_jit_compile(func[i]);
		if (!func[i]->jited) {
			err = -ENOTSUPP;
			goto out_free;
		}
		cond_resched();
	}
	/* at this point all bpf functions were successfully JITed
	 * now populate all bpf_calls with correct addresses and
	 * run last pass of JIT
	 */
	for (i = 0; i < env->subprog_cnt; i++) {
		insn = func[i]->insnsi;
		for (j = 0; j < func[i]->len; j++, insn++) {
			if (insn->code != (BPF_JMP | BPF_CALL) ||
			    insn->src_reg != BPF_PSEUDO_CALL)
				continue;
			subprog = insn->off;
			insn->imm = (u64 (*)(u64, u64, u64, u64, u64))
				func[subprog]->bpf_func -
				__bpf_call_base;
		}

		/* we use the aux data to keep a list of the start addresses
		 * of the JITed images for each function in the program
		 *
		 * for some architectures, such as powerpc64, the imm field
		 * might not be large enough to hold the offset of the start
		 * address of the callee's JITed image from __bpf_call_base
		 *
		 * in such cases, we can lookup the start address of a callee
		 * by using its subprog id, available from the off field of
		 * the call instruction, as an index for this list
		 */
		func[i]->aux->func = func;
		func[i]->aux->func_cnt = env->subprog_cnt;
	}
	for (i = 0; i < env->subprog_cnt; i++) {
		old_bpf_func = func[i]->bpf_func;
		tmp = bpf_int_jit_compile(func[i]);
		if (tmp != func[i] || func[i]->bpf_func != old_bpf_func) {
			verbose(env, "JIT doesn't support bpf-to-bpf calls\n");
			err = -EFAULT;
			goto out_free;
		}
		cond_resched();
	}

	/* finally lock prog and jit images for all functions and
	 * populate kallsysm
	 */
	for (i = 0; i < env->subprog_cnt; i++) {
		bpf_prog_lock_ro(func[i]);
		bpf_prog_kallsyms_add(func[i]);
	}

	/* Last step: make now unused interpreter insns from main
	 * prog consistent for later dump requests, so they can
	 * later look the same as if they were interpreted only.
	 */
	for (i = 0, insn = prog->insnsi; i < prog->len; i++, insn++) {
		if (insn->code != (BPF_JMP | BPF_CALL) ||
		    insn->src_reg != BPF_PSEUDO_CALL)
			continue;
		insn->off = env->insn_aux_data[i].call_imm;
		subprog = find_subprog(env, i + insn->off + 1);
		insn->imm = subprog;
	}

	prog->jited = 1;
	prog->bpf_func = func[0]->bpf_func;
	prog->aux->func = func;
	prog->aux->func_cnt = env->subprog_cnt;
	return 0;
out_free:
	for (i = 0; i < env->subprog_cnt; i++)
		if (func[i])
			bpf_jit_free(func[i]);
	kfree(func);
	/* cleanup main prog to be interpreted */
	prog->jit_requested = 0;
	for (i = 0, insn = prog->insnsi; i < prog->len; i++, insn++) {
		if (insn->code != (BPF_JMP | BPF_CALL) ||
		    insn->src_reg != BPF_PSEUDO_CALL)
			continue;
		insn->off = 0;
		insn->imm = env->insn_aux_data[i].call_imm;
	}
	return err;
}

static int fixup_call_args(struct bpf_verifier_env *env)
{
#ifndef CONFIG_BPF_JIT_ALWAYS_ON
	struct bpf_prog *prog = env->prog;
	struct bpf_insn *insn = prog->insnsi;
	int i, depth;
#endif
	int err;

	err = 0;
	if (env->prog->jit_requested) {
		err = jit_subprogs(env);
		if (err == 0)
			return 0;
	}
#ifndef CONFIG_BPF_JIT_ALWAYS_ON
	for (i = 0; i < prog->len; i++, insn++) {
		if (insn->code != (BPF_JMP | BPF_CALL) ||
		    insn->src_reg != BPF_PSEUDO_CALL)
			continue;
		depth = get_callee_stack_depth(env, insn, i);
		if (depth < 0)
			return depth;
		bpf_patch_call_args(insn, depth);
	}
	err = 0;
#endif
	return err;
}

/* fixup insn->imm field of bpf_call instructions
 * and inline eligible helpers as explicit sequence of BPF instructions
 *
 * this function is called after eBPF program passed verification
 */
static int fixup_bpf_calls(struct bpf_verifier_env *env)
{
	struct bpf_prog *prog = env->prog;
	struct bpf_insn *insn = prog->insnsi;
	const struct bpf_func_proto *fn;
	const int insn_cnt = prog->len;
	struct bpf_insn_aux_data *aux;
	struct bpf_insn insn_buf[16];
	struct bpf_prog *new_prog;
	struct bpf_map *map_ptr;
	int i, cnt, delta = 0;

	for (i = 0; i < insn_cnt; i++, insn++) {
		if (insn->code == (BPF_ALU64 | BPF_MOD | BPF_X) ||
		    insn->code == (BPF_ALU64 | BPF_DIV | BPF_X) ||
		    insn->code == (BPF_ALU | BPF_MOD | BPF_X) ||
		    insn->code == (BPF_ALU | BPF_DIV | BPF_X)) {
			bool is64 = BPF_CLASS(insn->code) == BPF_ALU64;
			struct bpf_insn mask_and_div[] = {
				BPF_MOV32_REG(insn->src_reg, insn->src_reg),
				/* Rx div 0 -> 0 */
				BPF_JMP_IMM(BPF_JNE, insn->src_reg, 0, 2),
				BPF_ALU32_REG(BPF_XOR, insn->dst_reg, insn->dst_reg),
				BPF_JMP_IMM(BPF_JA, 0, 0, 1),
				*insn,
			};
			struct bpf_insn mask_and_mod[] = {
				BPF_MOV32_REG(insn->src_reg, insn->src_reg),
				/* Rx mod 0 -> Rx */
				BPF_JMP_IMM(BPF_JEQ, insn->src_reg, 0, 1),
				*insn,
			};
			struct bpf_insn *patchlet;

			if (insn->code == (BPF_ALU64 | BPF_DIV | BPF_X) ||
			    insn->code == (BPF_ALU | BPF_DIV | BPF_X)) {
				patchlet = mask_and_div + (is64 ? 1 : 0);
				cnt = ARRAY_SIZE(mask_and_div) - (is64 ? 1 : 0);
			} else {
				patchlet = mask_and_mod + (is64 ? 1 : 0);
				cnt = ARRAY_SIZE(mask_and_mod) - (is64 ? 1 : 0);
			}

			new_prog = bpf_patch_insn_data(env, i + delta, patchlet, cnt);
			if (!new_prog)
				return -ENOMEM;

			delta    += cnt - 1;
			env->prog = prog = new_prog;
			insn      = new_prog->insnsi + i + delta;
			continue;
		}

		if (BPF_CLASS(insn->code) == BPF_LD &&
		    (BPF_MODE(insn->code) == BPF_ABS ||
		     BPF_MODE(insn->code) == BPF_IND)) {
			cnt = env->ops->gen_ld_abs(insn, insn_buf);
			if (cnt == 0 || cnt >= ARRAY_SIZE(insn_buf)) {
				verbose(env, "bpf verifier is misconfigured\n");
				return -EINVAL;
			}

			new_prog = bpf_patch_insn_data(env, i + delta, insn_buf, cnt);
			if (!new_prog)
				return -ENOMEM;

			delta    += cnt - 1;
			env->prog = prog = new_prog;
			insn      = new_prog->insnsi + i + delta;
			continue;
		}

		if (insn->code != (BPF_JMP | BPF_CALL))
			continue;
		if (insn->src_reg == BPF_PSEUDO_CALL)
			continue;

		if (insn->imm == BPF_FUNC_get_route_realm)
			prog->dst_needed = 1;
		if (insn->imm == BPF_FUNC_get_prandom_u32)
			bpf_user_rnd_init_once();
		if (insn->imm == BPF_FUNC_override_return)
			prog->kprobe_override = 1;
		if (insn->imm == BPF_FUNC_tail_call) {
			/* If we tail call into other programs, we
			 * cannot make any assumptions since they can
			 * be replaced dynamically during runtime in
			 * the program array.
			 */
			prog->cb_access = 1;
			env->prog->aux->stack_depth = MAX_BPF_STACK;

			/* mark bpf_tail_call as different opcode to avoid
			 * conditional branch in the interpeter for every normal
			 * call and to prevent accidental JITing by JIT compiler
			 * that doesn't support bpf_tail_call yet
			 */
			insn->imm = 0;
			insn->code = BPF_JMP | BPF_TAIL_CALL;

			aux = &env->insn_aux_data[i + delta];
			if (!bpf_map_ptr_unpriv(aux))
				continue;

			/* instead of changing every JIT dealing with tail_call
			 * emit two extra insns:
			 * if (index >= max_entries) goto out;
			 * index &= array->index_mask;
			 * to avoid out-of-bounds cpu speculation
			 */
			if (bpf_map_ptr_poisoned(aux)) {
				verbose(env, "tail_call abusing map_ptr\n");
				return -EINVAL;
			}

			map_ptr = BPF_MAP_PTR(aux->map_state);
			insn_buf[0] = BPF_JMP_IMM(BPF_JGE, BPF_REG_3,
						  map_ptr->max_entries, 2);
			insn_buf[1] = BPF_ALU32_IMM(BPF_AND, BPF_REG_3,
						    container_of(map_ptr,
								 struct bpf_array,
								 map)->index_mask);
			insn_buf[2] = *insn;
			cnt = 3;
			new_prog = bpf_patch_insn_data(env, i + delta, insn_buf, cnt);
			if (!new_prog)
				return -ENOMEM;

			delta    += cnt - 1;
			env->prog = prog = new_prog;
			insn      = new_prog->insnsi + i + delta;
			continue;
		}

		/* BPF_EMIT_CALL() assumptions in some of the map_gen_lookup
		 * handlers are currently limited to 64 bit only.
		 */
		if (prog->jit_requested && BITS_PER_LONG == 64 &&
		    insn->imm == BPF_FUNC_map_lookup_elem) {
			aux = &env->insn_aux_data[i + delta];
			if (bpf_map_ptr_poisoned(aux))
				goto patch_call_imm;

			map_ptr = BPF_MAP_PTR(aux->map_state);
			if (!map_ptr->ops->map_gen_lookup)
				goto patch_call_imm;

			cnt = map_ptr->ops->map_gen_lookup(map_ptr, insn_buf);
			if (cnt == 0 || cnt >= ARRAY_SIZE(insn_buf)) {
				verbose(env, "bpf verifier is misconfigured\n");
				return -EINVAL;
			}

			new_prog = bpf_patch_insn_data(env, i + delta, insn_buf,
						       cnt);
			if (!new_prog)
				return -ENOMEM;

			delta += cnt - 1;

			/* keep walking new program and skip insns we just inserted */
			env->prog = prog = new_prog;
			insn      = new_prog->insnsi + i + delta;
			continue;
		}

		if (insn->imm == BPF_FUNC_redirect_map) {
			/* Note, we cannot use prog directly as imm as subsequent
			 * rewrites would still change the prog pointer. The only
			 * stable address we can use is aux, which also works with
			 * prog clones during blinding.
			 */
			u64 addr = (unsigned long)prog->aux;
			struct bpf_insn r4_ld[] = {
				BPF_LD_IMM64(BPF_REG_4, addr),
				*insn,
			};
			cnt = ARRAY_SIZE(r4_ld);

			new_prog = bpf_patch_insn_data(env, i + delta, r4_ld, cnt);
			if (!new_prog)
				return -ENOMEM;

			delta    += cnt - 1;
			env->prog = prog = new_prog;
			insn      = new_prog->insnsi + i + delta;
		}
patch_call_imm:
		fn = env->ops->get_func_proto(insn->imm, env->prog);
		/* all functions that have prototype and verifier allowed
		 * programs to call them, must be real in-kernel functions
		 */
		if (!fn->func) {
			verbose(env,
				"kernel subsystem misconfigured func %s#%d\n",
				func_id_name(insn->imm), insn->imm);
			return -EFAULT;
		}
		insn->imm = fn->func - __bpf_call_base;
	}

	return 0;
}

static void free_states(struct bpf_verifier_env *env)
{
	struct bpf_verifier_state_list *sl, *sln;
	int i;

	if (!env->explored_states)
		return;

	for (i = 0; i < env->prog->len; i++) {
		sl = env->explored_states[i];

		if (sl)
			while (sl != STATE_LIST_MARK) {
				sln = sl->next;
				free_verifier_state(&sl->state, false);
				kfree(sl);
				sl = sln;
			}
	}

	kfree(env->explored_states);
}

int bpf_check(struct bpf_prog **prog, union bpf_attr *attr)
{
	struct bpf_verifier_env *env;
	struct bpf_verifier_log *log;
	int ret = -EINVAL;

	/* no program is valid */
	if (ARRAY_SIZE(bpf_verifier_ops) == 0)
		return -EINVAL;

	/* 'struct bpf_verifier_env' can be global, but since it's not small,
	 * allocate/free it every time bpf_check() is called
	 */
	env = kzalloc(sizeof(struct bpf_verifier_env), GFP_KERNEL);
	if (!env)
		return -ENOMEM;
	log = &env->log;

	env->insn_aux_data = vzalloc(sizeof(struct bpf_insn_aux_data) *
				     (*prog)->len);
	ret = -ENOMEM;
	if (!env->insn_aux_data)
		goto err_free_env;
	env->prog = *prog;
	env->ops = bpf_verifier_ops[env->prog->type];

	/* grab the mutex to protect few globals used by verifier */
	mutex_lock(&bpf_verifier_lock);

	if (attr->log_level || attr->log_buf || attr->log_size) {
		/* user requested verbose verifier output
		 * and supplied buffer to store the verification trace
		 */
		log->level = attr->log_level;
		log->ubuf = (char __user *) (unsigned long) attr->log_buf;
		log->len_total = attr->log_size;

		ret = -EINVAL;
		/* log attributes have to be sane */
		if (log->len_total < 128 || log->len_total > UINT_MAX >> 8 ||
		    !log->level || !log->ubuf)
			goto err_unlock;
	}

	env->strict_alignment = !!(attr->prog_flags & BPF_F_STRICT_ALIGNMENT);
	if (!IS_ENABLED(CONFIG_HAVE_EFFICIENT_UNALIGNED_ACCESS))
		env->strict_alignment = true;

	ret = replace_map_fd_with_map_ptr(env);
	if (ret < 0)
		goto skip_full_check;

	if (bpf_prog_is_dev_bound(env->prog->aux)) {
		ret = bpf_prog_offload_verifier_prep(env);
		if (ret)
			goto skip_full_check;
	}

	env->explored_states = kcalloc(env->prog->len,
				       sizeof(struct bpf_verifier_state_list *),
				       GFP_USER);
	ret = -ENOMEM;
	if (!env->explored_states)
		goto skip_full_check;

	env->allow_ptr_leaks = capable(CAP_SYS_ADMIN);

	ret = check_cfg(env);
	if (ret < 0)
		goto skip_full_check;

	ret = do_check(env);
	if (env->cur_state) {
		free_verifier_state(env->cur_state, true);
		env->cur_state = NULL;
	}

skip_full_check:
	while (!pop_stack(env, NULL, NULL));
	free_states(env);

	if (ret == 0)
		sanitize_dead_code(env);

	if (ret == 0)
		ret = check_max_stack_depth(env);

	if (ret == 0)
		/* program is valid, convert *(u32*)(ctx + off) accesses */
		ret = convert_ctx_accesses(env);

	if (ret == 0)
		ret = fixup_bpf_calls(env);

	if (ret == 0)
		ret = fixup_call_args(env);

	if (log->level && bpf_verifier_log_full(log))
		ret = -ENOSPC;
	if (log->level && !log->ubuf) {
		ret = -EFAULT;
		goto err_release_maps;
	}

	if (ret == 0 && env->used_map_cnt) {
		/* if program passed verifier, update used_maps in bpf_prog_info */
		env->prog->aux->used_maps = kmalloc_array(env->used_map_cnt,
							  sizeof(env->used_maps[0]),
							  GFP_KERNEL);

		if (!env->prog->aux->used_maps) {
			ret = -ENOMEM;
			goto err_release_maps;
		}

		memcpy(env->prog->aux->used_maps, env->used_maps,
		       sizeof(env->used_maps[0]) * env->used_map_cnt);
		env->prog->aux->used_map_cnt = env->used_map_cnt;

		/* program is valid. Convert pseudo bpf_ld_imm64 into generic
		 * bpf_ld_imm64 instructions
		 */
		convert_pseudo_ld_imm64(env);
	}

err_release_maps:
	if (!env->prog->aux->used_maps)
		/* if we didn't copy map pointers into bpf_prog_info, release
		 * them now. Otherwise free_used_maps() will release them.
		 */
		release_maps(env);
	*prog = env->prog;
err_unlock:
	mutex_unlock(&bpf_verifier_lock);
	vfree(env->insn_aux_data);
err_free_env:
	kfree(env);
	return ret;
}<|MERGE_RESOLUTION|>--- conflicted
+++ resolved
@@ -2397,7 +2397,6 @@
 	return 0;
 }
 
-<<<<<<< HEAD
 static void do_refine_retval_range(struct bpf_reg_state *regs, int ret_type,
 				   int func_id,
 				   struct bpf_call_arg_meta *meta)
@@ -2413,7 +2412,8 @@
 	ret_reg->umax_value = meta->msize_umax_value;
 	__reg_deduce_bounds(ret_reg);
 	__reg_bound_offset(ret_reg);
-=======
+}
+
 static int
 record_func_map(struct bpf_verifier_env *env, struct bpf_call_arg_meta *meta,
 		int func_id, int insn_idx)
@@ -2435,7 +2435,6 @@
 		bpf_map_ptr_store(aux, BPF_MAP_PTR_POISON,
 				  meta->map_ptr->unpriv_array);
 	return 0;
->>>>>>> bc2dbc54
 }
 
 static int check_helper_call(struct bpf_verifier_env *env, int func_id, int insn_idx)
