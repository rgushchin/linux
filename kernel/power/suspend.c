/*
 * kernel/power/suspend.c - Suspend to RAM and standby functionality.
 *
 * Copyright (c) 2003 Patrick Mochel
 * Copyright (c) 2003 Open Source Development Lab
 * Copyright (c) 2009 Rafael J. Wysocki <rjw@sisk.pl>, Novell Inc.
 *
 * This file is released under the GPLv2.
 */

#include <linux/string.h>
#include <linux/delay.h>
#include <linux/errno.h>
#include <linux/init.h>
#include <linux/console.h>
#include <linux/cpu.h>
#include <linux/cpuidle.h>
#include <linux/syscalls.h>
#include <linux/gfp.h>
#include <linux/io.h>
#include <linux/kernel.h>
#include <linux/list.h>
#include <linux/mm.h>
#include <linux/slab.h>
#include <linux/export.h>
#include <linux/suspend.h>
#include <linux/syscore_ops.h>
#include <linux/ftrace.h>
#include <trace/events/power.h>
#include <linux/compiler.h>
#include <linux/moduleparam.h>

#include "power.h"

const char * const pm_labels[] = {
	[PM_SUSPEND_FREEZE] = "freeze",
	[PM_SUSPEND_STANDBY] = "standby",
	[PM_SUSPEND_MEM] = "mem",
};
const char *pm_states[PM_SUSPEND_MAX];
static const char * const mem_sleep_labels[] = {
	[PM_SUSPEND_FREEZE] = "s2idle",
	[PM_SUSPEND_STANDBY] = "shallow",
	[PM_SUSPEND_MEM] = "deep",
};
const char *mem_sleep_states[PM_SUSPEND_MAX];

suspend_state_t mem_sleep_current = PM_SUSPEND_FREEZE;
static suspend_state_t mem_sleep_default = PM_SUSPEND_MEM;

unsigned int pm_suspend_global_flags;
EXPORT_SYMBOL_GPL(pm_suspend_global_flags);

static const struct platform_suspend_ops *suspend_ops;
static const struct platform_freeze_ops *freeze_ops;
static DECLARE_WAIT_QUEUE_HEAD(suspend_freeze_wait_head);

enum freeze_state __read_mostly suspend_freeze_state;
static DEFINE_SPINLOCK(suspend_freeze_lock);

void freeze_set_ops(const struct platform_freeze_ops *ops)
{
	lock_system_sleep();
	freeze_ops = ops;
	unlock_system_sleep();
}

static void freeze_begin(void)
{
	suspend_freeze_state = FREEZE_STATE_NONE;
}

static void freeze_enter(void)
{
	spin_lock_irq(&suspend_freeze_lock);
	if (pm_wakeup_pending())
		goto out;

	suspend_freeze_state = FREEZE_STATE_ENTER;
	spin_unlock_irq(&suspend_freeze_lock);

	get_online_cpus();
	cpuidle_resume();

	/* Push all the CPUs into the idle loop. */
	wake_up_all_idle_cpus();
	/* Make the current CPU wait so it can enter the idle loop too. */
	wait_event(suspend_freeze_wait_head,
		   suspend_freeze_state == FREEZE_STATE_WAKE);

	cpuidle_pause();
	put_online_cpus();

	spin_lock_irq(&suspend_freeze_lock);

 out:
	suspend_freeze_state = FREEZE_STATE_NONE;
	spin_unlock_irq(&suspend_freeze_lock);
<<<<<<< HEAD
=======

	trace_suspend_resume(TPS("machine_suspend"), PM_SUSPEND_FREEZE, false);
}

static void s2idle_loop(void)
{
	pr_debug("PM: suspend-to-idle\n");

	do {
		freeze_enter();

		if (freeze_ops && freeze_ops->wake)
			freeze_ops->wake();

		dpm_resume_noirq(PMSG_RESUME);
		if (freeze_ops && freeze_ops->sync)
			freeze_ops->sync();

		if (pm_wakeup_pending())
			break;

		pm_wakeup_clear(false);
	} while (!dpm_suspend_noirq(PMSG_SUSPEND));

	pr_debug("PM: resume from suspend-to-idle\n");
>>>>>>> a2054256
}

void freeze_wake(void)
{
	unsigned long flags;

	spin_lock_irqsave(&suspend_freeze_lock, flags);
	if (suspend_freeze_state > FREEZE_STATE_NONE) {
		suspend_freeze_state = FREEZE_STATE_WAKE;
		wake_up(&suspend_freeze_wait_head);
	}
	spin_unlock_irqrestore(&suspend_freeze_lock, flags);
}
EXPORT_SYMBOL_GPL(freeze_wake);

static bool valid_state(suspend_state_t state)
{
	/*
	 * PM_SUSPEND_STANDBY and PM_SUSPEND_MEM states need low level
	 * support and need to be valid to the low level
	 * implementation, no valid callback implies that none are valid.
	 */
	return suspend_ops && suspend_ops->valid && suspend_ops->valid(state);
}

void __init pm_states_init(void)
{
	/* "mem" and "freeze" are always present in /sys/power/state. */
	pm_states[PM_SUSPEND_MEM] = pm_labels[PM_SUSPEND_MEM];
	pm_states[PM_SUSPEND_FREEZE] = pm_labels[PM_SUSPEND_FREEZE];
	/*
	 * Suspend-to-idle should be supported even without any suspend_ops,
	 * initialize mem_sleep_states[] accordingly here.
	 */
	mem_sleep_states[PM_SUSPEND_FREEZE] = mem_sleep_labels[PM_SUSPEND_FREEZE];
}

static int __init mem_sleep_default_setup(char *str)
{
	suspend_state_t state;

	for (state = PM_SUSPEND_FREEZE; state <= PM_SUSPEND_MEM; state++)
		if (mem_sleep_labels[state] &&
		    !strcmp(str, mem_sleep_labels[state])) {
			mem_sleep_default = state;
			break;
		}

	return 1;
}
__setup("mem_sleep_default=", mem_sleep_default_setup);

/**
 * suspend_set_ops - Set the global suspend method table.
 * @ops: Suspend operations to use.
 */
void suspend_set_ops(const struct platform_suspend_ops *ops)
{
	lock_system_sleep();

	suspend_ops = ops;

	if (valid_state(PM_SUSPEND_STANDBY)) {
		mem_sleep_states[PM_SUSPEND_STANDBY] = mem_sleep_labels[PM_SUSPEND_STANDBY];
		pm_states[PM_SUSPEND_STANDBY] = pm_labels[PM_SUSPEND_STANDBY];
		if (mem_sleep_default == PM_SUSPEND_STANDBY)
			mem_sleep_current = PM_SUSPEND_STANDBY;
	}
	if (valid_state(PM_SUSPEND_MEM)) {
		mem_sleep_states[PM_SUSPEND_MEM] = mem_sleep_labels[PM_SUSPEND_MEM];
		if (mem_sleep_default == PM_SUSPEND_MEM)
			mem_sleep_current = PM_SUSPEND_MEM;
	}

	unlock_system_sleep();
}
EXPORT_SYMBOL_GPL(suspend_set_ops);

/**
 * suspend_valid_only_mem - Generic memory-only valid callback.
 *
 * Platform drivers that implement mem suspend only and only need to check for
 * that in their .valid() callback can use this instead of rolling their own
 * .valid() callback.
 */
int suspend_valid_only_mem(suspend_state_t state)
{
	return state == PM_SUSPEND_MEM;
}
EXPORT_SYMBOL_GPL(suspend_valid_only_mem);

static bool sleep_state_supported(suspend_state_t state)
{
	return state == PM_SUSPEND_FREEZE || (suspend_ops && suspend_ops->enter);
}

static int platform_suspend_prepare(suspend_state_t state)
{
	return state != PM_SUSPEND_FREEZE && suspend_ops->prepare ?
		suspend_ops->prepare() : 0;
}

static int platform_suspend_prepare_late(suspend_state_t state)
{
	return state == PM_SUSPEND_FREEZE && freeze_ops && freeze_ops->prepare ?
		freeze_ops->prepare() : 0;
}

static int platform_suspend_prepare_noirq(suspend_state_t state)
{
	return state != PM_SUSPEND_FREEZE && suspend_ops->prepare_late ?
		suspend_ops->prepare_late() : 0;
}

static void platform_resume_noirq(suspend_state_t state)
{
	if (state != PM_SUSPEND_FREEZE && suspend_ops->wake)
		suspend_ops->wake();
}

static void platform_resume_early(suspend_state_t state)
{
	if (state == PM_SUSPEND_FREEZE && freeze_ops && freeze_ops->restore)
		freeze_ops->restore();
}

static void platform_resume_finish(suspend_state_t state)
{
	if (state != PM_SUSPEND_FREEZE && suspend_ops->finish)
		suspend_ops->finish();
}

static int platform_suspend_begin(suspend_state_t state)
{
	if (state == PM_SUSPEND_FREEZE && freeze_ops && freeze_ops->begin)
		return freeze_ops->begin();
	else if (suspend_ops && suspend_ops->begin)
		return suspend_ops->begin(state);
	else
		return 0;
}

static void platform_resume_end(suspend_state_t state)
{
	if (state == PM_SUSPEND_FREEZE && freeze_ops && freeze_ops->end)
		freeze_ops->end();
	else if (suspend_ops && suspend_ops->end)
		suspend_ops->end();
}

static void platform_recover(suspend_state_t state)
{
	if (state != PM_SUSPEND_FREEZE && suspend_ops->recover)
		suspend_ops->recover();
}

static bool platform_suspend_again(suspend_state_t state)
{
	return state != PM_SUSPEND_FREEZE && suspend_ops->suspend_again ?
		suspend_ops->suspend_again() : false;
}

#ifdef CONFIG_PM_DEBUG
static unsigned int pm_test_delay = 5;
module_param(pm_test_delay, uint, 0644);
MODULE_PARM_DESC(pm_test_delay,
		 "Number of seconds to wait before resuming from suspend test");
#endif

static int suspend_test(int level)
{
#ifdef CONFIG_PM_DEBUG
	if (pm_test_level == level) {
		pr_info("suspend debug: Waiting for %d second(s).\n",
				pm_test_delay);
		mdelay(pm_test_delay * 1000);
		return 1;
	}
#endif /* !CONFIG_PM_DEBUG */
	return 0;
}

/**
 * suspend_prepare - Prepare for entering system sleep state.
 *
 * Common code run for every system sleep state that can be entered (except for
 * hibernation).  Run suspend notifiers, allocate the "suspend" console and
 * freeze processes.
 */
static int suspend_prepare(suspend_state_t state)
{
	int error, nr_calls = 0;

	if (!sleep_state_supported(state))
		return -EPERM;

	pm_prepare_console();

	error = __pm_notifier_call_chain(PM_SUSPEND_PREPARE, -1, &nr_calls);
	if (error) {
		nr_calls--;
		goto Finish;
	}

	trace_suspend_resume(TPS("freeze_processes"), 0, true);
	error = suspend_freeze_processes();
	trace_suspend_resume(TPS("freeze_processes"), 0, false);
	if (!error)
		return 0;

	suspend_stats.failed_freeze++;
	dpm_save_failed_step(SUSPEND_FREEZE);
 Finish:
	__pm_notifier_call_chain(PM_POST_SUSPEND, nr_calls, NULL);
	pm_restore_console();
	return error;
}

/* default implementation */
void __weak arch_suspend_disable_irqs(void)
{
	local_irq_disable();
}

/* default implementation */
void __weak arch_suspend_enable_irqs(void)
{
	local_irq_enable();
}

/**
 * suspend_enter - Make the system enter the given sleep state.
 * @state: System sleep state to enter.
 * @wakeup: Returns information that the sleep state should not be re-entered.
 *
 * This function should be called after devices have been suspended.
 */
static int suspend_enter(suspend_state_t state, bool *wakeup)
{
	int error;

	error = platform_suspend_prepare(state);
	if (error)
		goto Platform_finish;

	error = dpm_suspend_late(PMSG_SUSPEND);
	if (error) {
		pr_err("PM: late suspend of devices failed\n");
		goto Platform_finish;
	}
	error = platform_suspend_prepare_late(state);
	if (error)
		goto Devices_early_resume;

	error = dpm_suspend_noirq(PMSG_SUSPEND);
	if (error) {
		pr_err("PM: noirq suspend of devices failed\n");
		goto Platform_early_resume;
	}
	error = platform_suspend_prepare_noirq(state);
	if (error)
		goto Platform_wake;

	if (suspend_test(TEST_PLATFORM))
		goto Platform_wake;

	/*
	 * PM_SUSPEND_FREEZE equals
	 * frozen processes + suspended devices + idle processors.
	 * Thus we should invoke freeze_enter() soon after
	 * all the devices are suspended.
	 */
	if (state == PM_SUSPEND_FREEZE) {
		trace_suspend_resume(TPS("machine_suspend"), state, true);
		freeze_enter();
		trace_suspend_resume(TPS("machine_suspend"), state, false);
		goto Platform_wake;
	}

	error = disable_nonboot_cpus();
	if (error || suspend_test(TEST_CPUS))
		goto Enable_cpus;

	arch_suspend_disable_irqs();
	BUG_ON(!irqs_disabled());

	error = syscore_suspend();
	if (!error) {
		*wakeup = pm_wakeup_pending();
		if (!(suspend_test(TEST_CORE) || *wakeup)) {
			trace_suspend_resume(TPS("machine_suspend"),
				state, true);
			error = suspend_ops->enter(state);
			trace_suspend_resume(TPS("machine_suspend"),
				state, false);
			events_check_enabled = false;
		} else if (*wakeup) {
			error = -EBUSY;
		}
		syscore_resume();
	}

	arch_suspend_enable_irqs();
	BUG_ON(irqs_disabled());

 Enable_cpus:
	enable_nonboot_cpus();

 Platform_wake:
	platform_resume_noirq(state);
	dpm_resume_noirq(PMSG_RESUME);

 Platform_early_resume:
	platform_resume_early(state);

 Devices_early_resume:
	dpm_resume_early(PMSG_RESUME);

 Platform_finish:
	platform_resume_finish(state);
	return error;
}

/**
 * suspend_devices_and_enter - Suspend devices and enter system sleep state.
 * @state: System sleep state to enter.
 */
int suspend_devices_and_enter(suspend_state_t state)
{
	int error;
	bool wakeup = false;

	if (!sleep_state_supported(state))
		return -ENOSYS;

	error = platform_suspend_begin(state);
	if (error)
		goto Close;

	suspend_console();
	suspend_test_start();
	error = dpm_suspend_start(PMSG_SUSPEND);
	if (error) {
		pr_err("PM: Some devices failed to suspend, or early wake event detected\n");
		goto Recover_platform;
	}
	suspend_test_finish("suspend devices");
	if (suspend_test(TEST_DEVICES))
		goto Recover_platform;

	do {
		error = suspend_enter(state, &wakeup);
	} while (!error && !wakeup && platform_suspend_again(state));

 Resume_devices:
	suspend_test_start();
	dpm_resume_end(PMSG_RESUME);
	suspend_test_finish("resume devices");
	trace_suspend_resume(TPS("resume_console"), state, true);
	resume_console();
	trace_suspend_resume(TPS("resume_console"), state, false);

 Close:
	platform_resume_end(state);
	return error;

 Recover_platform:
	platform_recover(state);
	goto Resume_devices;
}

/**
 * suspend_finish - Clean up before finishing the suspend sequence.
 *
 * Call platform code to clean up, restart processes, and free the console that
 * we've allocated. This routine is not called for hibernation.
 */
static void suspend_finish(void)
{
	suspend_thaw_processes();
	pm_notifier_call_chain(PM_POST_SUSPEND);
	pm_restore_console();
}

/**
 * enter_state - Do common work needed to enter system sleep state.
 * @state: System sleep state to enter.
 *
 * Make sure that no one else is trying to put the system into a sleep state.
 * Fail if that's not the case.  Otherwise, prepare for system suspend, make the
 * system enter the given sleep state and clean up after wakeup.
 */
static int enter_state(suspend_state_t state)
{
	int error;

	trace_suspend_resume(TPS("suspend_enter"), state, true);
	if (state == PM_SUSPEND_FREEZE) {
#ifdef CONFIG_PM_DEBUG
		if (pm_test_level != TEST_NONE && pm_test_level <= TEST_CPUS) {
			pr_warn("PM: Unsupported test mode for suspend to idle, please choose none/freezer/devices/platform.\n");
			return -EAGAIN;
		}
#endif
	} else if (!valid_state(state)) {
		return -EINVAL;
	}
	if (!mutex_trylock(&pm_mutex))
		return -EBUSY;

	if (state == PM_SUSPEND_FREEZE)
		freeze_begin();

#ifndef CONFIG_SUSPEND_SKIP_SYNC
	trace_suspend_resume(TPS("sync_filesystems"), 0, true);
	pr_info("PM: Syncing filesystems ... ");
	sys_sync();
	pr_cont("done.\n");
	trace_suspend_resume(TPS("sync_filesystems"), 0, false);
#endif

	pr_debug("PM: Preparing system for sleep (%s)\n", pm_states[state]);
	pm_suspend_clear_flags();
	error = suspend_prepare(state);
	if (error)
		goto Unlock;

	if (suspend_test(TEST_FREEZER))
		goto Finish;

	trace_suspend_resume(TPS("suspend_enter"), state, false);
	pr_debug("PM: Suspending system (%s)\n", pm_states[state]);
	pm_restrict_gfp_mask();
	error = suspend_devices_and_enter(state);
	pm_restore_gfp_mask();

 Finish:
	pr_debug("PM: Finishing wakeup.\n");
	suspend_finish();
 Unlock:
	mutex_unlock(&pm_mutex);
	return error;
}

/**
 * pm_suspend - Externally visible function for suspending the system.
 * @state: System sleep state to enter.
 *
 * Check if the value of @state represents one of the supported states,
 * execute enter_state() and update system suspend statistics.
 */
int pm_suspend(suspend_state_t state)
{
	int error;

	if (state <= PM_SUSPEND_ON || state >= PM_SUSPEND_MAX)
		return -EINVAL;

	error = enter_state(state);
	if (error) {
		suspend_stats.fail++;
		dpm_save_failed_errno(error);
	} else {
		suspend_stats.success++;
	}
	return error;
}
EXPORT_SYMBOL(pm_suspend);<|MERGE_RESOLUTION|>--- conflicted
+++ resolved
@@ -72,6 +72,8 @@
 
 static void freeze_enter(void)
 {
+	trace_suspend_resume(TPS("machine_suspend"), PM_SUSPEND_FREEZE, true);
+
 	spin_lock_irq(&suspend_freeze_lock);
 	if (pm_wakeup_pending())
 		goto out;
@@ -96,8 +98,6 @@
  out:
 	suspend_freeze_state = FREEZE_STATE_NONE;
 	spin_unlock_irq(&suspend_freeze_lock);
-<<<<<<< HEAD
-=======
 
 	trace_suspend_resume(TPS("machine_suspend"), PM_SUSPEND_FREEZE, false);
 }
@@ -123,7 +123,6 @@
 	} while (!dpm_suspend_noirq(PMSG_SUSPEND));
 
 	pr_debug("PM: resume from suspend-to-idle\n");
->>>>>>> a2054256
 }
 
 void freeze_wake(void)
@@ -397,10 +396,8 @@
 	 * all the devices are suspended.
 	 */
 	if (state == PM_SUSPEND_FREEZE) {
-		trace_suspend_resume(TPS("machine_suspend"), state, true);
-		freeze_enter();
-		trace_suspend_resume(TPS("machine_suspend"), state, false);
-		goto Platform_wake;
+		s2idle_loop();
+		goto Platform_early_resume;
 	}
 
 	error = disable_nonboot_cpus();
