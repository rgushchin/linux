/*
 * Defines x86 CPU feature bits
 */
#ifndef ASM_X86__CPUFEATURE_H
#define ASM_X86__CPUFEATURE_H

#include <asm/required-features.h>

#define NCAPINTS	8	/* N 32-bit words worth of info */

/*
 * Note: If the comment begins with a quoted string, that string is used
 * in /proc/cpuinfo instead of the macro name.  If the string is "",
 * this feature bit is not displayed in /proc/cpuinfo at all.
 */

/* Intel-defined CPU features, CPUID level 0x00000001 (edx), word 0 */
#define X86_FEATURE_FPU		(0*32+ 0) /* Onboard FPU */
#define X86_FEATURE_VME		(0*32+ 1) /* Virtual Mode Extensions */
#define X86_FEATURE_DE		(0*32+ 2) /* Debugging Extensions */
#define X86_FEATURE_PSE		(0*32+ 3) /* Page Size Extensions */
#define X86_FEATURE_TSC		(0*32+ 4) /* Time Stamp Counter */
#define X86_FEATURE_MSR		(0*32+ 5) /* Model-Specific Registers */
#define X86_FEATURE_PAE		(0*32+ 6) /* Physical Address Extensions */
#define X86_FEATURE_MCE		(0*32+ 7) /* Machine Check Architecture */
#define X86_FEATURE_CX8		(0*32+ 8) /* CMPXCHG8 instruction */
#define X86_FEATURE_APIC	(0*32+ 9) /* Onboard APIC */
#define X86_FEATURE_SEP		(0*32+11) /* SYSENTER/SYSEXIT */
#define X86_FEATURE_MTRR	(0*32+12) /* Memory Type Range Registers */
#define X86_FEATURE_PGE		(0*32+13) /* Page Global Enable */
#define X86_FEATURE_MCA		(0*32+14) /* Machine Check Architecture */
#define X86_FEATURE_CMOV	(0*32+15) /* CMOV instructions */
					  /* (plus FCMOVcc, FCOMI with FPU) */
#define X86_FEATURE_PAT		(0*32+16) /* Page Attribute Table */
#define X86_FEATURE_PSE36	(0*32+17) /* 36-bit PSEs */
#define X86_FEATURE_PN		(0*32+18) /* Processor serial number */
#define X86_FEATURE_CLFLSH	(0*32+19) /* "clflush" CLFLUSH instruction */
#define X86_FEATURE_DS		(0*32+21) /* "dts" Debug Store */
#define X86_FEATURE_ACPI	(0*32+22) /* ACPI via MSR */
#define X86_FEATURE_MMX		(0*32+23) /* Multimedia Extensions */
#define X86_FEATURE_FXSR	(0*32+24) /* FXSAVE/FXRSTOR, CR4.OSFXSR */
#define X86_FEATURE_XMM		(0*32+25) /* "sse" */
#define X86_FEATURE_XMM2	(0*32+26) /* "sse2" */
#define X86_FEATURE_SELFSNOOP	(0*32+27) /* "ss" CPU self snoop */
#define X86_FEATURE_HT		(0*32+28) /* Hyper-Threading */
#define X86_FEATURE_ACC		(0*32+29) /* "tm" Automatic clock control */
#define X86_FEATURE_IA64	(0*32+30) /* IA-64 processor */
#define X86_FEATURE_PBE		(0*32+31) /* Pending Break Enable */

/* AMD-defined CPU features, CPUID level 0x80000001, word 1 */
/* Don't duplicate feature flags which are redundant with Intel! */
#define X86_FEATURE_SYSCALL	(1*32+11) /* SYSCALL/SYSRET */
#define X86_FEATURE_MP		(1*32+19) /* MP Capable. */
#define X86_FEATURE_NX		(1*32+20) /* Execute Disable */
#define X86_FEATURE_MMXEXT	(1*32+22) /* AMD MMX extensions */
#define X86_FEATURE_FXSR_OPT	(1*32+25) /* FXSAVE/FXRSTOR optimizations */
#define X86_FEATURE_GBPAGES	(1*32+26) /* "pdpe1gb" GB pages */
#define X86_FEATURE_RDTSCP	(1*32+27) /* RDTSCP */
#define X86_FEATURE_LM		(1*32+29) /* Long Mode (x86-64) */
#define X86_FEATURE_3DNOWEXT	(1*32+30) /* AMD 3DNow! extensions */
#define X86_FEATURE_3DNOW	(1*32+31) /* 3DNow! */

/* Transmeta-defined CPU features, CPUID level 0x80860001, word 2 */
#define X86_FEATURE_RECOVERY	(2*32+ 0) /* CPU in recovery mode */
#define X86_FEATURE_LONGRUN	(2*32+ 1) /* Longrun power control */
#define X86_FEATURE_LRTI	(2*32+ 3) /* LongRun table interface */

/* Other features, Linux-defined mapping, word 3 */
/* This range is used for feature bits which conflict or are synthesized */
#define X86_FEATURE_CXMMX	(3*32+ 0) /* Cyrix MMX extensions */
#define X86_FEATURE_K6_MTRR	(3*32+ 1) /* AMD K6 nonstandard MTRRs */
#define X86_FEATURE_CYRIX_ARR	(3*32+ 2) /* Cyrix ARRs (= MTRRs) */
#define X86_FEATURE_CENTAUR_MCR	(3*32+ 3) /* Centaur MCRs (= MTRRs) */
/* cpu types for specific tunings: */
#define X86_FEATURE_K8		(3*32+ 4) /* "" Opteron, Athlon64 */
#define X86_FEATURE_K7		(3*32+ 5) /* "" Athlon */
#define X86_FEATURE_P3		(3*32+ 6) /* "" P3 */
#define X86_FEATURE_P4		(3*32+ 7) /* "" P4 */
#define X86_FEATURE_CONSTANT_TSC (3*32+ 8) /* TSC ticks at a constant rate */
#define X86_FEATURE_UP		(3*32+ 9) /* smp kernel running on up */
#define X86_FEATURE_FXSAVE_LEAK (3*32+10) /* "" FXSAVE leaks FOP/FIP/FOP */
#define X86_FEATURE_ARCH_PERFMON (3*32+11) /* Intel Architectural PerfMon */
#define X86_FEATURE_PEBS	(3*32+12) /* Precise-Event Based Sampling */
#define X86_FEATURE_BTS		(3*32+13) /* Branch Trace Store */
#define X86_FEATURE_SYSCALL32	(3*32+14) /* "" syscall in ia32 userspace */
#define X86_FEATURE_SYSENTER32	(3*32+15) /* "" sysenter in ia32 userspace */
#define X86_FEATURE_REP_GOOD	(3*32+16) /* rep microcode works well */
#define X86_FEATURE_MFENCE_RDTSC (3*32+17) /* "" Mfence synchronizes RDTSC */
#define X86_FEATURE_LFENCE_RDTSC (3*32+18) /* "" Lfence synchronizes RDTSC */
#define X86_FEATURE_11AP	(3*32+19) /* "" Bad local APIC aka 11AP */
#define X86_FEATURE_NOPL	(3*32+20) /* The NOPL (0F 1F) instructions */
<<<<<<< HEAD
=======
#define X86_FEATURE_XTOPOLOGY	(3*32+21) /* cpu topology enum extensions */
>>>>>>> aa3341a1

/* Intel-defined CPU features, CPUID level 0x00000001 (ecx), word 4 */
#define X86_FEATURE_XMM3	(4*32+ 0) /* "pni" SSE-3 */
#define X86_FEATURE_PCLMULQDQ	(4*32+ 1) /* PCLMULQDQ instruction */
#define X86_FEATURE_DTES64	(4*32+ 2) /* 64-bit Debug Store */
#define X86_FEATURE_MWAIT	(4*32+ 3) /* "monitor" Monitor/Mwait support */
#define X86_FEATURE_DSCPL	(4*32+ 4) /* "ds_cpl" CPL Qual. Debug Store */
#define X86_FEATURE_VMX		(4*32+ 5) /* Hardware virtualization */
#define X86_FEATURE_SMX		(4*32+ 6) /* Safer mode */
#define X86_FEATURE_EST		(4*32+ 7) /* Enhanced SpeedStep */
#define X86_FEATURE_TM2		(4*32+ 8) /* Thermal Monitor 2 */
#define X86_FEATURE_SSSE3	(4*32+ 9) /* Supplemental SSE-3 */
#define X86_FEATURE_CID		(4*32+10) /* Context ID */
#define X86_FEATURE_FMA		(4*32+12) /* Fused multiply-add */
#define X86_FEATURE_CX16	(4*32+13) /* CMPXCHG16B */
#define X86_FEATURE_XTPR	(4*32+14) /* Send Task Priority Messages */
#define X86_FEATURE_PDCM	(4*32+15) /* Performance Capabilities */
#define X86_FEATURE_DCA		(4*32+18) /* Direct Cache Access */
#define X86_FEATURE_XMM4_1	(4*32+19) /* "sse4_1" SSE-4.1 */
#define X86_FEATURE_XMM4_2	(4*32+20) /* "sse4_2" SSE-4.2 */
#define X86_FEATURE_X2APIC	(4*32+21) /* x2APIC */
#define X86_FEATURE_AES		(4*32+25) /* AES instructions */
#define X86_FEATURE_XSAVE	(4*32+26) /* XSAVE/XRSTOR/XSETBV/XGETBV */
#define X86_FEATURE_OSXSAVE	(4*32+27) /* "" XSAVE enabled in the OS */
#define X86_FEATURE_AVX		(4*32+28) /* Advanced Vector Extensions */

/* VIA/Cyrix/Centaur-defined CPU features, CPUID level 0xC0000001, word 5 */
#define X86_FEATURE_XSTORE	(5*32+ 2) /* "rng" RNG present (xstore) */
#define X86_FEATURE_XSTORE_EN	(5*32+ 3) /* "rng_en" RNG enabled */
#define X86_FEATURE_XCRYPT	(5*32+ 6) /* "ace" on-CPU crypto (xcrypt) */
#define X86_FEATURE_XCRYPT_EN	(5*32+ 7) /* "ace_en" on-CPU crypto enabled */
#define X86_FEATURE_ACE2	(5*32+ 8) /* Advanced Cryptography Engine v2 */
#define X86_FEATURE_ACE2_EN	(5*32+ 9) /* ACE v2 enabled */
#define X86_FEATURE_PHE		(5*32+10) /* PadLock Hash Engine */
#define X86_FEATURE_PHE_EN	(5*32+11) /* PHE enabled */
#define X86_FEATURE_PMM		(5*32+12) /* PadLock Montgomery Multiplier */
#define X86_FEATURE_PMM_EN	(5*32+13) /* PMM enabled */

/* More extended AMD flags: CPUID level 0x80000001, ecx, word 6 */
#define X86_FEATURE_LAHF_LM	(6*32+ 0) /* LAHF/SAHF in long mode */
#define X86_FEATURE_CMP_LEGACY	(6*32+ 1) /* If yes HyperThreading not valid */
#define X86_FEATURE_SVM		(6*32+ 2) /* Secure virtual machine */
#define X86_FEATURE_EXTAPIC	(6*32+ 3) /* Extended APIC space */
#define X86_FEATURE_CR8_LEGACY	(6*32+ 4) /* CR8 in 32-bit mode */
#define X86_FEATURE_ABM		(6*32+ 5) /* Advanced bit manipulation */
#define X86_FEATURE_SSE4A	(6*32+ 6) /* SSE-4A */
#define X86_FEATURE_MISALIGNSSE (6*32+ 7) /* Misaligned SSE mode */
#define X86_FEATURE_3DNOWPREFETCH (6*32+ 8) /* 3DNow prefetch instructions */
#define X86_FEATURE_OSVW	(6*32+ 9) /* OS Visible Workaround */
#define X86_FEATURE_IBS		(6*32+10) /* Instruction Based Sampling */
#define X86_FEATURE_SSE5	(6*32+11) /* SSE-5 */
#define X86_FEATURE_SKINIT	(6*32+12) /* SKINIT/STGI instructions */
#define X86_FEATURE_WDT		(6*32+13) /* Watchdog timer */

/*
 * Auxiliary flags: Linux defined - For features scattered in various
 * CPUID levels like 0x6, 0xA etc
 */
#define X86_FEATURE_IDA		(7*32+ 0) /* Intel Dynamic Acceleration */

#if defined(__KERNEL__) && !defined(__ASSEMBLY__)

#include <linux/bitops.h>

extern const char * const x86_cap_flags[NCAPINTS*32];
extern const char * const x86_power_flags[32];

#define test_cpu_cap(c, bit)						\
	 test_bit(bit, (unsigned long *)((c)->x86_capability))

#define cpu_has(c, bit)							\
	(__builtin_constant_p(bit) &&					\
	 ( (((bit)>>5)==0 && (1UL<<((bit)&31) & REQUIRED_MASK0)) ||	\
	   (((bit)>>5)==1 && (1UL<<((bit)&31) & REQUIRED_MASK1)) ||	\
	   (((bit)>>5)==2 && (1UL<<((bit)&31) & REQUIRED_MASK2)) ||	\
	   (((bit)>>5)==3 && (1UL<<((bit)&31) & REQUIRED_MASK3)) ||	\
	   (((bit)>>5)==4 && (1UL<<((bit)&31) & REQUIRED_MASK4)) ||	\
	   (((bit)>>5)==5 && (1UL<<((bit)&31) & REQUIRED_MASK5)) ||	\
	   (((bit)>>5)==6 && (1UL<<((bit)&31) & REQUIRED_MASK6)) ||	\
	   (((bit)>>5)==7 && (1UL<<((bit)&31) & REQUIRED_MASK7)) )	\
	  ? 1 :								\
	 test_cpu_cap(c, bit))

#define boot_cpu_has(bit)	cpu_has(&boot_cpu_data, bit)

#define set_cpu_cap(c, bit)	set_bit(bit, (unsigned long *)((c)->x86_capability))
#define clear_cpu_cap(c, bit)	clear_bit(bit, (unsigned long *)((c)->x86_capability))
#define setup_clear_cpu_cap(bit) do { \
	clear_cpu_cap(&boot_cpu_data, bit);	\
	set_bit(bit, (unsigned long *)cleared_cpu_caps); \
} while (0)
#define setup_force_cpu_cap(bit) do { \
	set_cpu_cap(&boot_cpu_data, bit);	\
	clear_bit(bit, (unsigned long *)cleared_cpu_caps);	\
} while (0)

#define cpu_has_fpu		boot_cpu_has(X86_FEATURE_FPU)
#define cpu_has_vme		boot_cpu_has(X86_FEATURE_VME)
#define cpu_has_de		boot_cpu_has(X86_FEATURE_DE)
#define cpu_has_pse		boot_cpu_has(X86_FEATURE_PSE)
#define cpu_has_tsc		boot_cpu_has(X86_FEATURE_TSC)
#define cpu_has_pae		boot_cpu_has(X86_FEATURE_PAE)
#define cpu_has_pge		boot_cpu_has(X86_FEATURE_PGE)
#define cpu_has_apic		boot_cpu_has(X86_FEATURE_APIC)
#define cpu_has_sep		boot_cpu_has(X86_FEATURE_SEP)
#define cpu_has_mtrr		boot_cpu_has(X86_FEATURE_MTRR)
#define cpu_has_mmx		boot_cpu_has(X86_FEATURE_MMX)
#define cpu_has_fxsr		boot_cpu_has(X86_FEATURE_FXSR)
#define cpu_has_xmm		boot_cpu_has(X86_FEATURE_XMM)
#define cpu_has_xmm2		boot_cpu_has(X86_FEATURE_XMM2)
#define cpu_has_xmm3		boot_cpu_has(X86_FEATURE_XMM3)
#define cpu_has_ht		boot_cpu_has(X86_FEATURE_HT)
#define cpu_has_mp		boot_cpu_has(X86_FEATURE_MP)
#define cpu_has_nx		boot_cpu_has(X86_FEATURE_NX)
#define cpu_has_k6_mtrr		boot_cpu_has(X86_FEATURE_K6_MTRR)
#define cpu_has_cyrix_arr	boot_cpu_has(X86_FEATURE_CYRIX_ARR)
#define cpu_has_centaur_mcr	boot_cpu_has(X86_FEATURE_CENTAUR_MCR)
#define cpu_has_xstore		boot_cpu_has(X86_FEATURE_XSTORE)
#define cpu_has_xstore_enabled	boot_cpu_has(X86_FEATURE_XSTORE_EN)
#define cpu_has_xcrypt		boot_cpu_has(X86_FEATURE_XCRYPT)
#define cpu_has_xcrypt_enabled	boot_cpu_has(X86_FEATURE_XCRYPT_EN)
#define cpu_has_ace2		boot_cpu_has(X86_FEATURE_ACE2)
#define cpu_has_ace2_enabled	boot_cpu_has(X86_FEATURE_ACE2_EN)
#define cpu_has_phe		boot_cpu_has(X86_FEATURE_PHE)
#define cpu_has_phe_enabled	boot_cpu_has(X86_FEATURE_PHE_EN)
#define cpu_has_pmm		boot_cpu_has(X86_FEATURE_PMM)
#define cpu_has_pmm_enabled	boot_cpu_has(X86_FEATURE_PMM_EN)
#define cpu_has_ds		boot_cpu_has(X86_FEATURE_DS)
#define cpu_has_pebs		boot_cpu_has(X86_FEATURE_PEBS)
#define cpu_has_clflush		boot_cpu_has(X86_FEATURE_CLFLSH)
#define cpu_has_bts		boot_cpu_has(X86_FEATURE_BTS)
#define cpu_has_gbpages		boot_cpu_has(X86_FEATURE_GBPAGES)
#define cpu_has_arch_perfmon	boot_cpu_has(X86_FEATURE_ARCH_PERFMON)
#define cpu_has_pat		boot_cpu_has(X86_FEATURE_PAT)
#define cpu_has_xmm4_1		boot_cpu_has(X86_FEATURE_XMM4_1)
#define cpu_has_xmm4_2		boot_cpu_has(X86_FEATURE_XMM4_2)
#define cpu_has_x2apic		boot_cpu_has(X86_FEATURE_X2APIC)
#define cpu_has_xsave		boot_cpu_has(X86_FEATURE_XSAVE)

#if defined(CONFIG_X86_INVLPG) || defined(CONFIG_X86_64)
# define cpu_has_invlpg		1
#else
# define cpu_has_invlpg		(boot_cpu_data.x86 > 3)
#endif

#ifdef CONFIG_X86_64

#undef  cpu_has_vme
#define cpu_has_vme		0

#undef  cpu_has_pae
#define cpu_has_pae		___BUG___

#undef  cpu_has_mp
#define cpu_has_mp		1

#undef  cpu_has_k6_mtrr
#define cpu_has_k6_mtrr		0

#undef  cpu_has_cyrix_arr
#define cpu_has_cyrix_arr	0

#undef  cpu_has_centaur_mcr
#define cpu_has_centaur_mcr	0

#endif /* CONFIG_X86_64 */

#endif /* defined(__KERNEL__) && !defined(__ASSEMBLY__) */

#endif /* ASM_X86__CPUFEATURE_H */<|MERGE_RESOLUTION|>--- conflicted
+++ resolved
@@ -89,10 +89,7 @@
 #define X86_FEATURE_LFENCE_RDTSC (3*32+18) /* "" Lfence synchronizes RDTSC */
 #define X86_FEATURE_11AP	(3*32+19) /* "" Bad local APIC aka 11AP */
 #define X86_FEATURE_NOPL	(3*32+20) /* The NOPL (0F 1F) instructions */
-<<<<<<< HEAD
-=======
 #define X86_FEATURE_XTOPOLOGY	(3*32+21) /* cpu topology enum extensions */
->>>>>>> aa3341a1
 
 /* Intel-defined CPU features, CPUID level 0x00000001 (ecx), word 4 */
 #define X86_FEATURE_XMM3	(4*32+ 0) /* "pni" SSE-3 */
