--- conflicted
+++ resolved
@@ -1095,15 +1095,11 @@
 #define ATA_SCSI_COMPAT_IOCTL /* empty */
 #endif
 extern int ata_scsi_queuecmd(struct Scsi_Host *h, struct scsi_cmnd *cmd);
-<<<<<<< HEAD
-bool ata_scsi_dma_need_drain(struct request *rq);
-=======
 #if IS_REACHABLE(CONFIG_ATA)
 bool ata_scsi_dma_need_drain(struct request *rq);
 #else
 #define ata_scsi_dma_need_drain NULL
 #endif
->>>>>>> 84569f32
 extern int ata_sas_scsi_ioctl(struct ata_port *ap, struct scsi_device *dev,
 			    unsigned int cmd, void __user *arg);
 extern bool ata_link_online(struct ata_link *link);
