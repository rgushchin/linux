--- conflicted
+++ resolved
@@ -58,7 +58,6 @@
 #endif
 }
 
-<<<<<<< HEAD
 /*
  * On 64-bit architectures, protect against non-terminated C string overflows
  * by zeroing out the first byte of the canary; this leaves 56 bits of entropy.
@@ -80,7 +79,6 @@
 	return val & CANARY_MASK;
 }
 
-=======
 /* Calls wait_for_random_bytes() and then calls get_random_bytes(buf, nbytes).
  * Returns the result of the call to wait_for_random_bytes. */
 static inline int get_random_bytes_wait(void *buf, int nbytes)
@@ -106,7 +104,6 @@
 declare_get_random_var_wait(long)
 #undef declare_get_random_var
 
->>>>>>> 72e5c740
 unsigned long randomize_page(unsigned long start, unsigned long range);
 
 u32 prandom_u32(void);
